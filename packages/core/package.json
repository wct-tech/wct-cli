{
  "name": "@google/gemini-cli-core",
  "version": "0.1.13",
  "description": "Gemini CLI Core",
  "repository": {
    "type": "git",
    "url": "git+https://github.com/gen-cli/gen-cli.git"
  },
  "type": "module",
  "main": "dist/index.js",
  "scripts": {
    "build": "node ../../scripts/build_package.js",
    "lint": "eslint . --ext .ts,.tsx",
    "format": "prettier --write .",
    "test": "vitest run",
    "test:ci": "vitest run --coverage",
    "typecheck": "tsc --noEmit"
  },
  "files": [
    "dist"
  ],
  "dependencies": {
    "@google/genai": "1.9.0",
    "@modelcontextprotocol/sdk": "^1.11.0",
    "@opentelemetry/api": "^1.9.0",
    "@opentelemetry/exporter-logs-otlp-grpc": "^0.52.0",
    "@opentelemetry/exporter-metrics-otlp-grpc": "^0.52.0",
    "@opentelemetry/exporter-trace-otlp-grpc": "^0.52.0",
    "@opentelemetry/instrumentation-http": "^0.52.0",
    "@opentelemetry/sdk-node": "^0.52.0",
    "@types/glob": "^8.1.0",
    "@types/html-to-text": "^9.0.4",
    "ajv": "^8.17.1",
    "chardet": "^2.1.0",
    "diff": "^7.0.0",
    "dotenv": "^17.1.0",
    "glob": "^10.4.5",
    "google-auth-library": "^9.11.0",
    "html-to-text": "^9.0.5",
    "https-proxy-agent": "^7.0.6",
    "ignore": "^7.0.0",
    "micromatch": "^4.0.8",
    "open": "^10.1.2",
    "shell-quote": "^1.8.3",
    "simple-git": "^3.28.0",
    "strip-ansi": "^7.1.0",
    "undici": "^7.10.0",
<<<<<<< HEAD
    "ws": "^8.18.0",
    "jsonrepair": "^3.12.0",
    "openai": "^5.7.0",
    "chardet": "^2.1.0"
=======
    "ws": "^8.18.0"
>>>>>>> 3e81359c
  },
  "devDependencies": {
    "@types/diff": "^7.0.2",
    "@types/dotenv": "^6.1.1",
    "@types/micromatch": "^4.0.8",
    "@types/minimatch": "^5.1.2",
    "@types/ws": "^8.5.10",
    "typescript": "^5.3.3",
    "vitest": "^3.1.1"
  },
  "engines": {
    "node": ">=20"
  }
}<|MERGE_RESOLUTION|>--- conflicted
+++ resolved
@@ -45,14 +45,9 @@
     "simple-git": "^3.28.0",
     "strip-ansi": "^7.1.0",
     "undici": "^7.10.0",
-<<<<<<< HEAD
     "ws": "^8.18.0",
     "jsonrepair": "^3.12.0",
-    "openai": "^5.7.0",
-    "chardet": "^2.1.0"
-=======
-    "ws": "^8.18.0"
->>>>>>> 3e81359c
+    "openai": "^5.7.0"
   },
   "devDependencies": {
     "@types/diff": "^7.0.2",
