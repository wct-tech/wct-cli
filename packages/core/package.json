{
  "name": "@gen-cli/gen-cli-core",
  "version": "0.1.9",
<<<<<<< HEAD
  "description": "Gen CLI Server",
  "repository": "gen-cli/gen-cli",
=======
  "description": "Gemini CLI Core",
  "repository": {
    "type": "git",
    "url": "git+https://github.com/google-gemini/gemini-cli.git"
  },
>>>>>>> d43ea268
  "type": "module",
  "main": "dist/index.js",
  "scripts": {
    "build": "node ../../scripts/build_package.js",
    "lint": "eslint . --ext .ts,.tsx",
    "format": "prettier --write .",
    "test": "vitest run",
    "test:ci": "vitest run --coverage",
    "typecheck": "tsc --noEmit"
  },
  "files": [
    "dist"
  ],
  "dependencies": {
    "@google/genai": "^1.4.0",
    "@modelcontextprotocol/sdk": "^1.11.0",
    "@opentelemetry/api": "^1.9.0",
    "@opentelemetry/exporter-logs-otlp-grpc": "^0.52.0",
    "@opentelemetry/exporter-metrics-otlp-grpc": "^0.52.0",
    "@opentelemetry/exporter-trace-otlp-grpc": "^0.52.0",
    "@opentelemetry/instrumentation-http": "^0.52.0",
    "@opentelemetry/sdk-node": "^0.52.0",
    "@types/glob": "^8.1.0",
    "@types/html-to-text": "^9.0.4",
    "diff": "^7.0.0",
    "dotenv": "^16.6.1",
    "gaxios": "^6.1.1",
    "glob": "^10.4.5",
    "google-auth-library": "^9.11.0",
    "html-to-text": "^9.0.5",
    "ignore": "^7.0.0",
    "micromatch": "^4.0.8",
    "open": "^10.1.2",
    "shell-quote": "^1.8.2",
    "simple-git": "^3.28.0",
    "strip-ansi": "^7.1.0",
    "undici": "^7.10.0",
    "ws": "^8.18.0",
    "jsonrepair": "^3.12.0",
    "openai": "^5.7.0"
  },
  "devDependencies": {
    "@types/diff": "^7.0.2",
    "@types/dotenv": "^6.1.1",
    "@types/micromatch": "^4.0.8",
    "@types/minimatch": "^5.1.2",
    "@types/ws": "^8.5.10",
    "typescript": "^5.3.3",
    "vitest": "^3.1.1"
  },
  "engines": {
    "node": ">=18"
  }
}<|MERGE_RESOLUTION|>--- conflicted
+++ resolved
@@ -1,16 +1,11 @@
 {
   "name": "@gen-cli/gen-cli-core",
   "version": "0.1.9",
-<<<<<<< HEAD
-  "description": "Gen CLI Server",
-  "repository": "gen-cli/gen-cli",
-=======
-  "description": "Gemini CLI Core",
+  "description": "Gen CLI Core",
   "repository": {
     "type": "git",
-    "url": "git+https://github.com/google-gemini/gemini-cli.git"
+    "url": "git+https://github.com/gen-cli/gen-cli.git"
   },
->>>>>>> d43ea268
   "type": "module",
   "main": "dist/index.js",
   "scripts": {
