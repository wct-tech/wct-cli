--- conflicted
+++ resolved
@@ -45,12 +45,9 @@
     "strip-ansi": "^7.1.0",
     "undici": "^7.10.0",
     "ws": "^8.18.0",
-<<<<<<< HEAD
     "jsonrepair": "^3.12.0",
-    "openai": "^5.7.0"
-=======
+    "openai": "^5.7.0",
     "chardet": "^2.1.0"
->>>>>>> ffa42a79
   },
   "devDependencies": {
     "@types/diff": "^7.0.2",
