/**
 * @license
 * Copyright 2025 Google LLC
 * SPDX-License-Identifier: Apache-2.0
 */

// Export config
export * from './config/config.js';

// Export Core Logic
export * from './core/client.js';
export * from './core/contentGenerator.js';
export * from './core/geminiChat.js';
export * from './core/logger.js';
export * from './core/prompts.js';
export * from './core/tokenLimits.js';
export * from './core/turn.js';
export * from './core/geminiRequest.js';
export * from './core/coreToolScheduler.js';
export * from './core/nonInteractiveToolExecutor.js';

export * from './code_assist/codeAssist.js';
export * from './code_assist/oauth2.js';
export * from './code_assist/server.js';
export * from './code_assist/types.js';

// Export utilities
export * from './utils/paths.js';
export * from './utils/schemaValidator.js';
export * from './utils/errors.js';
export * from './utils/getFolderStructure.js';
export * from './utils/memoryDiscovery.js';
export * from './utils/gitIgnoreParser.js';
export * from './utils/editor.js';
export * from './utils/quotaErrorDetection.js';
export * from './utils/fileUtils.js';
export * from './utils/retry.js';

// Export services
export * from './services/fileDiscoveryService.js';
export * from './services/gitService.js';
export * from './services/ideContext.js';

// Export base tool definitions
export * from './tools/tools.js';
export * from './tools/tool-registry.js';

// Export specific tool logic
export * from './tools/read-file.js';
export * from './tools/ls.js';
export * from './tools/grep.js';
export * from './tools/glob.js';
export * from './tools/edit.js';
export * from './tools/write-file.js';
export * from './tools/web-fetch.js';
export * from './tools/memoryTool.js';
export * from './tools/shell.js';
export * from './tools/web-search.js';
export * from './tools/read-many-files.js';
export * from './tools/mcp-client.js';
export * from './tools/mcp-tool.js';

// MCP OAuth
export { MCPOAuthProvider } from './mcp/oauth-provider.js';
export {
  MCPOAuthToken,
  MCPOAuthCredentials,
  MCPOAuthTokenStorage,
} from './mcp/oauth-token-storage.js';
export type { MCPOAuthConfig } from './mcp/oauth-provider.js';
export type {
  OAuthAuthorizationServerMetadata,
  OAuthProtectedResourceMetadata,
} from './mcp/oauth-utils.js';
export { OAuthUtils } from './mcp/oauth-utils.js';

// Export telemetry functions
export * from './telemetry/index.js';
export { sessionId } from './utils/session.js';
<<<<<<< HEAD

export * from './core/openAICompatibleContentGenerator.js';
=======
export * from './utils/browser.js';
>>>>>>> 45b76494
<|MERGE_RESOLUTION|>--- conflicted
+++ resolved
@@ -77,9 +77,6 @@
 // Export telemetry functions
 export * from './telemetry/index.js';
 export { sessionId } from './utils/session.js';
-<<<<<<< HEAD
 
 export * from './core/openAICompatibleContentGenerator.js';
-=======
-export * from './utils/browser.js';
->>>>>>> 45b76494
+export * from './utils/browser.js';