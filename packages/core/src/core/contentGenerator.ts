/**
 * @license
 * Copyright 2025 Google LLC
 * SPDX-License-Identifier: Apache-2.0
 */

import {
  CountTokensResponse,
  GenerateContentResponse,
  GenerateContentParameters,
  CountTokensParameters,
  EmbedContentResponse,
  EmbedContentParameters,
  GoogleGenAI,
} from '@google/genai';
import { createCodeAssistContentGenerator } from '../code_assist/codeAssist.js';
import { DEFAULT_GEMINI_MODEL } from '../config/models.js';
import { Config } from '../config/config.js';
import { getEffectiveModel } from './modelCheck.js';
<<<<<<< HEAD
import { OpenAICompatibleContentGenerator } from './openAICompatibleContentGenerator.js';
=======
import { UserTierId } from '../code_assist/types.js';
>>>>>>> 734da8b9

/**
 * Interface abstracting the core functionalities for generating content and counting tokens.
 */
export interface ContentGenerator {
  generateContent(
    request: GenerateContentParameters,
  ): Promise<GenerateContentResponse>;

  generateContentStream(
    request: GenerateContentParameters,
  ): Promise<AsyncGenerator<GenerateContentResponse>>;

  countTokens(request: CountTokensParameters): Promise<CountTokensResponse>;

  embedContent(request: EmbedContentParameters): Promise<EmbedContentResponse>;

  getTier?(): Promise<UserTierId | undefined>;
}

export enum AuthType {
  LOGIN_WITH_GOOGLE = 'oauth-personal',
  USE_GEMINI = 'gemini-api-key',
  USE_SILICONFLOW = 'siliconflow-api-key',
  USE_VERTEX_AI = 'vertex-ai',
  CLOUD_SHELL = 'cloud-shell',
}

export type ContentGeneratorConfig = {
  model: string;
  apiKey?: string;
  vertexai?: boolean;
  authType?: AuthType | undefined;
};

export async function createContentGeneratorConfig(
  model: string | undefined,
  authType: AuthType | undefined,
): Promise<ContentGeneratorConfig> {
  const geminiApiKey = process.env.GEMINI_API_KEY || undefined;
  const googleApiKey = process.env.GOOGLE_API_KEY || undefined;
  const googleCloudProject = process.env.GOOGLE_CLOUD_PROJECT || undefined;
  const googleCloudLocation = process.env.GOOGLE_CLOUD_LOCATION || undefined;

  // Use runtime model from config if available, otherwise fallback to parameter or default
  const effectiveModel = model || DEFAULT_GEMINI_MODEL;

  const contentGeneratorConfig: ContentGeneratorConfig = {
    model: effectiveModel,
    authType,
  };

  // If we are using Google auth or we are in Cloud Shell, there is nothing else to validate for now
  if (
    authType === AuthType.LOGIN_WITH_GOOGLE ||
    authType === AuthType.CLOUD_SHELL
  ) {
    return contentGeneratorConfig;
  }

  if (authType === AuthType.USE_GEMINI && geminiApiKey) {
    contentGeneratorConfig.apiKey = geminiApiKey;
    contentGeneratorConfig.vertexai = false;
    contentGeneratorConfig.model = await getEffectiveModel(
      contentGeneratorConfig.apiKey,
      contentGeneratorConfig.model,
    );

    return contentGeneratorConfig;
  }

  if (
    authType === AuthType.USE_VERTEX_AI &&
    (googleApiKey || (googleCloudProject && googleCloudLocation))
  ) {
    contentGeneratorConfig.apiKey = googleApiKey;
    contentGeneratorConfig.vertexai = true;

    return contentGeneratorConfig;
  }

  return contentGeneratorConfig;
}

export async function createContentGenerator(
  config: ContentGeneratorConfig,
  gcConfig: Config,
  sessionId?: string,
): Promise<ContentGenerator> {
  const version = process.env.CLI_VERSION || process.version;
  const httpOptions = {
    headers: {
      'User-Agent': `GeminiCLI/${version} (${process.platform}; ${process.arch})`,
    },
  };
  if (config.authType === AuthType.USE_SILICONFLOW) {
    const apiKey = process.env.SILICONFLOW_API_KEY;
    if (!apiKey) {
      throw new Error(
        'SILICONFLOW_API_KEY environment variable is not set. Please set it to use SiliconFlow.',
      );
    }
    return new OpenAICompatibleContentGenerator(apiKey);
  }
  if (
    config.authType === AuthType.LOGIN_WITH_GOOGLE ||
    config.authType === AuthType.CLOUD_SHELL
  ) {
    return createCodeAssistContentGenerator(
      httpOptions,
      config.authType,
      gcConfig,
      sessionId,
    );
  }

  if (
    config.authType === AuthType.USE_GEMINI ||
    config.authType === AuthType.USE_VERTEX_AI
  ) {
    const googleGenAI = new GoogleGenAI({
      apiKey: config.apiKey === '' ? undefined : config.apiKey,
      vertexai: config.vertexai,
      httpOptions,
    });

    return googleGenAI.models;
  }

  throw new Error(
    `Error creating contentGenerator: Unsupported authType: ${config.authType}`,
  );
}<|MERGE_RESOLUTION|>--- conflicted
+++ resolved
@@ -17,11 +17,8 @@
 import { DEFAULT_GEMINI_MODEL } from '../config/models.js';
 import { Config } from '../config/config.js';
 import { getEffectiveModel } from './modelCheck.js';
-<<<<<<< HEAD
 import { OpenAICompatibleContentGenerator } from './openAICompatibleContentGenerator.js';
-=======
 import { UserTierId } from '../code_assist/types.js';
->>>>>>> 734da8b9
 
 /**
  * Interface abstracting the core functionalities for generating content and counting tokens.
