--- conflicted
+++ resolved
@@ -114,7 +114,6 @@
       'User-Agent': `GeminiCLI/${version} (${process.platform}; ${process.arch})`,
     },
   };
-<<<<<<< HEAD
   if (config.authType === AuthType.USE_SILICONFLOW) {
     const apiKey = process.env.SILICONFLOW_API_KEY;
     if (!apiKey) {
@@ -124,13 +123,10 @@
     }
     return new OpenAICompatibleContentGenerator(apiKey);
   }
-  if (config.authType === AuthType.LOGIN_WITH_GOOGLE) {
-=======
   if (
     config.authType === AuthType.LOGIN_WITH_GOOGLE ||
     config.authType === AuthType.CLOUD_SHELL
   ) {
->>>>>>> a34cc612
     return createCodeAssistContentGenerator(
       httpOptions,
       config.authType,
