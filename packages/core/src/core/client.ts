/**
 * @license
 * Copyright 2025 Google LLC
 * SPDX-License-Identifier: Apache-2.0
 */

import {
  EmbedContentParameters,
  GenerateContentConfig,
  Part,
  SchemaUnion,
  PartListUnion,
  Content,
  Tool,
  GenerateContentResponse,
} from '@google/genai';
import { getFolderStructure } from '../utils/getFolderStructure.js';
import {
  Turn,
  ServerGeminiStreamEvent,
  GeminiEventType,
  ChatCompressionInfo,
} from './turn.js';
import { Config } from '../config/config.js';
import { getCoreSystemPrompt, getCompressionPrompt } from './prompts.js';
import { ReadManyFilesTool } from '../tools/read-many-files.js';
import { getResponseText } from '../utils/generateContentResponseUtilities.js';
import { checkNextSpeaker } from '../utils/nextSpeakerChecker.js';
import { reportError } from '../utils/errorReporting.js';
import { GeminiChat } from './geminiChat.js';
import { retryWithBackoff } from '../utils/retry.js';
import { getErrorMessage } from '../utils/errors.js';
import { isFunctionResponse } from '../utils/messageInspectors.js';
import { tokenLimit } from './tokenLimits.js';
import {
  AuthType,
  ContentGenerator,
  ContentGeneratorConfig,
  createContentGenerator,
} from './contentGenerator.js';
import { ProxyAgent, setGlobalDispatcher } from 'undici';
import { DEFAULT_GEMINI_FLASH_MODEL } from '../config/models.js';
<<<<<<< HEAD
import { jsonrepair } from 'jsonrepair';
=======
import { LoopDetectionService } from '../services/loopDetectionService.js';
>>>>>>> 734da8b9

function isThinkingSupported(model: string) {
  if (model.startsWith('gemini-2.5')) return true;
  return false;
}

/**
 * Returns the index of the content after the fraction of the total characters in the history.
 *
 * Exported for testing purposes.
 */
export function findIndexAfterFraction(
  history: Content[],
  fraction: number,
): number {
  if (fraction <= 0 || fraction >= 1) {
    throw new Error('Fraction must be between 0 and 1');
  }

  const contentLengths = history.map(
    (content) => JSON.stringify(content).length,
  );

  const totalCharacters = contentLengths.reduce(
    (sum, length) => sum + length,
    0,
  );
  const targetCharacters = totalCharacters * fraction;

  let charactersSoFar = 0;
  for (let i = 0; i < contentLengths.length; i++) {
    charactersSoFar += contentLengths[i];
    if (charactersSoFar >= targetCharacters) {
      return i;
    }
  }
  return contentLengths.length;
}

export class GeminiClient {
  private chat?: GeminiChat;
  private contentGenerator?: ContentGenerator;
  private embeddingModel: string;
  private generateContentConfig: GenerateContentConfig = {
    temperature: 0,
    topP: 1,
  };
  private sessionTurnCount = 0;
  private readonly MAX_TURNS = 100;
  /**
   * Threshold for compression token count as a fraction of the model's token limit.
   * If the chat history exceeds this threshold, it will be compressed.
   */
  private readonly COMPRESSION_TOKEN_THRESHOLD = 0.7;
  /**
   * The fraction of the latest chat history to keep. A value of 0.3
   * means that only the last 30% of the chat history will be kept after compression.
   */
  private readonly COMPRESSION_PRESERVE_THRESHOLD = 0.3;

  private readonly loopDetector = new LoopDetectionService();
  private lastPromptId?: string;

  constructor(private config: Config) {
    if (config.getProxy()) {
      setGlobalDispatcher(new ProxyAgent(config.getProxy() as string));
    }

    this.embeddingModel = config.getEmbeddingModel();
  }

  async initialize(contentGeneratorConfig: ContentGeneratorConfig) {
    this.contentGenerator = await createContentGenerator(
      contentGeneratorConfig,
      this.config,
      this.config.getSessionId(),
    );
    this.chat = await this.startChat();
  }

  getContentGenerator(): ContentGenerator {
    if (!this.contentGenerator) {
      throw new Error('Content generator not initialized');
    }
    return this.contentGenerator;
  }

  async addHistory(content: Content) {
    this.getChat().addHistory(content);
  }

  getChat(): GeminiChat {
    if (!this.chat) {
      throw new Error('Chat not initialized');
    }
    return this.chat;
  }

  isInitialized(): boolean {
    return this.chat !== undefined && this.contentGenerator !== undefined;
  }

  getHistory(): Content[] {
    return this.getChat().getHistory();
  }

  setHistory(history: Content[]) {
    this.getChat().setHistory(history);
  }

  async resetChat(): Promise<void> {
    this.chat = await this.startChat();
  }

  private async getEnvironment(): Promise<Part[]> {
    const cwd = this.config.getWorkingDir();
    const today = new Date().toLocaleDateString(undefined, {
      weekday: 'long',
      year: 'numeric',
      month: 'long',
      day: 'numeric',
    });
    const platform = process.platform;
    const folderStructure = await getFolderStructure(cwd, {
      fileService: this.config.getFileService(),
    });
    const context = `
  This is the Gemini CLI. We are setting up the context for our chat.
  Today's date is ${today}.
  My operating system is: ${platform}
  I'm currently working in the directory: ${cwd}
  ${folderStructure}
          `.trim();

    const initialParts: Part[] = [{ text: context }];
    const toolRegistry = await this.config.getToolRegistry();

    // Add full file context if the flag is set
    if (this.config.getFullContext()) {
      try {
        const readManyFilesTool = toolRegistry.getTool(
          'read_many_files',
        ) as ReadManyFilesTool;
        if (readManyFilesTool) {
          // Read all files in the target directory
          const result = await readManyFilesTool.execute(
            {
              paths: ['**/*'], // Read everything recursively
              useDefaultExcludes: true, // Use default excludes
            },
            AbortSignal.timeout(30000),
          );
          if (result.llmContent) {
            initialParts.push({
              text: `\n--- Full File Context ---\n${result.llmContent}`,
            });
          } else {
            console.warn(
              'Full context requested, but read_many_files returned no content.',
            );
          }
        } else {
          console.warn(
            'Full context requested, but read_many_files tool not found.',
          );
        }
      } catch (error) {
        // Not using reportError here as it's a startup/config phase, not a chat/generation phase error.
        console.error('Error reading full file context:', error);
        initialParts.push({
          text: '\n--- Error reading full file context ---',
        });
      }
    }

    return initialParts;
  }

  private async startChat(extraHistory?: Content[]): Promise<GeminiChat> {
    const envParts = await this.getEnvironment();
    const toolRegistry = await this.config.getToolRegistry();
    const toolDeclarations = toolRegistry.getFunctionDeclarations();
    const tools: Tool[] = [{ functionDeclarations: toolDeclarations }];
    const history: Content[] = [
      {
        role: 'user',
        parts: envParts,
      },
      {
        role: 'model',
        parts: [{ text: 'Got it. Thanks for the context!' }],
      },
      ...(extraHistory ?? []),
    ];
    try {
      const userMemory = this.config.getUserMemory();
      const systemInstruction = getCoreSystemPrompt(userMemory);
      const generateContentConfigWithThinking = isThinkingSupported(
        this.config.getModel(),
      )
        ? {
            ...this.generateContentConfig,
            thinkingConfig: {
              includeThoughts: true,
            },
          }
        : this.generateContentConfig;
      return new GeminiChat(
        this.config,
        this.getContentGenerator(),
        {
          systemInstruction,
          ...generateContentConfigWithThinking,
          tools,
        },
        history,
      );
    } catch (error) {
      await reportError(
        error,
        'Error initializing Gemini chat session.',
        history,
        'startChat',
      );
      throw new Error(`Failed to initialize chat: ${getErrorMessage(error)}`);
    }
  }

  async *sendMessageStream(
    request: PartListUnion,
    signal: AbortSignal,
    prompt_id: string,
    turns: number = this.MAX_TURNS,
    originalModel?: string,
  ): AsyncGenerator<ServerGeminiStreamEvent, Turn> {
    if (this.lastPromptId !== prompt_id) {
      this.loopDetector.reset();
      this.lastPromptId = prompt_id;
    }
    this.sessionTurnCount++;
    if (
      this.config.getMaxSessionTurns() > 0 &&
      this.sessionTurnCount > this.config.getMaxSessionTurns()
    ) {
      yield { type: GeminiEventType.MaxSessionTurns };
      return new Turn(this.getChat(), prompt_id);
    }
    // Ensure turns never exceeds MAX_TURNS to prevent infinite loops
    const boundedTurns = Math.min(turns, this.MAX_TURNS);
    if (!boundedTurns) {
      return new Turn(this.getChat(), prompt_id);
    }

    // Track the original model from the first call to detect model switching
    const initialModel = originalModel || this.config.getModel();

    const compressed = await this.tryCompressChat(prompt_id);

    if (compressed) {
      yield { type: GeminiEventType.ChatCompressed, value: compressed };
    }
    const turn = new Turn(this.getChat(), prompt_id);
    const resultStream = turn.run(request, signal);
    for await (const event of resultStream) {
      if (this.loopDetector.addAndCheck(event)) {
        yield { type: GeminiEventType.LoopDetected };
        return turn;
      }
      yield event;
    }
    if (!turn.pendingToolCalls.length && signal && !signal.aborted) {
      // Check if model was switched during the call (likely due to quota error)
      const currentModel = this.config.getModel();
      if (currentModel !== initialModel) {
        // Model was switched (likely due to quota error fallback)
        // Don't continue with recursive call to prevent unwanted Flash execution
        return turn;
      }

      const nextSpeakerCheck = await checkNextSpeaker(
        this.getChat(),
        this,
        signal,
      );
      if (nextSpeakerCheck?.next_speaker === 'model') {
        const nextRequest = [{ text: 'Please continue.' }];
        // This recursive call's events will be yielded out, but the final
        // turn object will be from the top-level call.
        yield* this.sendMessageStream(
          nextRequest,
          signal,
          prompt_id,
          boundedTurns - 1,
          initialModel,
        );
      }
    }
    return turn;
  }

  async generateJson(
    contents: Content[],
    schema: SchemaUnion,
    abortSignal: AbortSignal,
    model?: string,
    config: GenerateContentConfig = {},
  ): Promise<Record<string, unknown>> {
    // Use current model from config instead of hardcoded Flash model
    const modelToUse =
      model || this.config.getModel() || DEFAULT_GEMINI_FLASH_MODEL;
    try {
      const userMemory = this.config.getUserMemory();
      const systemInstruction = getCoreSystemPrompt(userMemory);
      const requestConfig = {
        abortSignal,
        ...this.generateContentConfig,
        ...config,
      };

      const apiCall = () =>
        this.getContentGenerator().generateContent({
          model: modelToUse,
          config: {
            ...requestConfig,
            systemInstruction,
            responseSchema: schema,
            responseMimeType: 'application/json',
          },
          contents,
        });

      const result = await retryWithBackoff(apiCall, {
        onPersistent429: async (authType?: string, error?: unknown) =>
          await this.handleFlashFallback(authType, error),
        authType: this.config.getContentGeneratorConfig()?.authType,
      });

      const text = getResponseText(result);
      if (!text) {
        const error = new Error(
          'API returned an empty response for generateJson.',
        );
        await reportError(
          error,
          'Error in generateJson: API returned an empty response.',
          contents,
          'generateJson-empty-response',
        );
        throw error;
      }
      try {
        return JSON.parse(jsonrepair(text));
      } catch (parseError) {
        await reportError(
          parseError,
          'Failed to parse JSON response from generateJson.',
          {
            responseTextFailedToParse: text,
            originalRequestContents: contents,
          },
          'generateJson-parse',
        );
        throw new Error(
          `Failed to parse API response as JSON: ${getErrorMessage(parseError)}`,
        );
      }
    } catch (error) {
      if (abortSignal.aborted) {
        throw error;
      }

      // Avoid double reporting for the empty response case handled above
      if (
        error instanceof Error &&
        error.message === 'API returned an empty response for generateJson.'
      ) {
        throw error;
      }

      await reportError(
        error,
        'Error generating JSON content via API.',
        contents,
        'generateJson-api',
      );
      throw new Error(
        `Failed to generate JSON content: ${getErrorMessage(error)}`,
      );
    }
  }

  async generateContent(
    contents: Content[],
    generationConfig: GenerateContentConfig,
    abortSignal: AbortSignal,
    model?: string,
  ): Promise<GenerateContentResponse> {
    const modelToUse = model ?? this.config.getModel();
    const configToUse: GenerateContentConfig = {
      ...this.generateContentConfig,
      ...generationConfig,
    };

    try {
      const userMemory = this.config.getUserMemory();
      const systemInstruction = getCoreSystemPrompt(userMemory);

      const requestConfig = {
        abortSignal,
        ...configToUse,
        systemInstruction,
      };

      const apiCall = () =>
        this.getContentGenerator().generateContent({
          model: modelToUse,
          config: requestConfig,
          contents,
        });

      const result = await retryWithBackoff(apiCall, {
        onPersistent429: async (authType?: string, error?: unknown) =>
          await this.handleFlashFallback(authType, error),
        authType: this.config.getContentGeneratorConfig()?.authType,
      });
      return result;
    } catch (error: unknown) {
      if (abortSignal.aborted) {
        throw error;
      }

      await reportError(
        error,
        `Error generating content via API with model ${modelToUse}.`,
        {
          requestContents: contents,
          requestConfig: configToUse,
        },
        'generateContent-api',
      );
      throw new Error(
        `Failed to generate content with model ${modelToUse}: ${getErrorMessage(error)}`,
      );
    }
  }

  async generateEmbedding(texts: string[]): Promise<number[][]> {
    if (!texts || texts.length === 0) {
      return [];
    }
    const embedModelParams: EmbedContentParameters = {
      model: this.embeddingModel,
      contents: texts,
    };

    const embedContentResponse =
      await this.getContentGenerator().embedContent(embedModelParams);
    if (
      !embedContentResponse.embeddings ||
      embedContentResponse.embeddings.length === 0
    ) {
      throw new Error('No embeddings found in API response.');
    }

    if (embedContentResponse.embeddings.length !== texts.length) {
      throw new Error(
        `API returned a mismatched number of embeddings. Expected ${texts.length}, got ${embedContentResponse.embeddings.length}.`,
      );
    }

    return embedContentResponse.embeddings.map((embedding, index) => {
      const values = embedding.values;
      if (!values || values.length === 0) {
        throw new Error(
          `API returned an empty embedding for input text at index ${index}: "${texts[index]}"`,
        );
      }
      return values;
    });
  }

  async tryCompressChat(
    prompt_id: string,
    force: boolean = false,
  ): Promise<ChatCompressionInfo | null> {
    const curatedHistory = this.getChat().getHistory(true);

    // Regardless of `force`, don't do anything if the history is empty.
    if (curatedHistory.length === 0) {
      return null;
    }

    const model = this.config.getModel();

    const { totalTokens: originalTokenCount } =
      await this.getContentGenerator().countTokens({
        model,
        contents: curatedHistory,
      });
    if (originalTokenCount === undefined) {
      console.warn(`Could not determine token count for model ${model}.`);
      return null;
    }

    // Don't compress if not forced and we are under the limit.
    if (
      !force &&
      originalTokenCount < this.COMPRESSION_TOKEN_THRESHOLD * tokenLimit(model)
    ) {
      return null;
    }

    let compressBeforeIndex = findIndexAfterFraction(
      curatedHistory,
      1 - this.COMPRESSION_PRESERVE_THRESHOLD,
    );
    // Find the first user message after the index. This is the start of the next turn.
    while (
      compressBeforeIndex < curatedHistory.length &&
      (curatedHistory[compressBeforeIndex]?.role === 'model' ||
        isFunctionResponse(curatedHistory[compressBeforeIndex]))
    ) {
      compressBeforeIndex++;
    }

    const historyToCompress = curatedHistory.slice(0, compressBeforeIndex);
    const historyToKeep = curatedHistory.slice(compressBeforeIndex);

    this.getChat().setHistory(historyToCompress);

    const { text: summary } = await this.getChat().sendMessage(
      {
        message: {
          text: 'First, reason in your scratchpad. Then, generate the <state_snapshot>.',
        },
        config: {
          systemInstruction: { text: getCompressionPrompt() },
        },
      },
      prompt_id,
    );
    this.chat = await this.startChat([
      {
        role: 'user',
        parts: [{ text: summary }],
      },
      {
        role: 'model',
        parts: [{ text: 'Got it. Thanks for the additional context!' }],
      },
      ...historyToKeep,
    ]);

    const { totalTokens: newTokenCount } =
      await this.getContentGenerator().countTokens({
        // model might change after calling `sendMessage`, so we get the newest value from config
        model: this.config.getModel(),
        contents: this.getChat().getHistory(),
      });
    if (newTokenCount === undefined) {
      console.warn('Could not determine compressed history token count.');
      return null;
    }

    return {
      originalTokenCount,
      newTokenCount,
    };
  }

  /**
   * Handles fallback to Flash model when persistent 429 errors occur for OAuth users.
   * Uses a fallback handler if provided by the config, otherwise returns null.
   */
  private async handleFlashFallback(
    authType?: string,
    error?: unknown,
  ): Promise<string | null> {
    // Only handle fallback for OAuth users
    if (authType !== AuthType.LOGIN_WITH_GOOGLE) {
      return null;
    }

    const currentModel = this.config.getModel();
    const fallbackModel = DEFAULT_GEMINI_FLASH_MODEL;

    // Don't fallback if already using Flash model
    if (currentModel === fallbackModel) {
      return null;
    }

    // Check if config has a fallback handler (set by CLI package)
    const fallbackHandler = this.config.flashFallbackHandler;
    if (typeof fallbackHandler === 'function') {
      try {
        const accepted = await fallbackHandler(
          currentModel,
          fallbackModel,
          error,
        );
        if (accepted !== false && accepted !== null) {
          this.config.setModel(fallbackModel);
          return fallbackModel;
        }
        // Check if the model was switched manually in the handler
        if (this.config.getModel() === fallbackModel) {
          return null; // Model was switched but don't continue with current prompt
        }
      } catch (error) {
        console.warn('Flash fallback handler failed:', error);
      }
    }

    return null;
  }
}<|MERGE_RESOLUTION|>--- conflicted
+++ resolved
@@ -40,11 +40,8 @@
 } from './contentGenerator.js';
 import { ProxyAgent, setGlobalDispatcher } from 'undici';
 import { DEFAULT_GEMINI_FLASH_MODEL } from '../config/models.js';
-<<<<<<< HEAD
 import { jsonrepair } from 'jsonrepair';
-=======
 import { LoopDetectionService } from '../services/loopDetectionService.js';
->>>>>>> 734da8b9
 
 function isThinkingSupported(model: string) {
   if (model.startsWith('gemini-2.5')) return true;
