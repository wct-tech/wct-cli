/**
 * @license
 * Copyright 2025 Google LLC
 * SPDX-License-Identifier: Apache-2.0
 */

import { FunctionDeclaration, Schema, Type } from '@google/genai';
import { Tool, ToolResult, BaseTool, Icon } from './tools.js';
import { Config } from '../config/config.js';
import { spawn } from 'node:child_process';
import { StringDecoder } from 'node:string_decoder';
import { discoverMcpTools } from './mcp-client.js';
import { DiscoveredMCPTool } from './mcp-tool.js';
import { parse } from 'shell-quote';

type ToolParams = Record<string, unknown>;

export class DiscoveredTool extends BaseTool<ToolParams, ToolResult> {
  constructor(
    private readonly config: Config,
    name: string,
    readonly description: string,
    readonly parameterSchema: Record<string, unknown>,
  ) {
    const discoveryCmd = config.getToolDiscoveryCommand()!;
    const callCommand = config.getToolCallCommand()!;
    description += `

This tool was discovered from the project by executing the command \`${discoveryCmd}\` on project root.
When called, this tool will execute the command \`${callCommand} ${name}\` on project root.
Tool discovery and call commands can be configured in project or user settings.

When called, the tool call command is executed as a subprocess.
On success, tool output is returned as a json string.
Otherwise, the following information is returned:

Stdout: Output on stdout stream. Can be \`(empty)\` or partial.
Stderr: Output on stderr stream. Can be \`(empty)\` or partial.
Error: Error or \`(none)\` if no error was reported for the subprocess.
Exit Code: Exit code or \`(none)\` if terminated by signal.
Signal: Signal number or \`(none)\` if no signal was received.
`;
    super(
      name,
      name,
      description,
      Icon.Hammer,
      parameterSchema,
      false, // isOutputMarkdown
      false, // canUpdateOutput
    );
  }

  async execute(params: ToolParams): Promise<ToolResult> {
    const callCommand = this.config.getToolCallCommand()!;
    const child = spawn(callCommand, [this.name]);
    child.stdin.write(JSON.stringify(params));
    child.stdin.end();

    let stdout = '';
    let stderr = '';
    let error: Error | null = null;
    let code: number | null = null;
    let signal: NodeJS.Signals | null = null;

    await new Promise<void>((resolve) => {
      const onStdout = (data: Buffer) => {
        stdout += data?.toString();
      };

      const onStderr = (data: Buffer) => {
        stderr += data?.toString();
      };

      const onError = (err: Error) => {
        error = err;
      };

      const onClose = (
        _code: number | null,
        _signal: NodeJS.Signals | null,
      ) => {
        code = _code;
        signal = _signal;
        cleanup();
        resolve();
      };

      const cleanup = () => {
        child.stdout.removeListener('data', onStdout);
        child.stderr.removeListener('data', onStderr);
        child.removeListener('error', onError);
        child.removeListener('close', onClose);
        if (child.connected) {
          child.disconnect();
        }
      };

      child.stdout.on('data', onStdout);
      child.stderr.on('data', onStderr);
      child.on('error', onError);
      child.on('close', onClose);
    });

    // if there is any error, non-zero exit code, signal, or stderr, return error details instead of stdout
    if (error || code !== 0 || signal || stderr) {
      const llmContent = [
        `Stdout: ${stdout || '(empty)'}`,
        `Stderr: ${stderr || '(empty)'}`,
        `Error: ${error ?? '(none)'}`,
        `Exit Code: ${code ?? '(none)'}`,
        `Signal: ${signal ?? '(none)'}`,
      ].join('\n');
      return {
        llmContent,
        returnDisplay: llmContent,
      };
    }

    return {
      llmContent: stdout,
      returnDisplay: stdout,
    };
  }
}

export class ToolRegistry {
  private tools: Map<string, Tool> = new Map();
  private config: Config;

  constructor(config: Config) {
    this.config = config;
  }

  /**
   * Registers a tool definition.
   * @param tool - The tool object containing schema and execution logic.
   */
  registerTool(tool: Tool): void {
    if (this.tools.has(tool.name)) {
      if (tool instanceof DiscoveredMCPTool) {
        tool = tool.asFullyQualifiedTool();
      } else {
        // Decide on behavior: throw error, log warning, or allow overwrite
        console.warn(
          `Tool with name "${tool.name}" is already registered. Overwriting.`,
        );
      }
    }
    this.tools.set(tool.name, tool);
  }

  /**
   * Discovers tools from project (if available and configured).
   * Can be called multiple times to update discovered tools.
   * This will discover tools from the command line and from MCP servers.
   */
  async discoverAllTools(): Promise<void> {
    // remove any previously discovered tools
    for (const tool of this.tools.values()) {
      if (tool instanceof DiscoveredTool || tool instanceof DiscoveredMCPTool) {
        this.tools.delete(tool.name);
      }
    }

    await this.discoverAndRegisterToolsFromCommand();

    // discover tools using MCP servers, if configured
    await discoverMcpTools(
      this.config.getMcpServers() ?? {},
      this.config.getMcpServerCommand(),
      this,
<<<<<<< HEAD
=======
      this.config.getPromptRegistry(),
      this.config.getDebugMode(),
    );
  }

  /**
   * Discovers tools from project (if available and configured).
   * Can be called multiple times to update discovered tools.
   * This will NOT discover tools from the command line, only from MCP servers.
   */
  async discoverMcpTools(): Promise<void> {
    // remove any previously discovered tools
    for (const tool of this.tools.values()) {
      if (tool instanceof DiscoveredMCPTool) {
        this.tools.delete(tool.name);
      }
    }

    // discover tools using MCP servers, if configured
    await discoverMcpTools(
      this.config.getMcpServers() ?? {},
      this.config.getMcpServerCommand(),
      this,
      this.config.getPromptRegistry(),
      this.config.getDebugMode(),
>>>>>>> 14f04347
    );
  }

  /**
   * Discover or re-discover tools for a single MCP server.
   * @param serverName - The name of the server to discover tools from.
   */
  async discoverToolsForServer(serverName: string): Promise<void> {
    // Remove any previously discovered tools from this server
    for (const [name, tool] of this.tools.entries()) {
      if (tool instanceof DiscoveredMCPTool && tool.serverName === serverName) {
        this.tools.delete(name);
      }
    }

    const mcpServers = this.config.getMcpServers() ?? {};
    const serverConfig = mcpServers[serverName];
    if (serverConfig) {
      await discoverMcpTools(
        { [serverName]: serverConfig },
        undefined,
        this,
<<<<<<< HEAD
=======
        this.config.getPromptRegistry(),
        this.config.getDebugMode(),
>>>>>>> 14f04347
      );
    }
  }

  private async discoverAndRegisterToolsFromCommand(): Promise<void> {
    const discoveryCmd = this.config.getToolDiscoveryCommand();
    if (!discoveryCmd) {
      return;
    }

    try {
      const cmdParts = parse(discoveryCmd);
      if (cmdParts.length === 0) {
        throw new Error(
          'Tool discovery command is empty or contains only whitespace.',
        );
      }
      const proc = spawn(cmdParts[0] as string, cmdParts.slice(1) as string[]);
      let stdout = '';
      const stdoutDecoder = new StringDecoder('utf8');
      let stderr = '';
      const stderrDecoder = new StringDecoder('utf8');
      let sizeLimitExceeded = false;
      const MAX_STDOUT_SIZE = 10 * 1024 * 1024; // 10MB limit
      const MAX_STDERR_SIZE = 10 * 1024 * 1024; // 10MB limit

      let stdoutByteLength = 0;
      let stderrByteLength = 0;

      proc.stdout.on('data', (data) => {
        if (sizeLimitExceeded) return;
        if (stdoutByteLength + data.length > MAX_STDOUT_SIZE) {
          sizeLimitExceeded = true;
          proc.kill();
          return;
        }
        stdoutByteLength += data.length;
        stdout += stdoutDecoder.write(data);
      });

      proc.stderr.on('data', (data) => {
        if (sizeLimitExceeded) return;
        if (stderrByteLength + data.length > MAX_STDERR_SIZE) {
          sizeLimitExceeded = true;
          proc.kill();
          return;
        }
        stderrByteLength += data.length;
        stderr += stderrDecoder.write(data);
      });

      await new Promise<void>((resolve, reject) => {
        proc.on('error', reject);
        proc.on('close', (code) => {
          stdout += stdoutDecoder.end();
          stderr += stderrDecoder.end();

          if (sizeLimitExceeded) {
            return reject(
              new Error(
                `Tool discovery command output exceeded size limit of ${MAX_STDOUT_SIZE} bytes.`,
              ),
            );
          }

          if (code !== 0) {
            console.error(`Command failed with code ${code}`);
            console.error(stderr);
            return reject(
              new Error(`Tool discovery command failed with exit code ${code}`),
            );
          }
          resolve();
        });
      });

      // execute discovery command and extract function declarations (w/ or w/o "tool" wrappers)
      const functions: FunctionDeclaration[] = [];
      const discoveredItems = JSON.parse(stdout.trim());

      if (!discoveredItems || !Array.isArray(discoveredItems)) {
        throw new Error(
          'Tool discovery command did not return a JSON array of tools.',
        );
      }

      for (const tool of discoveredItems) {
        if (tool && typeof tool === 'object') {
          if (Array.isArray(tool['function_declarations'])) {
            functions.push(...tool['function_declarations']);
          } else if (Array.isArray(tool['functionDeclarations'])) {
            functions.push(...tool['functionDeclarations']);
          } else if (tool['name']) {
            functions.push(tool as FunctionDeclaration);
          }
        }
      }
      // register each function as a tool
      for (const func of functions) {
        if (!func.name) {
          console.warn('Discovered a tool with no name. Skipping.');
          continue;
        }
        // Sanitize the parameters before registering the tool.
        const parameters =
          func.parameters &&
          typeof func.parameters === 'object' &&
          !Array.isArray(func.parameters)
            ? (func.parameters as Schema)
            : {};
        sanitizeParameters(parameters);
        this.registerTool(
          new DiscoveredTool(
            this.config,
            func.name,
            func.description ?? '',
            parameters as Record<string, unknown>,
          ),
        );
      }
    } catch (e) {
      console.error(`Tool discovery command "${discoveryCmd}" failed:`, e);
      throw e;
    }
  }

  /**
   * Retrieves the list of tool schemas (FunctionDeclaration array).
   * Extracts the declarations from the ToolListUnion structure.
   * Includes discovered (vs registered) tools if configured.
   * @returns An array of FunctionDeclarations.
   */
  getFunctionDeclarations(): FunctionDeclaration[] {
    const declarations: FunctionDeclaration[] = [];
    this.tools.forEach((tool) => {
      declarations.push(tool.schema);
    });
    return declarations;
  }

  /**
   * Returns an array of all registered and discovered tool instances.
   */
  getAllTools(): Tool[] {
    return Array.from(this.tools.values()).sort((a, b) =>
      a.displayName.localeCompare(b.displayName),
    );
  }

  /**
   * Returns an array of tools registered from a specific MCP server.
   */
  getToolsByServer(serverName: string): Tool[] {
    const serverTools: Tool[] = [];
    for (const tool of this.tools.values()) {
      if ((tool as DiscoveredMCPTool)?.serverName === serverName) {
        serverTools.push(tool);
      }
    }
    return serverTools.sort((a, b) => a.name.localeCompare(b.name));
  }

  /**
   * Get the definition of a specific tool.
   */
  getTool(name: string): Tool | undefined {
    return this.tools.get(name);
  }
}

/**
 * Sanitizes a schema object in-place to ensure compatibility with the Gemini API.
 *
 * NOTE: This function mutates the passed schema object.
 *
 * It performs the following actions:
 * - Removes the `default` property when `anyOf` is present.
 * - Removes unsupported `format` values from string properties, keeping only 'enum' and 'date-time'.
 * - Recursively sanitizes nested schemas within `anyOf`, `items`, and `properties`.
 * - Handles circular references within the schema to prevent infinite loops.
 *
 * @param schema The schema object to sanitize. It will be modified directly.
 */
export function sanitizeParameters(schema?: Schema) {
  _sanitizeParameters(schema, new Set<Schema>());
}

/**
 * Internal recursive implementation for sanitizeParameters.
 * @param schema The schema object to sanitize.
 * @param visited A set used to track visited schema objects during recursion.
 */
function _sanitizeParameters(schema: Schema | undefined, visited: Set<Schema>) {
  if (!schema || visited.has(schema)) {
    return;
  }
  visited.add(schema);

  if (schema.anyOf) {
    // Vertex AI gets confused if both anyOf and default are set.
    schema.default = undefined;
    for (const item of schema.anyOf) {
      if (typeof item !== 'boolean') {
        _sanitizeParameters(item, visited);
      }
    }
  }
  if (schema.items && typeof schema.items !== 'boolean') {
    _sanitizeParameters(schema.items, visited);
  }
  if (schema.properties) {
    for (const item of Object.values(schema.properties)) {
      if (typeof item !== 'boolean') {
        _sanitizeParameters(item, visited);
      }
    }
  }

  // Handle enum values - Gemini API only allows enum for STRING type
  if (schema.enum && Array.isArray(schema.enum)) {
    if (schema.type !== Type.STRING) {
      // If enum is present but type is not STRING, convert type to STRING
      schema.type = Type.STRING;
    }
    // Filter out null and undefined values, then convert remaining values to strings for Gemini API compatibility
    schema.enum = schema.enum
      .filter((value: unknown) => value !== null && value !== undefined)
      .map((value: unknown) => String(value));
  }

  // Vertex AI only supports 'enum' and 'date-time' for STRING format.
  if (schema.type === Type.STRING) {
    if (
      schema.format &&
      schema.format !== 'enum' &&
      schema.format !== 'date-time'
    ) {
      schema.format = undefined;
    }
  }
}<|MERGE_RESOLUTION|>--- conflicted
+++ resolved
@@ -170,34 +170,6 @@
       this.config.getMcpServers() ?? {},
       this.config.getMcpServerCommand(),
       this,
-<<<<<<< HEAD
-=======
-      this.config.getPromptRegistry(),
-      this.config.getDebugMode(),
-    );
-  }
-
-  /**
-   * Discovers tools from project (if available and configured).
-   * Can be called multiple times to update discovered tools.
-   * This will NOT discover tools from the command line, only from MCP servers.
-   */
-  async discoverMcpTools(): Promise<void> {
-    // remove any previously discovered tools
-    for (const tool of this.tools.values()) {
-      if (tool instanceof DiscoveredMCPTool) {
-        this.tools.delete(tool.name);
-      }
-    }
-
-    // discover tools using MCP servers, if configured
-    await discoverMcpTools(
-      this.config.getMcpServers() ?? {},
-      this.config.getMcpServerCommand(),
-      this,
-      this.config.getPromptRegistry(),
-      this.config.getDebugMode(),
->>>>>>> 14f04347
     );
   }
 
@@ -220,11 +192,6 @@
         { [serverName]: serverConfig },
         undefined,
         this,
-<<<<<<< HEAD
-=======
-        this.config.getPromptRegistry(),
-        this.config.getDebugMode(),
->>>>>>> 14f04347
       );
     }
   }
