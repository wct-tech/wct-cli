/**
 * @license
 * Copyright 2025 Google LLC
 * SPDX-License-Identifier: Apache-2.0
 */

import { Client } from '@modelcontextprotocol/sdk/client/index.js';
import { StdioClientTransport } from '@modelcontextprotocol/sdk/client/stdio.js';
import { SSEClientTransport } from '@modelcontextprotocol/sdk/client/sse.js';
import {
  StreamableHTTPClientTransport,
  StreamableHTTPClientTransportOptions,
} from '@modelcontextprotocol/sdk/client/streamableHttp.js';
import { parse } from 'shell-quote';
import { MCPServerConfig } from '../config/config.js';
import { DiscoveredMCPTool } from './mcp-tool.js';
<<<<<<< HEAD
import { FunctionDeclaration, mcpToTool } from '@google/genai';
import { ToolRegistry } from './tool-registry.js';
import { MCPOAuthProvider } from '../mcp/oauth-provider.js';
import { OAuthUtils } from '../mcp/oauth-utils.js';
import { MCPOAuthTokenStorage } from '../mcp/oauth-token-storage.js';
import {
  OpenFilesNotificationSchema,
  IDE_SERVER_NAME,
  ideContext,
} from '../services/ideContext.js';
import { getErrorMessage } from '../utils/errors.js';
=======
import { CallableTool, FunctionDeclaration, mcpToTool } from '@google/genai';
import { sanitizeParameters, ToolRegistry } from './tool-registry.js';
>>>>>>> 15b67d83

export const MCP_DEFAULT_TIMEOUT_MSEC = 10 * 60 * 1000; // default to 10 minutes

/**
 * Enum representing the connection status of an MCP server
 */
export enum MCPServerStatus {
  /** Server is disconnected or experiencing errors */
  DISCONNECTED = 'disconnected',
  /** Server is in the process of connecting */
  CONNECTING = 'connecting',
  /** Server is connected and ready to use */
  CONNECTED = 'connected',
}

/**
 * Enum representing the overall MCP discovery state
 */
export enum MCPDiscoveryState {
  /** Discovery has not started yet */
  NOT_STARTED = 'not_started',
  /** Discovery is currently in progress */
  IN_PROGRESS = 'in_progress',
  /** Discovery has completed (with or without errors) */
  COMPLETED = 'completed',
}

/**
 * Map to track the status of each MCP server within the core package
 */
const mcpServerStatusesInternal: Map<string, MCPServerStatus> = new Map();

/**
 * Track the overall MCP discovery state
 */
let mcpDiscoveryState: MCPDiscoveryState = MCPDiscoveryState.NOT_STARTED;

/**
 * Map to track which MCP servers have been discovered to require OAuth
 */
export const mcpServerRequiresOAuth: Map<string, boolean> = new Map();

/**
 * Event listeners for MCP server status changes
 */
type StatusChangeListener = (
  serverName: string,
  status: MCPServerStatus,
) => void;
const statusChangeListeners: StatusChangeListener[] = [];

/**
 * Add a listener for MCP server status changes
 */
export function addMCPStatusChangeListener(
  listener: StatusChangeListener,
): void {
  statusChangeListeners.push(listener);
}

/**
 * Remove a listener for MCP server status changes
 */
export function removeMCPStatusChangeListener(
  listener: StatusChangeListener,
): void {
  const index = statusChangeListeners.indexOf(listener);
  if (index !== -1) {
    statusChangeListeners.splice(index, 1);
  }
}

/**
 * Update the status of an MCP server
 */
function updateMCPServerStatus(
  serverName: string,
  status: MCPServerStatus,
): void {
  mcpServerStatusesInternal.set(serverName, status);
  // Notify all listeners
  for (const listener of statusChangeListeners) {
    listener(serverName, status);
  }
}

/**
 * Get the current status of an MCP server
 */
export function getMCPServerStatus(serverName: string): MCPServerStatus {
  return (
    mcpServerStatusesInternal.get(serverName) || MCPServerStatus.DISCONNECTED
  );
}

/**
 * Get all MCP server statuses
 */
export function getAllMCPServerStatuses(): Map<string, MCPServerStatus> {
  return new Map(mcpServerStatusesInternal);
}

/**
 * Get the current MCP discovery state
 */
export function getMCPDiscoveryState(): MCPDiscoveryState {
  return mcpDiscoveryState;
}

<<<<<<< HEAD
/**
 * Parse www-authenticate header to extract OAuth metadata URI.
 *
 * @param wwwAuthenticate The www-authenticate header value
 * @returns The resource metadata URI if found, null otherwise
 */
function _parseWWWAuthenticate(wwwAuthenticate: string): string | null {
  // Parse header like: Bearer realm="MCP Server", resource_metadata_uri="https://..."
  const resourceMetadataMatch = wwwAuthenticate.match(
    /resource_metadata_uri="([^"]+)"/,
  );
  return resourceMetadataMatch ? resourceMetadataMatch[1] : null;
}

/**
 * Extract WWW-Authenticate header from error message string.
 * This is a more robust approach than regex matching.
 *
 * @param errorString The error message string
 * @returns The www-authenticate header value if found, null otherwise
 */
function extractWWWAuthenticateHeader(errorString: string): string | null {
  // Try multiple patterns to extract the header
  const patterns = [
    /www-authenticate:\s*([^\n\r]+)/i,
    /WWW-Authenticate:\s*([^\n\r]+)/i,
    /"www-authenticate":\s*"([^"]+)"/i,
    /'www-authenticate':\s*'([^']+)'/i,
  ];

  for (const pattern of patterns) {
    const match = errorString.match(pattern);
    if (match) {
      return match[1].trim();
    }
  }

  return null;
}

/**
 * Handle automatic OAuth discovery and authentication for a server.
 *
 * @param mcpServerName The name of the MCP server
 * @param mcpServerConfig The MCP server configuration
 * @param wwwAuthenticate The www-authenticate header value
 * @returns True if OAuth was successfully configured and authenticated, false otherwise
 */
async function handleAutomaticOAuth(
  mcpServerName: string,
  mcpServerConfig: MCPServerConfig,
  wwwAuthenticate: string,
): Promise<boolean> {
  try {
    console.log(`🔐 '${mcpServerName}' requires OAuth authentication`);

    // Always try to parse the resource metadata URI from the www-authenticate header
    let oauthConfig;
    const resourceMetadataUri =
      OAuthUtils.parseWWWAuthenticateHeader(wwwAuthenticate);
    if (resourceMetadataUri) {
      oauthConfig = await OAuthUtils.discoverOAuthConfig(resourceMetadataUri);
    } else if (mcpServerConfig.url) {
      // Fallback: try to discover OAuth config from the base URL for SSE
      const sseUrl = new URL(mcpServerConfig.url);
      const baseUrl = `${sseUrl.protocol}//${sseUrl.host}`;
      oauthConfig = await OAuthUtils.discoverOAuthConfig(baseUrl);
    } else if (mcpServerConfig.httpUrl) {
      // Fallback: try to discover OAuth config from the base URL for HTTP
      const httpUrl = new URL(mcpServerConfig.httpUrl);
      const baseUrl = `${httpUrl.protocol}//${httpUrl.host}`;
      oauthConfig = await OAuthUtils.discoverOAuthConfig(baseUrl);
    }

    if (!oauthConfig) {
      console.error(
        `❌ Could not configure OAuth for '${mcpServerName}' - please authenticate manually with /mcp auth ${mcpServerName}`,
      );
      return false;
    }

    // OAuth configuration discovered - proceed with authentication

    // Create OAuth configuration for authentication
    const oauthAuthConfig = {
      enabled: true,
      authorizationUrl: oauthConfig.authorizationUrl,
      tokenUrl: oauthConfig.tokenUrl,
      scopes: oauthConfig.scopes || [],
    };

    // Perform OAuth authentication
    console.log(
      `Starting OAuth authentication for server '${mcpServerName}'...`,
    );
    await MCPOAuthProvider.authenticate(mcpServerName, oauthAuthConfig);

    console.log(
      `OAuth authentication successful for server '${mcpServerName}'`,
    );
    return true;
  } catch (error) {
    console.error(
      `Failed to handle automatic OAuth for server '${mcpServerName}': ${getErrorMessage(error)}`,
    );
    return false;
  }
}

/**
 * Create a transport with OAuth token for the given server configuration.
 *
 * @param mcpServerName The name of the MCP server
 * @param mcpServerConfig The MCP server configuration
 * @param accessToken The OAuth access token
 * @returns The transport with OAuth token, or null if creation fails
 */
async function createTransportWithOAuth(
  mcpServerName: string,
  mcpServerConfig: MCPServerConfig,
  accessToken: string,
): Promise<StreamableHTTPClientTransport | SSEClientTransport | null> {
  try {
    if (mcpServerConfig.httpUrl) {
      // Create HTTP transport with OAuth token
      const oauthTransportOptions: StreamableHTTPClientTransportOptions = {
        requestInit: {
          headers: {
            ...mcpServerConfig.headers,
            Authorization: `Bearer ${accessToken}`,
          },
        },
      };

      return new StreamableHTTPClientTransport(
        new URL(mcpServerConfig.httpUrl),
        oauthTransportOptions,
      );
    } else if (mcpServerConfig.url) {
      // Create SSE transport with OAuth token in Authorization header
      return new SSEClientTransport(new URL(mcpServerConfig.url), {
        requestInit: {
          headers: {
            ...mcpServerConfig.headers,
            Authorization: `Bearer ${accessToken}`,
          },
        },
      });
    }

    return null;
  } catch (error) {
    console.error(
      `Failed to create OAuth transport for server '${mcpServerName}': ${getErrorMessage(error)}`,
    );
    return null;
  }
}

/**
 * Discovers tools from all configured MCP servers and registers them with the tool registry.
 * It orchestrates the connection and discovery process for each server defined in the
 * configuration, as well as any server specified via a command-line argument.
 *
 * @param mcpServers A record of named MCP server configurations.
 * @param mcpServerCommand An optional command string for a dynamically specified MCP server.
 * @param toolRegistry The central registry where discovered tools will be registered.
 * @returns A promise that resolves when the discovery process has been attempted for all servers.
 */
=======
>>>>>>> 15b67d83
export async function discoverMcpTools(
  mcpServers: Record<string, MCPServerConfig>,
  mcpServerCommand: string | undefined,
  toolRegistry: ToolRegistry,
): Promise<void> {
  // Set discovery state to in progress
  mcpDiscoveryState = MCPDiscoveryState.IN_PROGRESS;

  try {
    if (mcpServerCommand) {
      const cmd = mcpServerCommand;
      const args = parse(cmd, process.env) as string[];
      if (args.some((arg) => typeof arg !== 'string')) {
        throw new Error('failed to parse mcpServerCommand: ' + cmd);
      }
      // use generic server name 'mcp'
      mcpServers['mcp'] = {
        command: args[0],
        args: args.slice(1),
      };
    }

    const discoveryPromises = Object.entries(mcpServers).map(
      ([mcpServerName, mcpServerConfig]) =>
        connectAndDiscover(mcpServerName, mcpServerConfig, toolRegistry),
    );
    await Promise.all(discoveryPromises);

    // Mark discovery as completed
    mcpDiscoveryState = MCPDiscoveryState.COMPLETED;
  } catch (error) {
    // Still mark as completed even with errors
    mcpDiscoveryState = MCPDiscoveryState.COMPLETED;
    throw error;
  }
}

/**
 * Connects to an MCP server and discovers available tools, registering them with the tool registry.
 * This function handles the complete lifecycle of connecting to a server, discovering tools,
 * and cleaning up resources if no tools are found.
 *
 * @param mcpServerName The name identifier for this MCP server
 * @param mcpServerConfig Configuration object containing connection details
 * @param toolRegistry The registry to register discovered tools with
 * @returns Promise that resolves when discovery is complete
 */
async function connectAndDiscover(
  mcpServerName: string,
  mcpServerConfig: MCPServerConfig,
  toolRegistry: ToolRegistry,
): Promise<void> {
  // Initialize the server status as connecting
  updateMCPServerStatus(mcpServerName, MCPServerStatus.CONNECTING);

<<<<<<< HEAD
  try {
    const mcpClient = await connectToMcpServer(
      mcpServerName,
      mcpServerConfig,
      debugMode,
    );
    try {
      updateMCPServerStatus(mcpServerName, MCPServerStatus.CONNECTED);

      mcpClient.onerror = (error) => {
        console.error(`MCP ERROR (${mcpServerName}):`, error.toString());
        updateMCPServerStatus(mcpServerName, MCPServerStatus.DISCONNECTED);
        if (mcpServerName === IDE_SERVER_NAME) {
          ideContext.clearOpenFilesContext();
        }
      };

      if (mcpServerName === IDE_SERVER_NAME) {
        mcpClient.setNotificationHandler(
          OpenFilesNotificationSchema,
          (notification) => {
            ideContext.setOpenFilesContext(notification.params);
          },
        );
      }

      const tools = await discoverTools(
        mcpServerName,
        mcpServerConfig,
        mcpClient,
      );
      for (const tool of tools) {
        toolRegistry.registerTool(tool);
      }
    } catch (error) {
      mcpClient.close();
      throw error;
    }
  } catch (error) {
    console.error(
      `Error connecting to MCP server '${mcpServerName}': ${getErrorMessage(error)}`,
    );
    updateMCPServerStatus(mcpServerName, MCPServerStatus.DISCONNECTED);
  }
}

/**
 * Discovers and sanitizes tools from a connected MCP client.
 * It retrieves function declarations from the client, filters out disabled tools,
 * generates valid names for them, and wraps them in `DiscoveredMCPTool` instances.
 *
 * @param mcpServerName The name of the MCP server.
 * @param mcpServerConfig The configuration for the MCP server.
 * @param mcpClient The active MCP client instance.
 * @returns A promise that resolves to an array of discovered and enabled tools.
 * @throws An error if no enabled tools are found or if the server provides invalid function declarations.
 */
export async function discoverTools(
  mcpServerName: string,
  mcpServerConfig: MCPServerConfig,
  mcpClient: Client,
): Promise<DiscoveredMCPTool[]> {
  try {
    const mcpCallableTool = mcpToTool(mcpClient);
    const tool = await mcpCallableTool.tool();
=======
  let transport;
  if (mcpServerConfig.httpUrl) {
    const transportOptions: StreamableHTTPClientTransportOptions = {};
>>>>>>> 15b67d83

    if (mcpServerConfig.headers) {
      transportOptions.requestInit = {
        headers: mcpServerConfig.headers,
      };
    }

<<<<<<< HEAD
    const discoveredTools: DiscoveredMCPTool[] = [];
    for (const funcDecl of tool.functionDeclarations) {
      if (!isEnabled(funcDecl, mcpServerName, mcpServerConfig)) {
        continue;
      }

      discoveredTools.push(
        new DiscoveredMCPTool(
          mcpCallableTool,
          mcpServerName,
          funcDecl.name!,
          funcDecl.description ?? '',
          funcDecl.parametersJsonSchema ?? { type: 'object', properties: {} },
          mcpServerConfig.timeout ?? MCP_DEFAULT_TIMEOUT_MSEC,
          mcpServerConfig.trust,
        ),
      );
    }
    if (discoveredTools.length === 0) {
      throw Error('No enabled tools found');
    }
    return discoveredTools;
  } catch (error) {
    throw new Error(`Error discovering tools: ${error}`);
=======
    transport = new StreamableHTTPClientTransport(
      new URL(mcpServerConfig.httpUrl),
      transportOptions,
    );
  } else if (mcpServerConfig.url) {
    transport = new SSEClientTransport(new URL(mcpServerConfig.url));
  } else if (mcpServerConfig.command) {
    transport = new StdioClientTransport({
      command: mcpServerConfig.command,
      args: mcpServerConfig.args || [],
      env: {
        ...process.env,
        ...(mcpServerConfig.env || {}),
      } as Record<string, string>,
      cwd: mcpServerConfig.cwd,
      stderr: 'pipe',
    });
  } else {
    console.error(
      `MCP server '${mcpServerName}' has invalid configuration: missing httpUrl (for Streamable HTTP), url (for SSE), and command (for stdio). Skipping.`,
    );
    // Update status to disconnected
    updateMCPServerStatus(mcpServerName, MCPServerStatus.DISCONNECTED);
    return;
>>>>>>> 15b67d83
  }

  const mcpClient = new Client({
    name: 'gemini-cli-mcp-client',
    version: '0.0.1',
  });

  // patch Client.callTool to use request timeout as genai McpCallTool.callTool does not do it
  // TODO: remove this hack once GenAI SDK does callTool with request options
  if ('callTool' in mcpClient) {
    const origCallTool = mcpClient.callTool.bind(mcpClient);
    mcpClient.callTool = function (params, resultSchema, options) {
      return origCallTool(params, resultSchema, {
        ...options,
        timeout: mcpServerConfig.timeout ?? MCP_DEFAULT_TIMEOUT_MSEC,
      });
    };
  }

  try {
<<<<<<< HEAD
    const transport = await createTransport(
      mcpServerName,
      mcpServerConfig,
      debugMode,
    );
    try {
      await mcpClient.connect(transport, {
        timeout: mcpServerConfig.timeout ?? MCP_DEFAULT_TIMEOUT_MSEC,
      });
      return mcpClient;
    } catch (error) {
      await transport.close();
      throw error;
    }
=======
    await mcpClient.connect(transport, {
      timeout: mcpServerConfig.timeout ?? MCP_DEFAULT_TIMEOUT_MSEC,
    });
    // Connection successful
    updateMCPServerStatus(mcpServerName, MCPServerStatus.CONNECTED);
>>>>>>> 15b67d83
  } catch (error) {
    // Check if this is a 401 error that might indicate OAuth is required
    const errorString = String(error);
    if (
      errorString.includes('401') &&
      (mcpServerConfig.httpUrl || mcpServerConfig.url)
    ) {
      mcpServerRequiresOAuth.set(mcpServerName, true);
      // Only trigger automatic OAuth discovery for HTTP servers or when OAuth is explicitly configured
      // For SSE servers, we should not trigger new OAuth flows automatically
      const shouldTriggerOAuth =
        mcpServerConfig.httpUrl || mcpServerConfig.oauth?.enabled;

      if (!shouldTriggerOAuth) {
        // For SSE servers without explicit OAuth config, if a token was found but rejected, report it accurately.
        const credentials = await MCPOAuthTokenStorage.getToken(mcpServerName);
        if (credentials) {
          const hasStoredTokens = await MCPOAuthProvider.getValidToken(
            mcpServerName,
            {
              // Pass client ID if available
              clientId: credentials.clientId,
            },
          );
          if (hasStoredTokens) {
            console.log(
              `Stored OAuth token for SSE server '${mcpServerName}' was rejected. ` +
                `Please re-authenticate using: /mcp auth ${mcpServerName}`,
            );
          } else {
            console.log(
              `401 error received for SSE server '${mcpServerName}' without OAuth configuration. ` +
                `Please authenticate using: /mcp auth ${mcpServerName}`,
            );
          }
        }
        throw new Error(
          `401 error received for SSE server '${mcpServerName}' without OAuth configuration. ` +
            `Please authenticate using: /mcp auth ${mcpServerName}`,
        );
      }

      // Try to extract www-authenticate header from the error
      let wwwAuthenticate = extractWWWAuthenticateHeader(errorString);

      // If we didn't get the header from the error string, try to get it from the server
      if (!wwwAuthenticate && mcpServerConfig.url) {
        console.log(
          `No www-authenticate header in error, trying to fetch it from server...`,
        );
        try {
          const response = await fetch(mcpServerConfig.url, {
            method: 'HEAD',
            headers: {
              Accept: 'text/event-stream',
            },
            signal: AbortSignal.timeout(5000),
          });

          if (response.status === 401) {
            wwwAuthenticate = response.headers.get('www-authenticate');
            if (wwwAuthenticate) {
              console.log(
                `Found www-authenticate header from server: ${wwwAuthenticate}`,
              );
            }
          }
        } catch (fetchError) {
          console.debug(
            `Failed to fetch www-authenticate header: ${getErrorMessage(fetchError)}`,
          );
        }
      }

      if (wwwAuthenticate) {
        console.log(
          `Received 401 with www-authenticate header: ${wwwAuthenticate}`,
        );

        // Try automatic OAuth discovery and authentication
        const oauthSuccess = await handleAutomaticOAuth(
          mcpServerName,
          mcpServerConfig,
          wwwAuthenticate,
        );
        if (oauthSuccess) {
          // Retry connection with OAuth token
          console.log(
            `Retrying connection to '${mcpServerName}' with OAuth token...`,
          );

          // Get the valid token - we need to create a proper OAuth config
          // The token should already be available from the authentication process
          const credentials =
            await MCPOAuthTokenStorage.getToken(mcpServerName);
          if (credentials) {
            const accessToken = await MCPOAuthProvider.getValidToken(
              mcpServerName,
              {
                // Pass client ID if available
                clientId: credentials.clientId,
              },
            );

            if (accessToken) {
              // Create transport with OAuth token
              const oauthTransport = await createTransportWithOAuth(
                mcpServerName,
                mcpServerConfig,
                accessToken,
              );
              if (oauthTransport) {
                try {
                  await mcpClient.connect(oauthTransport, {
                    timeout:
                      mcpServerConfig.timeout ?? MCP_DEFAULT_TIMEOUT_MSEC,
                  });
                  // Connection successful with OAuth
                  return mcpClient;
                } catch (retryError) {
                  console.error(
                    `Failed to connect with OAuth token: ${getErrorMessage(
                      retryError,
                    )}`,
                  );
                  throw retryError;
                }
              } else {
                console.error(
                  `Failed to create OAuth transport for server '${mcpServerName}'`,
                );
                throw new Error(
                  `Failed to create OAuth transport for server '${mcpServerName}'`,
                );
              }
            } else {
              console.error(
                `Failed to get OAuth token for server '${mcpServerName}'`,
              );
              throw new Error(
                `Failed to get OAuth token for server '${mcpServerName}'`,
              );
            }
          } else {
            console.error(
              `Failed to get credentials for server '${mcpServerName}' after successful OAuth authentication`,
            );
            throw new Error(
              `Failed to get credentials for server '${mcpServerName}' after successful OAuth authentication`,
            );
          }
        } else {
          console.error(
            `Failed to handle automatic OAuth for server '${mcpServerName}'`,
          );
          throw new Error(
            `Failed to handle automatic OAuth for server '${mcpServerName}'`,
          );
        }
      } else {
        // No www-authenticate header found, but we got a 401
        // Only try OAuth discovery for HTTP servers or when OAuth is explicitly configured
        // For SSE servers, we should not trigger new OAuth flows automatically
        const shouldTryDiscovery =
          mcpServerConfig.httpUrl || mcpServerConfig.oauth?.enabled;

        if (!shouldTryDiscovery) {
          const credentials =
            await MCPOAuthTokenStorage.getToken(mcpServerName);
          if (credentials) {
            const hasStoredTokens = await MCPOAuthProvider.getValidToken(
              mcpServerName,
              {
                // Pass client ID if available
                clientId: credentials.clientId,
              },
            );
            if (hasStoredTokens) {
              console.log(
                `Stored OAuth token for SSE server '${mcpServerName}' was rejected. ` +
                  `Please re-authenticate using: /mcp auth ${mcpServerName}`,
              );
            } else {
              console.log(
                `401 error received for SSE server '${mcpServerName}' without OAuth configuration. ` +
                  `Please authenticate using: /mcp auth ${mcpServerName}`,
              );
            }
          }
          throw new Error(
            `401 error received for SSE server '${mcpServerName}' without OAuth configuration. ` +
              `Please authenticate using: /mcp auth ${mcpServerName}`,
          );
        }

        // For SSE servers, try to discover OAuth configuration from the base URL
        console.log(`🔍 Attempting OAuth discovery for '${mcpServerName}'...`);

        if (mcpServerConfig.url) {
          const sseUrl = new URL(mcpServerConfig.url);
          const baseUrl = `${sseUrl.protocol}//${sseUrl.host}`;

          try {
            // Try to discover OAuth configuration from the base URL
            const oauthConfig = await OAuthUtils.discoverOAuthConfig(baseUrl);
            if (oauthConfig) {
              console.log(
                `Discovered OAuth configuration from base URL for server '${mcpServerName}'`,
              );

              // Create OAuth configuration for authentication
              const oauthAuthConfig = {
                enabled: true,
                authorizationUrl: oauthConfig.authorizationUrl,
                tokenUrl: oauthConfig.tokenUrl,
                scopes: oauthConfig.scopes || [],
              };

              // Perform OAuth authentication
              console.log(
                `Starting OAuth authentication for server '${mcpServerName}'...`,
              );
              await MCPOAuthProvider.authenticate(
                mcpServerName,
                oauthAuthConfig,
              );

              // Retry connection with OAuth token
              const credentials =
                await MCPOAuthTokenStorage.getToken(mcpServerName);
              if (credentials) {
                const accessToken = await MCPOAuthProvider.getValidToken(
                  mcpServerName,
                  {
                    // Pass client ID if available
                    clientId: credentials.clientId,
                  },
                );
                if (accessToken) {
                  // Create transport with OAuth token
                  const oauthTransport = await createTransportWithOAuth(
                    mcpServerName,
                    mcpServerConfig,
                    accessToken,
                  );
                  if (oauthTransport) {
                    try {
                      await mcpClient.connect(oauthTransport, {
                        timeout:
                          mcpServerConfig.timeout ?? MCP_DEFAULT_TIMEOUT_MSEC,
                      });
                      // Connection successful with OAuth
                      return mcpClient;
                    } catch (retryError) {
                      console.error(
                        `Failed to connect with OAuth token: ${getErrorMessage(
                          retryError,
                        )}`,
                      );
                      throw retryError;
                    }
                  } else {
                    console.error(
                      `Failed to create OAuth transport for server '${mcpServerName}'`,
                    );
                    throw new Error(
                      `Failed to create OAuth transport for server '${mcpServerName}'`,
                    );
                  }
                } else {
                  console.error(
                    `Failed to get OAuth token for server '${mcpServerName}'`,
                  );
                  throw new Error(
                    `Failed to get OAuth token for server '${mcpServerName}'`,
                  );
                }
              } else {
                console.error(
                  `Failed to get stored credentials for server '${mcpServerName}'`,
                );
                throw new Error(
                  `Failed to get stored credentials for server '${mcpServerName}'`,
                );
              }
            } else {
              console.error(
                `❌ Could not configure OAuth for '${mcpServerName}' - please authenticate manually with /mcp auth ${mcpServerName}`,
              );
              throw new Error(
                `OAuth configuration failed for '${mcpServerName}'. Please authenticate manually with /mcp auth ${mcpServerName}`,
              );
            }
          } catch (discoveryError) {
            console.error(
              `❌ OAuth discovery failed for '${mcpServerName}' - please authenticate manually with /mcp auth ${mcpServerName}`,
            );
            throw discoveryError;
          }
        } else {
          console.error(
            `❌ '${mcpServerName}' requires authentication but no OAuth configuration found`,
          );
          throw new Error(
            `MCP server '${mcpServerName}' requires authentication. Please configure OAuth or check server settings.`,
          );
        }
      }
    } else {
      // Handle other connection errors
      // Create a concise error message
      const errorMessage = (error as Error).message || String(error);
      const isNetworkError =
        errorMessage.includes('ENOTFOUND') ||
        errorMessage.includes('ECONNREFUSED');

      let conciseError: string;
      if (isNetworkError) {
        conciseError = `Cannot connect to '${mcpServerName}' - server may be down or URL incorrect`;
      } else {
        conciseError = `Connection failed for '${mcpServerName}': ${errorMessage}`;
      }

      if (process.env.SANDBOX) {
        conciseError += ` (check sandbox availability)`;
      }

      throw new Error(conciseError);
    }
<<<<<<< HEAD
=======
    console.error(errorString);
    // Update status to disconnected
    updateMCPServerStatus(mcpServerName, MCPServerStatus.DISCONNECTED);
    return;
>>>>>>> 15b67d83
  }

<<<<<<< HEAD
/** Visible for Testing */
export async function createTransport(
  mcpServerName: string,
  mcpServerConfig: MCPServerConfig,
  debugMode: boolean,
): Promise<Transport> {
  // Check if we have OAuth configuration or stored tokens
  let accessToken: string | null = null;
  let hasOAuthConfig = mcpServerConfig.oauth?.enabled;

  if (hasOAuthConfig && mcpServerConfig.oauth) {
    accessToken = await MCPOAuthProvider.getValidToken(
      mcpServerName,
      mcpServerConfig.oauth,
    );

    if (!accessToken) {
      console.error(
        `MCP server '${mcpServerName}' requires OAuth authentication. ` +
          `Please authenticate using the /mcp auth command.`,
      );
      throw new Error(
        `MCP server '${mcpServerName}' requires OAuth authentication. ` +
          `Please authenticate using the /mcp auth command.`,
      );
    }
  } else {
    // Check if we have stored OAuth tokens for this server (from previous authentication)
    const credentials = await MCPOAuthTokenStorage.getToken(mcpServerName);
    if (credentials) {
      accessToken = await MCPOAuthProvider.getValidToken(mcpServerName, {
        // Pass client ID if available
        clientId: credentials.clientId,
      });

      if (accessToken) {
        hasOAuthConfig = true;
        console.log(`Found stored OAuth token for server '${mcpServerName}'`);
      }
    }
  }

  if (mcpServerConfig.httpUrl) {
    const transportOptions: StreamableHTTPClientTransportOptions = {};

    // Set up headers with OAuth token if available
    if (hasOAuthConfig && accessToken) {
      transportOptions.requestInit = {
        headers: {
          ...mcpServerConfig.headers,
          Authorization: `Bearer ${accessToken}`,
        },
      };
    } else if (mcpServerConfig.headers) {
      transportOptions.requestInit = {
        headers: mcpServerConfig.headers,
      };
    }

    return new StreamableHTTPClientTransport(
      new URL(mcpServerConfig.httpUrl),
      transportOptions,
    );
  }

  if (mcpServerConfig.url) {
    const transportOptions: SSEClientTransportOptions = {};

    // Set up headers with OAuth token if available
    if (hasOAuthConfig && accessToken) {
      transportOptions.requestInit = {
        headers: {
          ...mcpServerConfig.headers,
          Authorization: `Bearer ${accessToken}`,
        },
      };
    } else if (mcpServerConfig.headers) {
      transportOptions.requestInit = {
        headers: mcpServerConfig.headers,
      };
    }

    return new SSEClientTransport(
      new URL(mcpServerConfig.url),
      transportOptions,
    );
  }
=======
  mcpClient.onerror = (error) => {
    console.error(`MCP ERROR (${mcpServerName}):`, error.toString());
    // Update status to disconnected on error
    updateMCPServerStatus(mcpServerName, MCPServerStatus.DISCONNECTED);
  };

  if (transport instanceof StdioClientTransport && transport.stderr) {
    transport.stderr.on('data', (data) => {
      const stderrStr = data.toString();
      // Filter out verbose INFO logs from some MCP servers
      if (!stderrStr.includes('] INFO')) {
        console.debug(`MCP STDERR (${mcpServerName}):`, stderrStr);
      }
    });
  }

  try {
    const mcpCallableTool: CallableTool = mcpToTool(mcpClient);
    const discoveredToolFunctions = await mcpCallableTool.tool();

    if (
      !discoveredToolFunctions ||
      !Array.isArray(discoveredToolFunctions.functionDeclarations)
    ) {
      console.error(
        `MCP server '${mcpServerName}' did not return valid tool function declarations. Skipping.`,
      );
      if (
        transport instanceof StdioClientTransport ||
        transport instanceof SSEClientTransport ||
        transport instanceof StreamableHTTPClientTransport
      ) {
        await transport.close();
      }
      // Update status to disconnected
      updateMCPServerStatus(mcpServerName, MCPServerStatus.DISCONNECTED);
      return;
    }
>>>>>>> 15b67d83

    for (const funcDecl of discoveredToolFunctions.functionDeclarations) {
      if (!funcDecl.name) {
        console.warn(
          `Discovered a function declaration without a name from MCP server '${mcpServerName}'. Skipping.`,
        );
        continue;
      }

      const { includeTools, excludeTools } = mcpServerConfig;
      const toolName = funcDecl.name;

<<<<<<< HEAD
/** Visible for testing */
export function isEnabled(
  funcDecl: FunctionDeclaration,
  mcpServerName: string,
  mcpServerConfig: MCPServerConfig,
): boolean {
  if (!funcDecl.name) {
    console.warn(
      `Discovered a function declaration without a name from MCP server '${mcpServerName}'. Skipping.`,
=======
      let isEnabled = false;
      if (includeTools === undefined) {
        isEnabled = true;
      } else {
        isEnabled = includeTools.some(
          (tool) => tool === toolName || tool.startsWith(`${toolName}(`),
        );
      }

      if (excludeTools?.includes(toolName)) {
        isEnabled = false;
      }

      if (!isEnabled) {
        continue;
      }

      let toolNameForModel = funcDecl.name;

      // Replace invalid characters (based on 400 error message from Gemini API) with underscores
      toolNameForModel = toolNameForModel.replace(/[^a-zA-Z0-9_.-]/g, '_');

      const existingTool = toolRegistry.getTool(toolNameForModel);
      if (existingTool) {
        toolNameForModel = mcpServerName + '__' + toolNameForModel;
      }

      // If longer than 63 characters, replace middle with '___'
      // (Gemini API says max length 64, but actual limit seems to be 63)
      if (toolNameForModel.length > 63) {
        toolNameForModel =
          toolNameForModel.slice(0, 28) + '___' + toolNameForModel.slice(-32);
      }

      sanitizeParameters(funcDecl.parameters);

      // Ensure parameters is a valid JSON schema object, default to empty if not.
      const parameterSchema: Record<string, unknown> =
        funcDecl.parameters && typeof funcDecl.parameters === 'object'
          ? { ...(funcDecl.parameters as FunctionDeclaration) }
          : { type: 'object', properties: {} };

      toolRegistry.registerTool(
        new DiscoveredMCPTool(
          mcpCallableTool,
          mcpServerName,
          toolNameForModel,
          funcDecl.description ?? '',
          parameterSchema,
          funcDecl.name,
          mcpServerConfig.timeout ?? MCP_DEFAULT_TIMEOUT_MSEC,
          mcpServerConfig.trust,
        ),
      );
    }
  } catch (error) {
    console.error(
      `Failed to list or register tools for MCP server '${mcpServerName}': ${error}`,
>>>>>>> 15b67d83
    );
    // Ensure transport is cleaned up on error too
    if (
      transport instanceof StdioClientTransport ||
      transport instanceof SSEClientTransport ||
      transport instanceof StreamableHTTPClientTransport
    ) {
      await transport.close();
    }
    // Update status to disconnected
    updateMCPServerStatus(mcpServerName, MCPServerStatus.DISCONNECTED);
  }

  // If no tools were registered from this MCP server, the following 'if' block
  // will close the connection. This is done to conserve resources and prevent
  // an orphaned connection to a server that isn't providing any usable
  // functionality. Connections to servers that did provide tools are kept
  // open, as those tools will require the connection to function.
  if (toolRegistry.getToolsByServer(mcpServerName).length === 0) {
    console.log(
      `No tools registered from MCP server '${mcpServerName}'. Closing connection.`,
    );
    if (
      transport instanceof StdioClientTransport ||
      transport instanceof SSEClientTransport ||
      transport instanceof StreamableHTTPClientTransport
    ) {
      await transport.close();
      // Update status to disconnected
      updateMCPServerStatus(mcpServerName, MCPServerStatus.DISCONNECTED);
    }
  }
}<|MERGE_RESOLUTION|>--- conflicted
+++ resolved
@@ -14,22 +14,8 @@
 import { parse } from 'shell-quote';
 import { MCPServerConfig } from '../config/config.js';
 import { DiscoveredMCPTool } from './mcp-tool.js';
-<<<<<<< HEAD
-import { FunctionDeclaration, mcpToTool } from '@google/genai';
-import { ToolRegistry } from './tool-registry.js';
-import { MCPOAuthProvider } from '../mcp/oauth-provider.js';
-import { OAuthUtils } from '../mcp/oauth-utils.js';
-import { MCPOAuthTokenStorage } from '../mcp/oauth-token-storage.js';
-import {
-  OpenFilesNotificationSchema,
-  IDE_SERVER_NAME,
-  ideContext,
-} from '../services/ideContext.js';
-import { getErrorMessage } from '../utils/errors.js';
-=======
 import { CallableTool, FunctionDeclaration, mcpToTool } from '@google/genai';
 import { sanitizeParameters, ToolRegistry } from './tool-registry.js';
->>>>>>> 15b67d83
 
 export const MCP_DEFAULT_TIMEOUT_MSEC = 10 * 60 * 1000; // default to 10 minutes
 
@@ -66,11 +52,6 @@
  * Track the overall MCP discovery state
  */
 let mcpDiscoveryState: MCPDiscoveryState = MCPDiscoveryState.NOT_STARTED;
-
-/**
- * Map to track which MCP servers have been discovered to require OAuth
- */
-export const mcpServerRequiresOAuth: Map<string, boolean> = new Map();
 
 /**
  * Event listeners for MCP server status changes
@@ -139,178 +120,6 @@
   return mcpDiscoveryState;
 }
 
-<<<<<<< HEAD
-/**
- * Parse www-authenticate header to extract OAuth metadata URI.
- *
- * @param wwwAuthenticate The www-authenticate header value
- * @returns The resource metadata URI if found, null otherwise
- */
-function _parseWWWAuthenticate(wwwAuthenticate: string): string | null {
-  // Parse header like: Bearer realm="MCP Server", resource_metadata_uri="https://..."
-  const resourceMetadataMatch = wwwAuthenticate.match(
-    /resource_metadata_uri="([^"]+)"/,
-  );
-  return resourceMetadataMatch ? resourceMetadataMatch[1] : null;
-}
-
-/**
- * Extract WWW-Authenticate header from error message string.
- * This is a more robust approach than regex matching.
- *
- * @param errorString The error message string
- * @returns The www-authenticate header value if found, null otherwise
- */
-function extractWWWAuthenticateHeader(errorString: string): string | null {
-  // Try multiple patterns to extract the header
-  const patterns = [
-    /www-authenticate:\s*([^\n\r]+)/i,
-    /WWW-Authenticate:\s*([^\n\r]+)/i,
-    /"www-authenticate":\s*"([^"]+)"/i,
-    /'www-authenticate':\s*'([^']+)'/i,
-  ];
-
-  for (const pattern of patterns) {
-    const match = errorString.match(pattern);
-    if (match) {
-      return match[1].trim();
-    }
-  }
-
-  return null;
-}
-
-/**
- * Handle automatic OAuth discovery and authentication for a server.
- *
- * @param mcpServerName The name of the MCP server
- * @param mcpServerConfig The MCP server configuration
- * @param wwwAuthenticate The www-authenticate header value
- * @returns True if OAuth was successfully configured and authenticated, false otherwise
- */
-async function handleAutomaticOAuth(
-  mcpServerName: string,
-  mcpServerConfig: MCPServerConfig,
-  wwwAuthenticate: string,
-): Promise<boolean> {
-  try {
-    console.log(`🔐 '${mcpServerName}' requires OAuth authentication`);
-
-    // Always try to parse the resource metadata URI from the www-authenticate header
-    let oauthConfig;
-    const resourceMetadataUri =
-      OAuthUtils.parseWWWAuthenticateHeader(wwwAuthenticate);
-    if (resourceMetadataUri) {
-      oauthConfig = await OAuthUtils.discoverOAuthConfig(resourceMetadataUri);
-    } else if (mcpServerConfig.url) {
-      // Fallback: try to discover OAuth config from the base URL for SSE
-      const sseUrl = new URL(mcpServerConfig.url);
-      const baseUrl = `${sseUrl.protocol}//${sseUrl.host}`;
-      oauthConfig = await OAuthUtils.discoverOAuthConfig(baseUrl);
-    } else if (mcpServerConfig.httpUrl) {
-      // Fallback: try to discover OAuth config from the base URL for HTTP
-      const httpUrl = new URL(mcpServerConfig.httpUrl);
-      const baseUrl = `${httpUrl.protocol}//${httpUrl.host}`;
-      oauthConfig = await OAuthUtils.discoverOAuthConfig(baseUrl);
-    }
-
-    if (!oauthConfig) {
-      console.error(
-        `❌ Could not configure OAuth for '${mcpServerName}' - please authenticate manually with /mcp auth ${mcpServerName}`,
-      );
-      return false;
-    }
-
-    // OAuth configuration discovered - proceed with authentication
-
-    // Create OAuth configuration for authentication
-    const oauthAuthConfig = {
-      enabled: true,
-      authorizationUrl: oauthConfig.authorizationUrl,
-      tokenUrl: oauthConfig.tokenUrl,
-      scopes: oauthConfig.scopes || [],
-    };
-
-    // Perform OAuth authentication
-    console.log(
-      `Starting OAuth authentication for server '${mcpServerName}'...`,
-    );
-    await MCPOAuthProvider.authenticate(mcpServerName, oauthAuthConfig);
-
-    console.log(
-      `OAuth authentication successful for server '${mcpServerName}'`,
-    );
-    return true;
-  } catch (error) {
-    console.error(
-      `Failed to handle automatic OAuth for server '${mcpServerName}': ${getErrorMessage(error)}`,
-    );
-    return false;
-  }
-}
-
-/**
- * Create a transport with OAuth token for the given server configuration.
- *
- * @param mcpServerName The name of the MCP server
- * @param mcpServerConfig The MCP server configuration
- * @param accessToken The OAuth access token
- * @returns The transport with OAuth token, or null if creation fails
- */
-async function createTransportWithOAuth(
-  mcpServerName: string,
-  mcpServerConfig: MCPServerConfig,
-  accessToken: string,
-): Promise<StreamableHTTPClientTransport | SSEClientTransport | null> {
-  try {
-    if (mcpServerConfig.httpUrl) {
-      // Create HTTP transport with OAuth token
-      const oauthTransportOptions: StreamableHTTPClientTransportOptions = {
-        requestInit: {
-          headers: {
-            ...mcpServerConfig.headers,
-            Authorization: `Bearer ${accessToken}`,
-          },
-        },
-      };
-
-      return new StreamableHTTPClientTransport(
-        new URL(mcpServerConfig.httpUrl),
-        oauthTransportOptions,
-      );
-    } else if (mcpServerConfig.url) {
-      // Create SSE transport with OAuth token in Authorization header
-      return new SSEClientTransport(new URL(mcpServerConfig.url), {
-        requestInit: {
-          headers: {
-            ...mcpServerConfig.headers,
-            Authorization: `Bearer ${accessToken}`,
-          },
-        },
-      });
-    }
-
-    return null;
-  } catch (error) {
-    console.error(
-      `Failed to create OAuth transport for server '${mcpServerName}': ${getErrorMessage(error)}`,
-    );
-    return null;
-  }
-}
-
-/**
- * Discovers tools from all configured MCP servers and registers them with the tool registry.
- * It orchestrates the connection and discovery process for each server defined in the
- * configuration, as well as any server specified via a command-line argument.
- *
- * @param mcpServers A record of named MCP server configurations.
- * @param mcpServerCommand An optional command string for a dynamically specified MCP server.
- * @param toolRegistry The central registry where discovered tools will be registered.
- * @returns A promise that resolves when the discovery process has been attempted for all servers.
- */
-=======
->>>>>>> 15b67d83
 export async function discoverMcpTools(
   mcpServers: Record<string, MCPServerConfig>,
   mcpServerCommand: string | undefined,
@@ -366,77 +175,9 @@
   // Initialize the server status as connecting
   updateMCPServerStatus(mcpServerName, MCPServerStatus.CONNECTING);
 
-<<<<<<< HEAD
-  try {
-    const mcpClient = await connectToMcpServer(
-      mcpServerName,
-      mcpServerConfig,
-      debugMode,
-    );
-    try {
-      updateMCPServerStatus(mcpServerName, MCPServerStatus.CONNECTED);
-
-      mcpClient.onerror = (error) => {
-        console.error(`MCP ERROR (${mcpServerName}):`, error.toString());
-        updateMCPServerStatus(mcpServerName, MCPServerStatus.DISCONNECTED);
-        if (mcpServerName === IDE_SERVER_NAME) {
-          ideContext.clearOpenFilesContext();
-        }
-      };
-
-      if (mcpServerName === IDE_SERVER_NAME) {
-        mcpClient.setNotificationHandler(
-          OpenFilesNotificationSchema,
-          (notification) => {
-            ideContext.setOpenFilesContext(notification.params);
-          },
-        );
-      }
-
-      const tools = await discoverTools(
-        mcpServerName,
-        mcpServerConfig,
-        mcpClient,
-      );
-      for (const tool of tools) {
-        toolRegistry.registerTool(tool);
-      }
-    } catch (error) {
-      mcpClient.close();
-      throw error;
-    }
-  } catch (error) {
-    console.error(
-      `Error connecting to MCP server '${mcpServerName}': ${getErrorMessage(error)}`,
-    );
-    updateMCPServerStatus(mcpServerName, MCPServerStatus.DISCONNECTED);
-  }
-}
-
-/**
- * Discovers and sanitizes tools from a connected MCP client.
- * It retrieves function declarations from the client, filters out disabled tools,
- * generates valid names for them, and wraps them in `DiscoveredMCPTool` instances.
- *
- * @param mcpServerName The name of the MCP server.
- * @param mcpServerConfig The configuration for the MCP server.
- * @param mcpClient The active MCP client instance.
- * @returns A promise that resolves to an array of discovered and enabled tools.
- * @throws An error if no enabled tools are found or if the server provides invalid function declarations.
- */
-export async function discoverTools(
-  mcpServerName: string,
-  mcpServerConfig: MCPServerConfig,
-  mcpClient: Client,
-): Promise<DiscoveredMCPTool[]> {
-  try {
-    const mcpCallableTool = mcpToTool(mcpClient);
-    const tool = await mcpCallableTool.tool();
-=======
   let transport;
   if (mcpServerConfig.httpUrl) {
     const transportOptions: StreamableHTTPClientTransportOptions = {};
->>>>>>> 15b67d83
 
     if (mcpServerConfig.headers) {
       transportOptions.requestInit = {
@@ -444,32 +185,6 @@
       };
     }
 
-<<<<<<< HEAD
-    const discoveredTools: DiscoveredMCPTool[] = [];
-    for (const funcDecl of tool.functionDeclarations) {
-      if (!isEnabled(funcDecl, mcpServerName, mcpServerConfig)) {
-        continue;
-      }
-
-      discoveredTools.push(
-        new DiscoveredMCPTool(
-          mcpCallableTool,
-          mcpServerName,
-          funcDecl.name!,
-          funcDecl.description ?? '',
-          funcDecl.parametersJsonSchema ?? { type: 'object', properties: {} },
-          mcpServerConfig.timeout ?? MCP_DEFAULT_TIMEOUT_MSEC,
-          mcpServerConfig.trust,
-        ),
-      );
-    }
-    if (discoveredTools.length === 0) {
-      throw Error('No enabled tools found');
-    }
-    return discoveredTools;
-  } catch (error) {
-    throw new Error(`Error discovering tools: ${error}`);
-=======
     transport = new StreamableHTTPClientTransport(
       new URL(mcpServerConfig.httpUrl),
       transportOptions,
@@ -494,7 +209,6 @@
     // Update status to disconnected
     updateMCPServerStatus(mcpServerName, MCPServerStatus.DISCONNECTED);
     return;
->>>>>>> 15b67d83
   }
 
   const mcpClient = new Client({
@@ -515,455 +229,35 @@
   }
 
   try {
-<<<<<<< HEAD
-    const transport = await createTransport(
-      mcpServerName,
-      mcpServerConfig,
-      debugMode,
-    );
-    try {
-      await mcpClient.connect(transport, {
-        timeout: mcpServerConfig.timeout ?? MCP_DEFAULT_TIMEOUT_MSEC,
-      });
-      return mcpClient;
-    } catch (error) {
-      await transport.close();
-      throw error;
-    }
-=======
     await mcpClient.connect(transport, {
       timeout: mcpServerConfig.timeout ?? MCP_DEFAULT_TIMEOUT_MSEC,
     });
     // Connection successful
     updateMCPServerStatus(mcpServerName, MCPServerStatus.CONNECTED);
->>>>>>> 15b67d83
   } catch (error) {
-    // Check if this is a 401 error that might indicate OAuth is required
-    const errorString = String(error);
-    if (
-      errorString.includes('401') &&
-      (mcpServerConfig.httpUrl || mcpServerConfig.url)
-    ) {
-      mcpServerRequiresOAuth.set(mcpServerName, true);
-      // Only trigger automatic OAuth discovery for HTTP servers or when OAuth is explicitly configured
-      // For SSE servers, we should not trigger new OAuth flows automatically
-      const shouldTriggerOAuth =
-        mcpServerConfig.httpUrl || mcpServerConfig.oauth?.enabled;
-
-      if (!shouldTriggerOAuth) {
-        // For SSE servers without explicit OAuth config, if a token was found but rejected, report it accurately.
-        const credentials = await MCPOAuthTokenStorage.getToken(mcpServerName);
-        if (credentials) {
-          const hasStoredTokens = await MCPOAuthProvider.getValidToken(
-            mcpServerName,
-            {
-              // Pass client ID if available
-              clientId: credentials.clientId,
-            },
-          );
-          if (hasStoredTokens) {
-            console.log(
-              `Stored OAuth token for SSE server '${mcpServerName}' was rejected. ` +
-                `Please re-authenticate using: /mcp auth ${mcpServerName}`,
-            );
-          } else {
-            console.log(
-              `401 error received for SSE server '${mcpServerName}' without OAuth configuration. ` +
-                `Please authenticate using: /mcp auth ${mcpServerName}`,
-            );
-          }
-        }
-        throw new Error(
-          `401 error received for SSE server '${mcpServerName}' without OAuth configuration. ` +
-            `Please authenticate using: /mcp auth ${mcpServerName}`,
-        );
-      }
-
-      // Try to extract www-authenticate header from the error
-      let wwwAuthenticate = extractWWWAuthenticateHeader(errorString);
-
-      // If we didn't get the header from the error string, try to get it from the server
-      if (!wwwAuthenticate && mcpServerConfig.url) {
-        console.log(
-          `No www-authenticate header in error, trying to fetch it from server...`,
-        );
-        try {
-          const response = await fetch(mcpServerConfig.url, {
-            method: 'HEAD',
-            headers: {
-              Accept: 'text/event-stream',
-            },
-            signal: AbortSignal.timeout(5000),
-          });
-
-          if (response.status === 401) {
-            wwwAuthenticate = response.headers.get('www-authenticate');
-            if (wwwAuthenticate) {
-              console.log(
-                `Found www-authenticate header from server: ${wwwAuthenticate}`,
-              );
-            }
-          }
-        } catch (fetchError) {
-          console.debug(
-            `Failed to fetch www-authenticate header: ${getErrorMessage(fetchError)}`,
-          );
-        }
-      }
-
-      if (wwwAuthenticate) {
-        console.log(
-          `Received 401 with www-authenticate header: ${wwwAuthenticate}`,
-        );
-
-        // Try automatic OAuth discovery and authentication
-        const oauthSuccess = await handleAutomaticOAuth(
-          mcpServerName,
-          mcpServerConfig,
-          wwwAuthenticate,
-        );
-        if (oauthSuccess) {
-          // Retry connection with OAuth token
-          console.log(
-            `Retrying connection to '${mcpServerName}' with OAuth token...`,
-          );
-
-          // Get the valid token - we need to create a proper OAuth config
-          // The token should already be available from the authentication process
-          const credentials =
-            await MCPOAuthTokenStorage.getToken(mcpServerName);
-          if (credentials) {
-            const accessToken = await MCPOAuthProvider.getValidToken(
-              mcpServerName,
-              {
-                // Pass client ID if available
-                clientId: credentials.clientId,
-              },
-            );
-
-            if (accessToken) {
-              // Create transport with OAuth token
-              const oauthTransport = await createTransportWithOAuth(
-                mcpServerName,
-                mcpServerConfig,
-                accessToken,
-              );
-              if (oauthTransport) {
-                try {
-                  await mcpClient.connect(oauthTransport, {
-                    timeout:
-                      mcpServerConfig.timeout ?? MCP_DEFAULT_TIMEOUT_MSEC,
-                  });
-                  // Connection successful with OAuth
-                  return mcpClient;
-                } catch (retryError) {
-                  console.error(
-                    `Failed to connect with OAuth token: ${getErrorMessage(
-                      retryError,
-                    )}`,
-                  );
-                  throw retryError;
-                }
-              } else {
-                console.error(
-                  `Failed to create OAuth transport for server '${mcpServerName}'`,
-                );
-                throw new Error(
-                  `Failed to create OAuth transport for server '${mcpServerName}'`,
-                );
-              }
-            } else {
-              console.error(
-                `Failed to get OAuth token for server '${mcpServerName}'`,
-              );
-              throw new Error(
-                `Failed to get OAuth token for server '${mcpServerName}'`,
-              );
-            }
-          } else {
-            console.error(
-              `Failed to get credentials for server '${mcpServerName}' after successful OAuth authentication`,
-            );
-            throw new Error(
-              `Failed to get credentials for server '${mcpServerName}' after successful OAuth authentication`,
-            );
-          }
-        } else {
-          console.error(
-            `Failed to handle automatic OAuth for server '${mcpServerName}'`,
-          );
-          throw new Error(
-            `Failed to handle automatic OAuth for server '${mcpServerName}'`,
-          );
-        }
-      } else {
-        // No www-authenticate header found, but we got a 401
-        // Only try OAuth discovery for HTTP servers or when OAuth is explicitly configured
-        // For SSE servers, we should not trigger new OAuth flows automatically
-        const shouldTryDiscovery =
-          mcpServerConfig.httpUrl || mcpServerConfig.oauth?.enabled;
-
-        if (!shouldTryDiscovery) {
-          const credentials =
-            await MCPOAuthTokenStorage.getToken(mcpServerName);
-          if (credentials) {
-            const hasStoredTokens = await MCPOAuthProvider.getValidToken(
-              mcpServerName,
-              {
-                // Pass client ID if available
-                clientId: credentials.clientId,
-              },
-            );
-            if (hasStoredTokens) {
-              console.log(
-                `Stored OAuth token for SSE server '${mcpServerName}' was rejected. ` +
-                  `Please re-authenticate using: /mcp auth ${mcpServerName}`,
-              );
-            } else {
-              console.log(
-                `401 error received for SSE server '${mcpServerName}' without OAuth configuration. ` +
-                  `Please authenticate using: /mcp auth ${mcpServerName}`,
-              );
-            }
-          }
-          throw new Error(
-            `401 error received for SSE server '${mcpServerName}' without OAuth configuration. ` +
-              `Please authenticate using: /mcp auth ${mcpServerName}`,
-          );
-        }
-
-        // For SSE servers, try to discover OAuth configuration from the base URL
-        console.log(`🔍 Attempting OAuth discovery for '${mcpServerName}'...`);
-
-        if (mcpServerConfig.url) {
-          const sseUrl = new URL(mcpServerConfig.url);
-          const baseUrl = `${sseUrl.protocol}//${sseUrl.host}`;
-
-          try {
-            // Try to discover OAuth configuration from the base URL
-            const oauthConfig = await OAuthUtils.discoverOAuthConfig(baseUrl);
-            if (oauthConfig) {
-              console.log(
-                `Discovered OAuth configuration from base URL for server '${mcpServerName}'`,
-              );
-
-              // Create OAuth configuration for authentication
-              const oauthAuthConfig = {
-                enabled: true,
-                authorizationUrl: oauthConfig.authorizationUrl,
-                tokenUrl: oauthConfig.tokenUrl,
-                scopes: oauthConfig.scopes || [],
-              };
-
-              // Perform OAuth authentication
-              console.log(
-                `Starting OAuth authentication for server '${mcpServerName}'...`,
-              );
-              await MCPOAuthProvider.authenticate(
-                mcpServerName,
-                oauthAuthConfig,
-              );
-
-              // Retry connection with OAuth token
-              const credentials =
-                await MCPOAuthTokenStorage.getToken(mcpServerName);
-              if (credentials) {
-                const accessToken = await MCPOAuthProvider.getValidToken(
-                  mcpServerName,
-                  {
-                    // Pass client ID if available
-                    clientId: credentials.clientId,
-                  },
-                );
-                if (accessToken) {
-                  // Create transport with OAuth token
-                  const oauthTransport = await createTransportWithOAuth(
-                    mcpServerName,
-                    mcpServerConfig,
-                    accessToken,
-                  );
-                  if (oauthTransport) {
-                    try {
-                      await mcpClient.connect(oauthTransport, {
-                        timeout:
-                          mcpServerConfig.timeout ?? MCP_DEFAULT_TIMEOUT_MSEC,
-                      });
-                      // Connection successful with OAuth
-                      return mcpClient;
-                    } catch (retryError) {
-                      console.error(
-                        `Failed to connect with OAuth token: ${getErrorMessage(
-                          retryError,
-                        )}`,
-                      );
-                      throw retryError;
-                    }
-                  } else {
-                    console.error(
-                      `Failed to create OAuth transport for server '${mcpServerName}'`,
-                    );
-                    throw new Error(
-                      `Failed to create OAuth transport for server '${mcpServerName}'`,
-                    );
-                  }
-                } else {
-                  console.error(
-                    `Failed to get OAuth token for server '${mcpServerName}'`,
-                  );
-                  throw new Error(
-                    `Failed to get OAuth token for server '${mcpServerName}'`,
-                  );
-                }
-              } else {
-                console.error(
-                  `Failed to get stored credentials for server '${mcpServerName}'`,
-                );
-                throw new Error(
-                  `Failed to get stored credentials for server '${mcpServerName}'`,
-                );
-              }
-            } else {
-              console.error(
-                `❌ Could not configure OAuth for '${mcpServerName}' - please authenticate manually with /mcp auth ${mcpServerName}`,
-              );
-              throw new Error(
-                `OAuth configuration failed for '${mcpServerName}'. Please authenticate manually with /mcp auth ${mcpServerName}`,
-              );
-            }
-          } catch (discoveryError) {
-            console.error(
-              `❌ OAuth discovery failed for '${mcpServerName}' - please authenticate manually with /mcp auth ${mcpServerName}`,
-            );
-            throw discoveryError;
-          }
-        } else {
-          console.error(
-            `❌ '${mcpServerName}' requires authentication but no OAuth configuration found`,
-          );
-          throw new Error(
-            `MCP server '${mcpServerName}' requires authentication. Please configure OAuth or check server settings.`,
-          );
-        }
-      }
-    } else {
-      // Handle other connection errors
-      // Create a concise error message
-      const errorMessage = (error as Error).message || String(error);
-      const isNetworkError =
-        errorMessage.includes('ENOTFOUND') ||
-        errorMessage.includes('ECONNREFUSED');
-
-      let conciseError: string;
-      if (isNetworkError) {
-        conciseError = `Cannot connect to '${mcpServerName}' - server may be down or URL incorrect`;
-      } else {
-        conciseError = `Connection failed for '${mcpServerName}': ${errorMessage}`;
-      }
-
-      if (process.env.SANDBOX) {
-        conciseError += ` (check sandbox availability)`;
-      }
-
-      throw new Error(conciseError);
-    }
-<<<<<<< HEAD
-=======
+    // Create a safe config object that excludes sensitive information
+    const safeConfig = {
+      command: mcpServerConfig.command,
+      url: mcpServerConfig.url,
+      httpUrl: mcpServerConfig.httpUrl,
+      cwd: mcpServerConfig.cwd,
+      timeout: mcpServerConfig.timeout,
+      trust: mcpServerConfig.trust,
+      // Exclude args, env, and headers which may contain sensitive data
+    };
+
+    let errorString =
+      `failed to start or connect to MCP server '${mcpServerName}' ` +
+      `${JSON.stringify(safeConfig)}; \n${error}`;
+    if (process.env.SANDBOX) {
+      errorString += `\nMake sure it is available in the sandbox`;
+    }
     console.error(errorString);
     // Update status to disconnected
     updateMCPServerStatus(mcpServerName, MCPServerStatus.DISCONNECTED);
     return;
->>>>>>> 15b67d83
-  }
-
-<<<<<<< HEAD
-/** Visible for Testing */
-export async function createTransport(
-  mcpServerName: string,
-  mcpServerConfig: MCPServerConfig,
-  debugMode: boolean,
-): Promise<Transport> {
-  // Check if we have OAuth configuration or stored tokens
-  let accessToken: string | null = null;
-  let hasOAuthConfig = mcpServerConfig.oauth?.enabled;
-
-  if (hasOAuthConfig && mcpServerConfig.oauth) {
-    accessToken = await MCPOAuthProvider.getValidToken(
-      mcpServerName,
-      mcpServerConfig.oauth,
-    );
-
-    if (!accessToken) {
-      console.error(
-        `MCP server '${mcpServerName}' requires OAuth authentication. ` +
-          `Please authenticate using the /mcp auth command.`,
-      );
-      throw new Error(
-        `MCP server '${mcpServerName}' requires OAuth authentication. ` +
-          `Please authenticate using the /mcp auth command.`,
-      );
-    }
-  } else {
-    // Check if we have stored OAuth tokens for this server (from previous authentication)
-    const credentials = await MCPOAuthTokenStorage.getToken(mcpServerName);
-    if (credentials) {
-      accessToken = await MCPOAuthProvider.getValidToken(mcpServerName, {
-        // Pass client ID if available
-        clientId: credentials.clientId,
-      });
-
-      if (accessToken) {
-        hasOAuthConfig = true;
-        console.log(`Found stored OAuth token for server '${mcpServerName}'`);
-      }
-    }
-  }
-
-  if (mcpServerConfig.httpUrl) {
-    const transportOptions: StreamableHTTPClientTransportOptions = {};
-
-    // Set up headers with OAuth token if available
-    if (hasOAuthConfig && accessToken) {
-      transportOptions.requestInit = {
-        headers: {
-          ...mcpServerConfig.headers,
-          Authorization: `Bearer ${accessToken}`,
-        },
-      };
-    } else if (mcpServerConfig.headers) {
-      transportOptions.requestInit = {
-        headers: mcpServerConfig.headers,
-      };
-    }
-
-    return new StreamableHTTPClientTransport(
-      new URL(mcpServerConfig.httpUrl),
-      transportOptions,
-    );
-  }
-
-  if (mcpServerConfig.url) {
-    const transportOptions: SSEClientTransportOptions = {};
-
-    // Set up headers with OAuth token if available
-    if (hasOAuthConfig && accessToken) {
-      transportOptions.requestInit = {
-        headers: {
-          ...mcpServerConfig.headers,
-          Authorization: `Bearer ${accessToken}`,
-        },
-      };
-    } else if (mcpServerConfig.headers) {
-      transportOptions.requestInit = {
-        headers: mcpServerConfig.headers,
-      };
-    }
-
-    return new SSEClientTransport(
-      new URL(mcpServerConfig.url),
-      transportOptions,
-    );
-  }
-=======
+  }
+
   mcpClient.onerror = (error) => {
     console.error(`MCP ERROR (${mcpServerName}):`, error.toString());
     // Update status to disconnected on error
@@ -1002,7 +296,6 @@
       updateMCPServerStatus(mcpServerName, MCPServerStatus.DISCONNECTED);
       return;
     }
->>>>>>> 15b67d83
 
     for (const funcDecl of discoveredToolFunctions.functionDeclarations) {
       if (!funcDecl.name) {
@@ -1015,17 +308,6 @@
       const { includeTools, excludeTools } = mcpServerConfig;
       const toolName = funcDecl.name;
 
-<<<<<<< HEAD
-/** Visible for testing */
-export function isEnabled(
-  funcDecl: FunctionDeclaration,
-  mcpServerName: string,
-  mcpServerConfig: MCPServerConfig,
-): boolean {
-  if (!funcDecl.name) {
-    console.warn(
-      `Discovered a function declaration without a name from MCP server '${mcpServerName}'. Skipping.`,
-=======
       let isEnabled = false;
       if (includeTools === undefined) {
         isEnabled = true;
@@ -1084,7 +366,6 @@
   } catch (error) {
     console.error(
       `Failed to list or register tools for MCP server '${mcpServerName}': ${error}`,
->>>>>>> 15b67d83
     );
     // Ensure transport is cleaned up on error too
     if (
