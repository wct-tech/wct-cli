/**
 * @license
 * Copyright 2025 Google LLC
 * SPDX-License-Identifier: Apache-2.0
 */

import {
  BaseTool,
  ToolResult,
  ToolCallConfirmationDetails,
  ToolConfirmationOutcome,
  ToolMcpConfirmationDetails,
  Icon,
} from './tools.js';
import { CallableTool, Part, FunctionCall } from '@google/genai';

type ToolParams = Record<string, unknown>;

export class DiscoveredMCPTool extends BaseTool<ToolParams, ToolResult> {
  private static readonly allowlist: Set<string> = new Set();

  constructor(
    private readonly mcpTool: CallableTool,
    readonly serverName: string,
<<<<<<< HEAD
=======
    readonly name: string,
    readonly description: string,
    readonly parameterSchema: Record<string, unknown>,
>>>>>>> 15b67d83
    readonly serverToolName: string,
    description: string,
    readonly parameterSchemaJson: unknown,
    readonly timeout?: number,
    readonly trust?: boolean,
    nameOverride?: string,
  ) {
    super(
      nameOverride ?? generateValidName(serverToolName),
      `${serverToolName} (${serverName} MCP Server)`,
      description,
<<<<<<< HEAD
      Icon.Hammer,
      { type: Type.OBJECT }, // this is a dummy Schema for MCP, will be not be used to construct the FunctionDeclaration
=======
      parameterSchema,
>>>>>>> 15b67d83
      true, // isOutputMarkdown
      false, // canUpdateOutput
    );
  }

<<<<<<< HEAD
  asFullyQualifiedTool(): DiscoveredMCPTool {
    return new DiscoveredMCPTool(
      this.mcpTool,
      this.serverName,
      this.serverToolName,
      this.description,
      this.parameterSchemaJson,
      this.timeout,
      this.trust,
      `${this.serverName}__${this.serverToolName}`,
    );
  }

  /**
   * Overrides the base schema to use parametersJsonSchema when building
   * FunctionDeclaration
   */
  override get schema(): FunctionDeclaration {
    return {
      name: this.name,
      description: this.description,
      parametersJsonSchema: this.parameterSchemaJson,
    };
  }

=======
>>>>>>> 15b67d83
  async shouldConfirmExecute(
    _params: ToolParams,
    _abortSignal: AbortSignal,
  ): Promise<ToolCallConfirmationDetails | false> {
    const serverAllowListKey = this.serverName;
    const toolAllowListKey = `${this.serverName}.${this.serverToolName}`;

    if (this.trust) {
      return false; // server is trusted, no confirmation needed
    }

    if (
      DiscoveredMCPTool.allowlist.has(serverAllowListKey) ||
      DiscoveredMCPTool.allowlist.has(toolAllowListKey)
    ) {
      return false; // server and/or tool already allowlisted
    }

    const confirmationDetails: ToolMcpConfirmationDetails = {
      type: 'mcp',
      title: 'Confirm MCP Tool Execution',
      serverName: this.serverName,
      toolName: this.serverToolName, // Display original tool name in confirmation
      toolDisplayName: this.name, // Display global registry name exposed to model and user
      onConfirm: async (outcome: ToolConfirmationOutcome) => {
        if (outcome === ToolConfirmationOutcome.ProceedAlwaysServer) {
          DiscoveredMCPTool.allowlist.add(serverAllowListKey);
        } else if (outcome === ToolConfirmationOutcome.ProceedAlwaysTool) {
          DiscoveredMCPTool.allowlist.add(toolAllowListKey);
        }
      },
    };
    return confirmationDetails;
  }

  async execute(params: ToolParams): Promise<ToolResult> {
    const functionCalls: FunctionCall[] = [
      {
        name: this.serverToolName,
        args: params,
      },
    ];

    const responseParts: Part[] = await this.mcpTool.callTool(functionCalls);

    return {
      llmContent: responseParts,
      returnDisplay: getStringifiedResultForDisplay(responseParts),
    };
  }
}

/**
 * Processes an array of `Part` objects, primarily from a tool's execution result,
 * to generate a user-friendly string representation, typically for display in a CLI.
 *
 * The `result` array can contain various types of `Part` objects:
 * 1. `FunctionResponse` parts:
 *    - If the `response.content` of a `FunctionResponse` is an array consisting solely
 *      of `TextPart` objects, their text content is concatenated into a single string.
 *      This is to present simple textual outputs directly.
 *    - If `response.content` is an array but contains other types of `Part` objects (or a mix),
 *      the `content` array itself is preserved. This handles structured data like JSON objects or arrays
 *      returned by a tool.
 *    - If `response.content` is not an array or is missing, the entire `functionResponse`
 *      object is preserved.
 * 2. Other `Part` types (e.g., `TextPart` directly in the `result` array):
 *    - These are preserved as is.
 *
 * All processed parts are then collected into an array, which is JSON.stringify-ed
 * with indentation and wrapped in a markdown JSON code block.
 */
function getStringifiedResultForDisplay(result: Part[]) {
  if (!result || result.length === 0) {
    return '```json\n[]\n```';
  }

  const processFunctionResponse = (part: Part) => {
    if (part.functionResponse) {
      const responseContent = part.functionResponse.response?.content;
      if (responseContent && Array.isArray(responseContent)) {
        // Check if all parts in responseContent are simple TextParts
        const allTextParts = responseContent.every(
          (p: Part) => p.text !== undefined,
        );
        if (allTextParts) {
          return responseContent.map((p: Part) => p.text).join('');
        }
        // If not all simple text parts, return the array of these content parts for JSON stringification
        return responseContent;
      }

      // If no content, or not an array, or not a functionResponse, stringify the whole functionResponse part for inspection
      return part.functionResponse;
    }
    return part; // Fallback for unexpected structure or non-FunctionResponsePart
  };

  const processedResults =
    result.length === 1
      ? processFunctionResponse(result[0])
      : result.map(processFunctionResponse);
  if (typeof processedResults === 'string') {
    return processedResults;
  }

  return '```json\n' + JSON.stringify(processedResults, null, 2) + '\n```';
}

/** Visible for testing */
export function generateValidName(name: string) {
  // Replace invalid characters (based on 400 error message from Gemini API) with underscores
  let validToolname = name.replace(/[^a-zA-Z0-9_.-]/g, '_');

  // If longer than 63 characters, replace middle with '___'
  // (Gemini API says max length 64, but actual limit seems to be 63)
  if (validToolname.length > 63) {
    validToolname =
      validToolname.slice(0, 28) + '___' + validToolname.slice(-32);
  }
  return validToolname;
}<|MERGE_RESOLUTION|>--- conflicted
+++ resolved
@@ -22,62 +22,37 @@
   constructor(
     private readonly mcpTool: CallableTool,
     readonly serverName: string,
-<<<<<<< HEAD
-=======
     readonly name: string,
     readonly description: string,
     readonly parameterSchema: Record<string, unknown>,
->>>>>>> 15b67d83
     readonly serverToolName: string,
-    description: string,
-    readonly parameterSchemaJson: unknown,
     readonly timeout?: number,
     readonly trust?: boolean,
-    nameOverride?: string,
   ) {
     super(
-      nameOverride ?? generateValidName(serverToolName),
+      name,
       `${serverToolName} (${serverName} MCP Server)`,
       description,
-<<<<<<< HEAD
       Icon.Hammer,
-      { type: Type.OBJECT }, // this is a dummy Schema for MCP, will be not be used to construct the FunctionDeclaration
-=======
       parameterSchema,
->>>>>>> 15b67d83
       true, // isOutputMarkdown
       false, // canUpdateOutput
     );
   }
 
-<<<<<<< HEAD
   asFullyQualifiedTool(): DiscoveredMCPTool {
     return new DiscoveredMCPTool(
       this.mcpTool,
       this.serverName,
+      this.name,
+      this.description,
+      this.parameterSchema,
       this.serverToolName,
-      this.description,
-      this.parameterSchemaJson,
       this.timeout,
-      this.trust,
-      `${this.serverName}__${this.serverToolName}`,
+      this.trust
     );
   }
 
-  /**
-   * Overrides the base schema to use parametersJsonSchema when building
-   * FunctionDeclaration
-   */
-  override get schema(): FunctionDeclaration {
-    return {
-      name: this.name,
-      description: this.description,
-      parametersJsonSchema: this.parameterSchemaJson,
-    };
-  }
-
-=======
->>>>>>> 15b67d83
   async shouldConfirmExecute(
     _params: ToolParams,
     _abortSignal: AbortSignal,
@@ -93,7 +68,7 @@
       DiscoveredMCPTool.allowlist.has(serverAllowListKey) ||
       DiscoveredMCPTool.allowlist.has(toolAllowListKey)
     ) {
-      return false; // server and/or tool already allowlisted
+      return false; // server and/or tool already allow listed
     }
 
     const confirmationDetails: ToolMcpConfirmationDetails = {
@@ -185,18 +160,4 @@
   }
 
   return '```json\n' + JSON.stringify(processedResults, null, 2) + '\n```';
-}
-
-/** Visible for testing */
-export function generateValidName(name: string) {
-  // Replace invalid characters (based on 400 error message from Gemini API) with underscores
-  let validToolname = name.replace(/[^a-zA-Z0-9_.-]/g, '_');
-
-  // If longer than 63 characters, replace middle with '___'
-  // (Gemini API says max length 64, but actual limit seems to be 63)
-  if (validToolname.length > 63) {
-    validToolname =
-      validToolname.slice(0, 28) + '___' + validToolname.slice(-32);
-  }
-  return validToolname;
 }