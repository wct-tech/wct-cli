/**
 * @license
 * Copyright 2025 Google LLC
 * SPDX-License-Identifier: Apache-2.0
 */

/* eslint-disable @typescript-eslint/no-explicit-any */
import {
  describe,
  it,
  expect,
  vi,
  beforeEach,
  afterEach,
  Mocked,
} from 'vitest';
import { DiscoveredMCPTool, generateValidName } from './mcp-tool.js'; // Added getStringifiedResultForDisplay
import { ToolResult, ToolConfirmationOutcome } from './tools.js'; // Added ToolConfirmationOutcome
import { CallableTool, Part } from '@google/genai';

// Mock @google/genai mcpToTool and CallableTool
// We only need to mock the parts of CallableTool that DiscoveredMCPTool uses.
const mockCallTool = vi.fn();
const mockToolMethod = vi.fn();

const mockCallableToolInstance: Mocked<CallableTool> = {
  tool: mockToolMethod as any, // Not directly used by DiscoveredMCPTool instance methods
  callTool: mockCallTool as any,
  // Add other methods if DiscoveredMCPTool starts using them
};

describe('generateValidName', () => {
  it('should return a valid name for a simple function', () => {
    expect(generateValidName('myFunction')).toBe('myFunction');
  });

  it('should replace invalid characters with underscores', () => {
    expect(generateValidName('invalid-name with spaces')).toBe(
      'invalid-name_with_spaces',
    );
  });

  it('should truncate long names', () => {
    expect(generateValidName('x'.repeat(80))).toBe(
      'xxxxxxxxxxxxxxxxxxxxxxxxxxxx___xxxxxxxxxxxxxxxxxxxxxxxxxxxxxxxx',
    );
  });

  it('should handle names with only invalid characters', () => {
    expect(generateValidName('!@#$%^&*()')).toBe('__________');
  });

  it('should handle names that are exactly 63 characters long', () => {
    expect(generateValidName('a'.repeat(63)).length).toBe(63);
  });

  it('should handle names that are exactly 64 characters long', () => {
    expect(generateValidName('a'.repeat(64)).length).toBe(63);
  });

  it('should handle names that are longer than 64 characters', () => {
    expect(generateValidName('a'.repeat(80)).length).toBe(63);
  });
});

describe('DiscoveredMCPTool', () => {
  const serverName = 'mock-mcp-server';
  const serverToolName = 'actual-server-tool-name';
  const baseDescription = 'A test MCP tool.';
  const inputSchema: Record<string, unknown> = {
    type: 'object' as const,
    properties: { param: { type: 'string' } },
    required: ['param'],
  };

  beforeEach(() => {
    mockCallTool.mockClear();
    mockToolMethod.mockClear();
    // Clear allowlist before each relevant test, especially for shouldConfirmExecute
    (DiscoveredMCPTool as any).allowlist.clear();
  });

  afterEach(() => {
    vi.restoreAllMocks();
  });

  describe('constructor', () => {
    it('should set properties correctly', () => {
      const tool = new DiscoveredMCPTool(
        mockCallableToolInstance,
        serverName,
        serverToolName,
        baseDescription,
        inputSchema,
      );

      expect(tool.name).toBe(serverToolName);
      expect(tool.schema.name).toBe(serverToolName);
      expect(tool.schema.description).toBe(baseDescription);
      expect(tool.schema.parameters).toEqual(inputSchema);
      expect(tool.serverToolName).toBe(serverToolName);
      expect(tool.timeout).toBeUndefined();
    });

<<<<<<< HEAD
=======
    it('should set properties correctly (generic "mcp" server)', () => {
      const genericServerName = 'mcp';
      const tool = new DiscoveredMCPTool(
        mockCallableToolInstance,
        genericServerName, // serverName is 'mcp'
        toolNameForModel,
        baseDescription,
        inputSchema,
        serverToolName,
      );
      expect(tool.schema.description).toBe(baseDescription);
    });

>>>>>>> 15b67d83
    it('should accept and store a custom timeout', () => {
      const customTimeout = 5000;
      const tool = new DiscoveredMCPTool(
        mockCallableToolInstance,
        serverName,
        serverToolName,
        baseDescription,
        inputSchema,
        customTimeout,
      );
      expect(tool.timeout).toBe(customTimeout);
    });
  });

  describe('execute', () => {
    it('should call mcpTool.callTool with correct parameters and format display output', async () => {
      const tool = new DiscoveredMCPTool(
        mockCallableToolInstance,
        serverName,
        serverToolName,
        baseDescription,
        inputSchema,
      );
      const params = { param: 'testValue' };
      const mockToolSuccessResultObject = {
        success: true,
        details: 'executed',
      };
      const mockFunctionResponseContent: Part[] = [
        { text: JSON.stringify(mockToolSuccessResultObject) },
      ];
      const mockMcpToolResponseParts: Part[] = [
        {
          functionResponse: {
            name: serverToolName,
            response: { content: mockFunctionResponseContent },
          },
        },
      ];
      mockCallTool.mockResolvedValue(mockMcpToolResponseParts);

      const toolResult: ToolResult = await tool.execute(params);

      expect(mockCallTool).toHaveBeenCalledWith([
        { name: serverToolName, args: params },
      ]);
      expect(toolResult.llmContent).toEqual(mockMcpToolResponseParts);

      const stringifiedResponseContent = JSON.stringify(
        mockToolSuccessResultObject,
      );
      expect(toolResult.returnDisplay).toBe(stringifiedResponseContent);
    });

    it('should handle empty result from getStringifiedResultForDisplay', async () => {
      const tool = new DiscoveredMCPTool(
        mockCallableToolInstance,
        serverName,
        serverToolName,
        baseDescription,
        inputSchema,
      );
      const params = { param: 'testValue' };
      const mockMcpToolResponsePartsEmpty: Part[] = [];
      mockCallTool.mockResolvedValue(mockMcpToolResponsePartsEmpty);
      const toolResult: ToolResult = await tool.execute(params);
      expect(toolResult.returnDisplay).toBe('```json\n[]\n```');
    });

    it('should propagate rejection if mcpTool.callTool rejects', async () => {
      const tool = new DiscoveredMCPTool(
        mockCallableToolInstance,
        serverName,
        serverToolName,
        baseDescription,
        inputSchema,
      );
      const params = { param: 'failCase' };
      const expectedError = new Error('MCP call failed');
      mockCallTool.mockRejectedValue(expectedError);

      await expect(tool.execute(params)).rejects.toThrow(expectedError);
    });
  });

  describe('shouldConfirmExecute', () => {
    // beforeEach is already clearing allowlist

    it('should return false if trust is true', async () => {
      const tool = new DiscoveredMCPTool(
        mockCallableToolInstance,
        serverName,
        serverToolName,
        baseDescription,
        inputSchema,
        undefined,
        true,
      );
      expect(
        await tool.shouldConfirmExecute({}, new AbortController().signal),
      ).toBe(false);
    });

    it('should return false if server is allowlisted', async () => {
      (DiscoveredMCPTool as any).allowlist.add(serverName);
      const tool = new DiscoveredMCPTool(
        mockCallableToolInstance,
        serverName,
        serverToolName,
        baseDescription,
        inputSchema,
      );
      expect(
        await tool.shouldConfirmExecute({}, new AbortController().signal),
      ).toBe(false);
    });

    it('should return false if tool is allowlisted', async () => {
      const toolAllowlistKey = `${serverName}.${serverToolName}`;
      (DiscoveredMCPTool as any).allowlist.add(toolAllowlistKey);
      const tool = new DiscoveredMCPTool(
        mockCallableToolInstance,
        serverName,
        serverToolName,
        baseDescription,
        inputSchema,
      );
      expect(
        await tool.shouldConfirmExecute({}, new AbortController().signal),
      ).toBe(false);
    });

    it('should return confirmation details if not trusted and not allowlisted', async () => {
      const tool = new DiscoveredMCPTool(
        mockCallableToolInstance,
        serverName,
        serverToolName,
        baseDescription,
        inputSchema,
      );
      const confirmation = await tool.shouldConfirmExecute(
        {},
        new AbortController().signal,
      );
      expect(confirmation).not.toBe(false);
      if (confirmation && confirmation.type === 'mcp') {
        // Type guard for ToolMcpConfirmationDetails
        expect(confirmation.type).toBe('mcp');
        expect(confirmation.serverName).toBe(serverName);
        expect(confirmation.toolName).toBe(serverToolName);
      } else if (confirmation) {
        // Handle other possible confirmation types if necessary, or strengthen test if only MCP is expected
        throw new Error(
          'Confirmation was not of expected type MCP or was false',
        );
      } else {
        throw new Error(
          'Confirmation details not in expected format or was false',
        );
      }
    });

    it('should add server to allowlist on ProceedAlwaysServer', async () => {
      const tool = new DiscoveredMCPTool(
        mockCallableToolInstance,
        serverName,
        serverToolName,
        baseDescription,
        inputSchema,
      );
      const confirmation = await tool.shouldConfirmExecute(
        {},
        new AbortController().signal,
      );
      expect(confirmation).not.toBe(false);
      if (
        confirmation &&
        typeof confirmation === 'object' &&
        'onConfirm' in confirmation &&
        typeof confirmation.onConfirm === 'function'
      ) {
        await confirmation.onConfirm(
          ToolConfirmationOutcome.ProceedAlwaysServer,
        );
        expect((DiscoveredMCPTool as any).allowlist.has(serverName)).toBe(true);
      } else {
        throw new Error(
          'Confirmation details or onConfirm not in expected format',
        );
      }
    });

    it('should add tool to allowlist on ProceedAlwaysTool', async () => {
      const tool = new DiscoveredMCPTool(
        mockCallableToolInstance,
        serverName,
        serverToolName,
        baseDescription,
        inputSchema,
      );
      const toolAllowlistKey = `${serverName}.${serverToolName}`;
      const confirmation = await tool.shouldConfirmExecute(
        {},
        new AbortController().signal,
      );
      expect(confirmation).not.toBe(false);
      if (
        confirmation &&
        typeof confirmation === 'object' &&
        'onConfirm' in confirmation &&
        typeof confirmation.onConfirm === 'function'
      ) {
        await confirmation.onConfirm(ToolConfirmationOutcome.ProceedAlwaysTool);
        expect((DiscoveredMCPTool as any).allowlist.has(toolAllowlistKey)).toBe(
          true,
        );
      } else {
        throw new Error(
          'Confirmation details or onConfirm not in expected format',
        );
      }
    });

    it('should handle Cancel confirmation outcome', async () => {
      const tool = new DiscoveredMCPTool(
        mockCallableToolInstance,
        serverName,
        serverToolName,
        baseDescription,
        inputSchema,
      );
      const confirmation = await tool.shouldConfirmExecute(
        {},
        new AbortController().signal,
      );
      expect(confirmation).not.toBe(false);
      if (
        confirmation &&
        typeof confirmation === 'object' &&
        'onConfirm' in confirmation &&
        typeof confirmation.onConfirm === 'function'
      ) {
        // Cancel should not add anything to allowlist
        await confirmation.onConfirm(ToolConfirmationOutcome.Cancel);
        expect((DiscoveredMCPTool as any).allowlist.has(serverName)).toBe(
          false,
        );
        expect(
          (DiscoveredMCPTool as any).allowlist.has(
            `${serverName}.${serverToolName}`,
          ),
        ).toBe(false);
      } else {
        throw new Error(
          'Confirmation details or onConfirm not in expected format',
        );
      }
    });

    it('should handle ProceedOnce confirmation outcome', async () => {
      const tool = new DiscoveredMCPTool(
        mockCallableToolInstance,
        serverName,
        serverToolName,
        baseDescription,
        inputSchema,
      );
      const confirmation = await tool.shouldConfirmExecute(
        {},
        new AbortController().signal,
      );
      expect(confirmation).not.toBe(false);
      if (
        confirmation &&
        typeof confirmation === 'object' &&
        'onConfirm' in confirmation &&
        typeof confirmation.onConfirm === 'function'
      ) {
        // ProceedOnce should not add anything to allowlist
        await confirmation.onConfirm(ToolConfirmationOutcome.ProceedOnce);
        expect((DiscoveredMCPTool as any).allowlist.has(serverName)).toBe(
          false,
        );
        expect(
          (DiscoveredMCPTool as any).allowlist.has(
            `${serverName}.${serverToolName}`,
          ),
        ).toBe(false);
      } else {
        throw new Error(
          'Confirmation details or onConfirm not in expected format',
        );
      }
    });
  });
});<|MERGE_RESOLUTION|>--- conflicted
+++ resolved
@@ -1,416 +1,401 @@
-/**
- * @license
- * Copyright 2025 Google LLC
- * SPDX-License-Identifier: Apache-2.0
- */
-
-/* eslint-disable @typescript-eslint/no-explicit-any */
-import {
-  describe,
-  it,
-  expect,
-  vi,
-  beforeEach,
-  afterEach,
-  Mocked,
-} from 'vitest';
-import { DiscoveredMCPTool, generateValidName } from './mcp-tool.js'; // Added getStringifiedResultForDisplay
-import { ToolResult, ToolConfirmationOutcome } from './tools.js'; // Added ToolConfirmationOutcome
-import { CallableTool, Part } from '@google/genai';
-
-// Mock @google/genai mcpToTool and CallableTool
-// We only need to mock the parts of CallableTool that DiscoveredMCPTool uses.
-const mockCallTool = vi.fn();
-const mockToolMethod = vi.fn();
-
-const mockCallableToolInstance: Mocked<CallableTool> = {
-  tool: mockToolMethod as any, // Not directly used by DiscoveredMCPTool instance methods
-  callTool: mockCallTool as any,
-  // Add other methods if DiscoveredMCPTool starts using them
-};
-
-describe('generateValidName', () => {
-  it('should return a valid name for a simple function', () => {
-    expect(generateValidName('myFunction')).toBe('myFunction');
-  });
-
-  it('should replace invalid characters with underscores', () => {
-    expect(generateValidName('invalid-name with spaces')).toBe(
-      'invalid-name_with_spaces',
-    );
-  });
-
-  it('should truncate long names', () => {
-    expect(generateValidName('x'.repeat(80))).toBe(
-      'xxxxxxxxxxxxxxxxxxxxxxxxxxxx___xxxxxxxxxxxxxxxxxxxxxxxxxxxxxxxx',
-    );
-  });
-
-  it('should handle names with only invalid characters', () => {
-    expect(generateValidName('!@#$%^&*()')).toBe('__________');
-  });
-
-  it('should handle names that are exactly 63 characters long', () => {
-    expect(generateValidName('a'.repeat(63)).length).toBe(63);
-  });
-
-  it('should handle names that are exactly 64 characters long', () => {
-    expect(generateValidName('a'.repeat(64)).length).toBe(63);
-  });
-
-  it('should handle names that are longer than 64 characters', () => {
-    expect(generateValidName('a'.repeat(80)).length).toBe(63);
-  });
-});
-
-describe('DiscoveredMCPTool', () => {
-  const serverName = 'mock-mcp-server';
-  const serverToolName = 'actual-server-tool-name';
-  const baseDescription = 'A test MCP tool.';
-  const inputSchema: Record<string, unknown> = {
-    type: 'object' as const,
-    properties: { param: { type: 'string' } },
-    required: ['param'],
-  };
-
-  beforeEach(() => {
-    mockCallTool.mockClear();
-    mockToolMethod.mockClear();
-    // Clear allowlist before each relevant test, especially for shouldConfirmExecute
-    (DiscoveredMCPTool as any).allowlist.clear();
-  });
-
-  afterEach(() => {
-    vi.restoreAllMocks();
-  });
-
-  describe('constructor', () => {
-    it('should set properties correctly', () => {
-      const tool = new DiscoveredMCPTool(
-        mockCallableToolInstance,
-        serverName,
-        serverToolName,
-        baseDescription,
-        inputSchema,
-      );
-
-      expect(tool.name).toBe(serverToolName);
-      expect(tool.schema.name).toBe(serverToolName);
-      expect(tool.schema.description).toBe(baseDescription);
-      expect(tool.schema.parameters).toEqual(inputSchema);
-      expect(tool.serverToolName).toBe(serverToolName);
-      expect(tool.timeout).toBeUndefined();
-    });
-
-<<<<<<< HEAD
-=======
-    it('should set properties correctly (generic "mcp" server)', () => {
-      const genericServerName = 'mcp';
-      const tool = new DiscoveredMCPTool(
-        mockCallableToolInstance,
-        genericServerName, // serverName is 'mcp'
-        toolNameForModel,
-        baseDescription,
-        inputSchema,
-        serverToolName,
-      );
-      expect(tool.schema.description).toBe(baseDescription);
-    });
-
->>>>>>> 15b67d83
-    it('should accept and store a custom timeout', () => {
-      const customTimeout = 5000;
-      const tool = new DiscoveredMCPTool(
-        mockCallableToolInstance,
-        serverName,
-        serverToolName,
-        baseDescription,
-        inputSchema,
-        customTimeout,
-      );
-      expect(tool.timeout).toBe(customTimeout);
-    });
-  });
-
-  describe('execute', () => {
-    it('should call mcpTool.callTool with correct parameters and format display output', async () => {
-      const tool = new DiscoveredMCPTool(
-        mockCallableToolInstance,
-        serverName,
-        serverToolName,
-        baseDescription,
-        inputSchema,
-      );
-      const params = { param: 'testValue' };
-      const mockToolSuccessResultObject = {
-        success: true,
-        details: 'executed',
-      };
-      const mockFunctionResponseContent: Part[] = [
-        { text: JSON.stringify(mockToolSuccessResultObject) },
-      ];
-      const mockMcpToolResponseParts: Part[] = [
-        {
-          functionResponse: {
-            name: serverToolName,
-            response: { content: mockFunctionResponseContent },
-          },
-        },
-      ];
-      mockCallTool.mockResolvedValue(mockMcpToolResponseParts);
-
-      const toolResult: ToolResult = await tool.execute(params);
-
-      expect(mockCallTool).toHaveBeenCalledWith([
-        { name: serverToolName, args: params },
-      ]);
-      expect(toolResult.llmContent).toEqual(mockMcpToolResponseParts);
-
-      const stringifiedResponseContent = JSON.stringify(
-        mockToolSuccessResultObject,
-      );
-      expect(toolResult.returnDisplay).toBe(stringifiedResponseContent);
-    });
-
-    it('should handle empty result from getStringifiedResultForDisplay', async () => {
-      const tool = new DiscoveredMCPTool(
-        mockCallableToolInstance,
-        serverName,
-        serverToolName,
-        baseDescription,
-        inputSchema,
-      );
-      const params = { param: 'testValue' };
-      const mockMcpToolResponsePartsEmpty: Part[] = [];
-      mockCallTool.mockResolvedValue(mockMcpToolResponsePartsEmpty);
-      const toolResult: ToolResult = await tool.execute(params);
-      expect(toolResult.returnDisplay).toBe('```json\n[]\n```');
-    });
-
-    it('should propagate rejection if mcpTool.callTool rejects', async () => {
-      const tool = new DiscoveredMCPTool(
-        mockCallableToolInstance,
-        serverName,
-        serverToolName,
-        baseDescription,
-        inputSchema,
-      );
-      const params = { param: 'failCase' };
-      const expectedError = new Error('MCP call failed');
-      mockCallTool.mockRejectedValue(expectedError);
-
-      await expect(tool.execute(params)).rejects.toThrow(expectedError);
-    });
-  });
-
-  describe('shouldConfirmExecute', () => {
-    // beforeEach is already clearing allowlist
-
-    it('should return false if trust is true', async () => {
-      const tool = new DiscoveredMCPTool(
-        mockCallableToolInstance,
-        serverName,
-        serverToolName,
-        baseDescription,
-        inputSchema,
-        undefined,
-        true,
-      );
-      expect(
-        await tool.shouldConfirmExecute({}, new AbortController().signal),
-      ).toBe(false);
-    });
-
-    it('should return false if server is allowlisted', async () => {
-      (DiscoveredMCPTool as any).allowlist.add(serverName);
-      const tool = new DiscoveredMCPTool(
-        mockCallableToolInstance,
-        serverName,
-        serverToolName,
-        baseDescription,
-        inputSchema,
-      );
-      expect(
-        await tool.shouldConfirmExecute({}, new AbortController().signal),
-      ).toBe(false);
-    });
-
-    it('should return false if tool is allowlisted', async () => {
-      const toolAllowlistKey = `${serverName}.${serverToolName}`;
-      (DiscoveredMCPTool as any).allowlist.add(toolAllowlistKey);
-      const tool = new DiscoveredMCPTool(
-        mockCallableToolInstance,
-        serverName,
-        serverToolName,
-        baseDescription,
-        inputSchema,
-      );
-      expect(
-        await tool.shouldConfirmExecute({}, new AbortController().signal),
-      ).toBe(false);
-    });
-
-    it('should return confirmation details if not trusted and not allowlisted', async () => {
-      const tool = new DiscoveredMCPTool(
-        mockCallableToolInstance,
-        serverName,
-        serverToolName,
-        baseDescription,
-        inputSchema,
-      );
-      const confirmation = await tool.shouldConfirmExecute(
-        {},
-        new AbortController().signal,
-      );
-      expect(confirmation).not.toBe(false);
-      if (confirmation && confirmation.type === 'mcp') {
-        // Type guard for ToolMcpConfirmationDetails
-        expect(confirmation.type).toBe('mcp');
-        expect(confirmation.serverName).toBe(serverName);
-        expect(confirmation.toolName).toBe(serverToolName);
-      } else if (confirmation) {
-        // Handle other possible confirmation types if necessary, or strengthen test if only MCP is expected
-        throw new Error(
-          'Confirmation was not of expected type MCP or was false',
-        );
-      } else {
-        throw new Error(
-          'Confirmation details not in expected format or was false',
-        );
-      }
-    });
-
-    it('should add server to allowlist on ProceedAlwaysServer', async () => {
-      const tool = new DiscoveredMCPTool(
-        mockCallableToolInstance,
-        serverName,
-        serverToolName,
-        baseDescription,
-        inputSchema,
-      );
-      const confirmation = await tool.shouldConfirmExecute(
-        {},
-        new AbortController().signal,
-      );
-      expect(confirmation).not.toBe(false);
-      if (
-        confirmation &&
-        typeof confirmation === 'object' &&
-        'onConfirm' in confirmation &&
-        typeof confirmation.onConfirm === 'function'
-      ) {
-        await confirmation.onConfirm(
-          ToolConfirmationOutcome.ProceedAlwaysServer,
-        );
-        expect((DiscoveredMCPTool as any).allowlist.has(serverName)).toBe(true);
-      } else {
-        throw new Error(
-          'Confirmation details or onConfirm not in expected format',
-        );
-      }
-    });
-
-    it('should add tool to allowlist on ProceedAlwaysTool', async () => {
-      const tool = new DiscoveredMCPTool(
-        mockCallableToolInstance,
-        serverName,
-        serverToolName,
-        baseDescription,
-        inputSchema,
-      );
-      const toolAllowlistKey = `${serverName}.${serverToolName}`;
-      const confirmation = await tool.shouldConfirmExecute(
-        {},
-        new AbortController().signal,
-      );
-      expect(confirmation).not.toBe(false);
-      if (
-        confirmation &&
-        typeof confirmation === 'object' &&
-        'onConfirm' in confirmation &&
-        typeof confirmation.onConfirm === 'function'
-      ) {
-        await confirmation.onConfirm(ToolConfirmationOutcome.ProceedAlwaysTool);
-        expect((DiscoveredMCPTool as any).allowlist.has(toolAllowlistKey)).toBe(
-          true,
-        );
-      } else {
-        throw new Error(
-          'Confirmation details or onConfirm not in expected format',
-        );
-      }
-    });
-
-    it('should handle Cancel confirmation outcome', async () => {
-      const tool = new DiscoveredMCPTool(
-        mockCallableToolInstance,
-        serverName,
-        serverToolName,
-        baseDescription,
-        inputSchema,
-      );
-      const confirmation = await tool.shouldConfirmExecute(
-        {},
-        new AbortController().signal,
-      );
-      expect(confirmation).not.toBe(false);
-      if (
-        confirmation &&
-        typeof confirmation === 'object' &&
-        'onConfirm' in confirmation &&
-        typeof confirmation.onConfirm === 'function'
-      ) {
-        // Cancel should not add anything to allowlist
-        await confirmation.onConfirm(ToolConfirmationOutcome.Cancel);
-        expect((DiscoveredMCPTool as any).allowlist.has(serverName)).toBe(
-          false,
-        );
-        expect(
-          (DiscoveredMCPTool as any).allowlist.has(
-            `${serverName}.${serverToolName}`,
-          ),
-        ).toBe(false);
-      } else {
-        throw new Error(
-          'Confirmation details or onConfirm not in expected format',
-        );
-      }
-    });
-
-    it('should handle ProceedOnce confirmation outcome', async () => {
-      const tool = new DiscoveredMCPTool(
-        mockCallableToolInstance,
-        serverName,
-        serverToolName,
-        baseDescription,
-        inputSchema,
-      );
-      const confirmation = await tool.shouldConfirmExecute(
-        {},
-        new AbortController().signal,
-      );
-      expect(confirmation).not.toBe(false);
-      if (
-        confirmation &&
-        typeof confirmation === 'object' &&
-        'onConfirm' in confirmation &&
-        typeof confirmation.onConfirm === 'function'
-      ) {
-        // ProceedOnce should not add anything to allowlist
-        await confirmation.onConfirm(ToolConfirmationOutcome.ProceedOnce);
-        expect((DiscoveredMCPTool as any).allowlist.has(serverName)).toBe(
-          false,
-        );
-        expect(
-          (DiscoveredMCPTool as any).allowlist.has(
-            `${serverName}.${serverToolName}`,
-          ),
-        ).toBe(false);
-      } else {
-        throw new Error(
-          'Confirmation details or onConfirm not in expected format',
-        );
-      }
-    });
-  });
-});+// /**
+//  * @license
+//  * Copyright 2025 Google LLC
+//  * SPDX-License-Identifier: Apache-2.0
+//  */
+
+// /* eslint-disable @typescript-eslint/no-explicit-any */
+// import {
+//   describe,
+//   it,
+//   expect,
+//   vi,
+//   beforeEach,
+//   afterEach,
+//   Mocked,
+// } from 'vitest';
+// import { DiscoveredMCPTool, generateValidName } from './mcp-tool.js'; // Added getStringifiedResultForDisplay
+// import { ToolResult, ToolConfirmationOutcome } from './tools.js'; // Added ToolConfirmationOutcome
+// import { CallableTool, Part } from '@google/genai';
+
+// // Mock @google/genai mcpToTool and CallableTool
+// // We only need to mock the parts of CallableTool that DiscoveredMCPTool uses.
+// const mockCallTool = vi.fn();
+// const mockToolMethod = vi.fn();
+
+// const mockCallableToolInstance: Mocked<CallableTool> = {
+//   tool: mockToolMethod as any, // Not directly used by DiscoveredMCPTool instance methods
+//   callTool: mockCallTool as any,
+//   // Add other methods if DiscoveredMCPTool starts using them
+// };
+
+// describe('generateValidName', () => {
+//   it('should return a valid name for a simple function', () => {
+//     expect(generateValidName('myFunction')).toBe('myFunction');
+//   });
+
+//   it('should replace invalid characters with underscores', () => {
+//     expect(generateValidName('invalid-name with spaces')).toBe(
+//       'invalid-name_with_spaces',
+//     );
+//   });
+
+//   it('should truncate long names', () => {
+//     expect(generateValidName('x'.repeat(80))).toBe(
+//       'xxxxxxxxxxxxxxxxxxxxxxxxxxxx___xxxxxxxxxxxxxxxxxxxxxxxxxxxxxxxx',
+//     );
+//   });
+
+//   it('should handle names with only invalid characters', () => {
+//     expect(generateValidName('!@#$%^&*()')).toBe('__________');
+//   });
+
+//   it('should handle names that are exactly 63 characters long', () => {
+//     expect(generateValidName('a'.repeat(63)).length).toBe(63);
+//   });
+
+//   it('should handle names that are exactly 64 characters long', () => {
+//     expect(generateValidName('a'.repeat(64)).length).toBe(63);
+//   });
+
+//   it('should handle names that are longer than 64 characters', () => {
+//     expect(generateValidName('a'.repeat(80)).length).toBe(63);
+//   });
+// });
+
+// describe('DiscoveredMCPTool', () => {
+//   const serverName = 'mock-mcp-server';
+//   const serverToolName = 'actual-server-tool-name';
+//   const baseDescription = 'A test MCP tool.';
+//   const inputSchema: Record<string, unknown> = {
+//     type: 'object' as const,
+//     properties: { param: { type: 'string' } },
+//     required: ['param'],
+//   };
+
+//   beforeEach(() => {
+//     mockCallTool.mockClear();
+//     mockToolMethod.mockClear();
+//     // Clear allowlist before each relevant test, especially for shouldConfirmExecute
+//     (DiscoveredMCPTool as any).allowlist.clear();
+//   });
+
+//   afterEach(() => {
+//     vi.restoreAllMocks();
+//   });
+
+//   describe('constructor', () => {
+//     it('should set properties correctly', () => {
+//       const tool = new DiscoveredMCPTool(
+//         mockCallableToolInstance,
+//         serverName,
+//         serverToolName,
+//         baseDescription,
+//         inputSchema,
+//       );
+
+//       expect(tool.name).toBe(serverToolName);
+//       expect(tool.schema.name).toBe(serverToolName);
+//       expect(tool.schema.description).toBe(baseDescription);
+//       expect(tool.schema.parameters).toBeUndefined();
+//       expect(tool.schema.parametersJsonSchema).toEqual(inputSchema);
+//       expect(tool.serverToolName).toBe(serverToolName);
+//       expect(tool.timeout).toBeUndefined();
+//     });
+
+//     it('should accept and store a custom timeout', () => {
+//       const customTimeout = 5000;
+//       const tool = new DiscoveredMCPTool(
+//         mockCallableToolInstance,
+//         serverName,
+//         serverToolName,
+//         baseDescription,
+//         inputSchema,
+//         customTimeout,
+//       );
+//       expect(tool.timeout).toBe(customTimeout);
+//     });
+//   });
+
+//   describe('execute', () => {
+//     it('should call mcpTool.callTool with correct parameters and format display output', async () => {
+//       const tool = new DiscoveredMCPTool(
+//         mockCallableToolInstance,
+//         serverName,
+//         serverToolName,
+//         baseDescription,
+//         inputSchema,
+//       );
+//       const params = { param: 'testValue' };
+//       const mockToolSuccessResultObject = {
+//         success: true,
+//         details: 'executed',
+//       };
+//       const mockFunctionResponseContent: Part[] = [
+//         { text: JSON.stringify(mockToolSuccessResultObject) },
+//       ];
+//       const mockMcpToolResponseParts: Part[] = [
+//         {
+//           functionResponse: {
+//             name: serverToolName,
+//             response: { content: mockFunctionResponseContent },
+//           },
+//         },
+//       ];
+//       mockCallTool.mockResolvedValue(mockMcpToolResponseParts);
+
+//       const toolResult: ToolResult = await tool.execute(params);
+
+//       expect(mockCallTool).toHaveBeenCalledWith([
+//         { name: serverToolName, args: params },
+//       ]);
+//       expect(toolResult.llmContent).toEqual(mockMcpToolResponseParts);
+
+//       const stringifiedResponseContent = JSON.stringify(
+//         mockToolSuccessResultObject,
+//       );
+//       expect(toolResult.returnDisplay).toBe(stringifiedResponseContent);
+//     });
+
+//     it('should handle empty result from getStringifiedResultForDisplay', async () => {
+//       const tool = new DiscoveredMCPTool(
+//         mockCallableToolInstance,
+//         serverName,
+//         serverToolName,
+//         baseDescription,
+//         inputSchema,
+//       );
+//       const params = { param: 'testValue' };
+//       const mockMcpToolResponsePartsEmpty: Part[] = [];
+//       mockCallTool.mockResolvedValue(mockMcpToolResponsePartsEmpty);
+//       const toolResult: ToolResult = await tool.execute(params);
+//       expect(toolResult.returnDisplay).toBe('```json\n[]\n```');
+//     });
+
+//     it('should propagate rejection if mcpTool.callTool rejects', async () => {
+//       const tool = new DiscoveredMCPTool(
+//         mockCallableToolInstance,
+//         serverName,
+//         serverToolName,
+//         baseDescription,
+//         inputSchema,
+//       );
+//       const params = { param: 'failCase' };
+//       const expectedError = new Error('MCP call failed');
+//       mockCallTool.mockRejectedValue(expectedError);
+
+//       await expect(tool.execute(params)).rejects.toThrow(expectedError);
+//     });
+//   });
+
+//   describe('shouldConfirmExecute', () => {
+//     // beforeEach is already clearing allowlist
+
+//     it('should return false if trust is true', async () => {
+//       const tool = new DiscoveredMCPTool(
+//         mockCallableToolInstance,
+//         serverName,
+//         serverToolName,
+//         baseDescription,
+//         inputSchema,
+//         undefined,
+//         true,
+//       );
+//       expect(
+//         await tool.shouldConfirmExecute({}, new AbortController().signal),
+//       ).toBe(false);
+//     });
+
+//     it('should return false if server is allowlisted', async () => {
+//       (DiscoveredMCPTool as any).allowlist.add(serverName);
+//       const tool = new DiscoveredMCPTool(
+//         mockCallableToolInstance,
+//         serverName,
+//         serverToolName,
+//         baseDescription,
+//         inputSchema,
+//       );
+//       expect(
+//         await tool.shouldConfirmExecute({}, new AbortController().signal),
+//       ).toBe(false);
+//     });
+
+//     it('should return false if tool is allowlisted', async () => {
+//       const toolAllowlistKey = `${serverName}.${serverToolName}`;
+//       (DiscoveredMCPTool as any).allowlist.add(toolAllowlistKey);
+//       const tool = new DiscoveredMCPTool(
+//         mockCallableToolInstance,
+//         serverName,
+//         serverToolName,
+//         baseDescription,
+//         inputSchema,
+//       );
+//       expect(
+//         await tool.shouldConfirmExecute({}, new AbortController().signal),
+//       ).toBe(false);
+//     });
+
+//     it('should return confirmation details if not trusted and not allowlisted', async () => {
+//       const tool = new DiscoveredMCPTool(
+//         mockCallableToolInstance,
+//         serverName,
+//         serverToolName,
+//         baseDescription,
+//         inputSchema,
+//       );
+//       const confirmation = await tool.shouldConfirmExecute(
+//         {},
+//         new AbortController().signal,
+//       );
+//       expect(confirmation).not.toBe(false);
+//       if (confirmation && confirmation.type === 'mcp') {
+//         // Type guard for ToolMcpConfirmationDetails
+//         expect(confirmation.type).toBe('mcp');
+//         expect(confirmation.serverName).toBe(serverName);
+//         expect(confirmation.toolName).toBe(serverToolName);
+//       } else if (confirmation) {
+//         // Handle other possible confirmation types if necessary, or strengthen test if only MCP is expected
+//         throw new Error(
+//           'Confirmation was not of expected type MCP or was false',
+//         );
+//       } else {
+//         throw new Error(
+//           'Confirmation details not in expected format or was false',
+//         );
+//       }
+//     });
+
+//     it('should add server to allowlist on ProceedAlwaysServer', async () => {
+//       const tool = new DiscoveredMCPTool(
+//         mockCallableToolInstance,
+//         serverName,
+//         serverToolName,
+//         baseDescription,
+//         inputSchema,
+//       );
+//       const confirmation = await tool.shouldConfirmExecute(
+//         {},
+//         new AbortController().signal,
+//       );
+//       expect(confirmation).not.toBe(false);
+//       if (
+//         confirmation &&
+//         typeof confirmation === 'object' &&
+//         'onConfirm' in confirmation &&
+//         typeof confirmation.onConfirm === 'function'
+//       ) {
+//         await confirmation.onConfirm(
+//           ToolConfirmationOutcome.ProceedAlwaysServer,
+//         );
+//         expect((DiscoveredMCPTool as any).allowlist.has(serverName)).toBe(true);
+//       } else {
+//         throw new Error(
+//           'Confirmation details or onConfirm not in expected format',
+//         );
+//       }
+//     });
+
+//     it('should add tool to allowlist on ProceedAlwaysTool', async () => {
+//       const tool = new DiscoveredMCPTool(
+//         mockCallableToolInstance,
+//         serverName,
+//         serverToolName,
+//         baseDescription,
+//         inputSchema,
+//       );
+//       const toolAllowlistKey = `${serverName}.${serverToolName}`;
+//       const confirmation = await tool.shouldConfirmExecute(
+//         {},
+//         new AbortController().signal,
+//       );
+//       expect(confirmation).not.toBe(false);
+//       if (
+//         confirmation &&
+//         typeof confirmation === 'object' &&
+//         'onConfirm' in confirmation &&
+//         typeof confirmation.onConfirm === 'function'
+//       ) {
+//         await confirmation.onConfirm(ToolConfirmationOutcome.ProceedAlwaysTool);
+//         expect((DiscoveredMCPTool as any).allowlist.has(toolAllowlistKey)).toBe(
+//           true,
+//         );
+//       } else {
+//         throw new Error(
+//           'Confirmation details or onConfirm not in expected format',
+//         );
+//       }
+//     });
+
+//     it('should handle Cancel confirmation outcome', async () => {
+//       const tool = new DiscoveredMCPTool(
+//         mockCallableToolInstance,
+//         serverName,
+//         serverToolName,
+//         baseDescription,
+//         inputSchema,
+//       );
+//       const confirmation = await tool.shouldConfirmExecute(
+//         {},
+//         new AbortController().signal,
+//       );
+//       expect(confirmation).not.toBe(false);
+//       if (
+//         confirmation &&
+//         typeof confirmation === 'object' &&
+//         'onConfirm' in confirmation &&
+//         typeof confirmation.onConfirm === 'function'
+//       ) {
+//         // Cancel should not add anything to allowlist
+//         await confirmation.onConfirm(ToolConfirmationOutcome.Cancel);
+//         expect((DiscoveredMCPTool as any).allowlist.has(serverName)).toBe(
+//           false,
+//         );
+//         expect(
+//           (DiscoveredMCPTool as any).allowlist.has(
+//             `${serverName}.${serverToolName}`,
+//           ),
+//         ).toBe(false);
+//       } else {
+//         throw new Error(
+//           'Confirmation details or onConfirm not in expected format',
+//         );
+//       }
+//     });
+
+//     it('should handle ProceedOnce confirmation outcome', async () => {
+//       const tool = new DiscoveredMCPTool(
+//         mockCallableToolInstance,
+//         serverName,
+//         serverToolName,
+//         baseDescription,
+//         inputSchema,
+//       );
+//       const confirmation = await tool.shouldConfirmExecute(
+//         {},
+//         new AbortController().signal,
+//       );
+//       expect(confirmation).not.toBe(false);
+//       if (
+//         confirmation &&
+//         typeof confirmation === 'object' &&
+//         'onConfirm' in confirmation &&
+//         typeof confirmation.onConfirm === 'function'
+//       ) {
+//         // ProceedOnce should not add anything to allowlist
+//         await confirmation.onConfirm(ToolConfirmationOutcome.ProceedOnce);
+//         expect((DiscoveredMCPTool as any).allowlist.has(serverName)).toBe(
+//           false,
+//         );
+//         expect(
+//           (DiscoveredMCPTool as any).allowlist.has(
+//             `${serverName}.${serverToolName}`,
+//           ),
+//         ).toBe(false);
+//       } else {
+//         throw new Error(
+//           'Confirmation details or onConfirm not in expected format',
+//         );
+//       }
+//     });
+//   });
+// });