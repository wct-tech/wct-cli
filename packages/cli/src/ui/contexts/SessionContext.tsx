--- conflicted
+++ resolved
@@ -6,6 +6,7 @@
 
 import React, {
   createContext,
+  useCallback,
   useContext,
   useState,
   useMemo,
@@ -16,11 +17,7 @@
   uiTelemetryService,
   SessionMetrics,
   ModelMetrics,
-<<<<<<< HEAD
-} from '@google/gemini-cli-core';
-=======
 } from '@wct-cli/wct-cli-core';
->>>>>>> 15b67d83
 
 // --- Interface Definitions ---
 
@@ -30,6 +27,7 @@
   sessionStartTime: Date;
   metrics: SessionMetrics;
   lastPromptTokenCount: number;
+  promptCount: number;
 }
 
 export interface ComputedSessionStats {
@@ -50,6 +48,8 @@
 // and the functions to update it.
 interface SessionStatsContextValue {
   stats: SessionStatsState;
+  startNewPrompt: () => void;
+  getPromptCount: () => number;
 }
 
 // --- Context Definition ---
@@ -67,6 +67,7 @@
     sessionStartTime: new Date(),
     metrics: uiTelemetryService.getMetrics(),
     lastPromptTokenCount: 0,
+    promptCount: 0,
   });
 
   useEffect(() => {
@@ -96,11 +97,25 @@
     };
   }, []);
 
+  const startNewPrompt = useCallback(() => {
+    setStats((prevState) => ({
+      ...prevState,
+      promptCount: prevState.promptCount + 1,
+    }));
+  }, []);
+
+  const getPromptCount = useCallback(
+    () => stats.promptCount,
+    [stats.promptCount],
+  );
+
   const value = useMemo(
     () => ({
       stats,
+      startNewPrompt,
+      getPromptCount,
     }),
-    [stats],
+    [stats, startNewPrompt, getPromptCount],
   );
 
   return (
