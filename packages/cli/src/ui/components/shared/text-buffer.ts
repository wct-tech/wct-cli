/**
 * @license
 * Copyright 2025 Google LLC
 * SPDX-License-Identifier: Apache-2.0
 */

import stripAnsi from 'strip-ansi';
import { spawnSync } from 'child_process';
import fs from 'fs';
import os from 'os';
import pathMod from 'path';
import { useState, useCallback, useEffect, useMemo, useReducer } from 'react';
import stringWidth from 'string-width';
<<<<<<< HEAD
import { unescapePath } from '@google/gemini-cli-core';
=======
import { unescapePath } from '@wct-cli/wct-cli-core';
>>>>>>> 15b67d83
import { toCodePoints, cpLen, cpSlice } from '../../utils/textUtils.js';

export type Direction =
  | 'left'
  | 'right'
  | 'up'
  | 'down'
  | 'wordLeft'
  | 'wordRight'
  | 'home'
  | 'end';

// Simple helper for word‑wise ops.
function isWordChar(ch: string | undefined): boolean {
  if (ch === undefined) {
    return false;
  }
  return !/[\s,.;!?]/.test(ch);
}

/**
 * Strip characters that can break terminal rendering.
 *
 * Strip ANSI escape codes and control characters except for line breaks.
 * Control characters such as delete break terminal UI rendering.
 */
function stripUnsafeCharacters(str: string): string {
  const stripped = stripAnsi(str);
  return toCodePoints(stripped)
    .filter((char) => {
      if (char.length > 1) return false;
      const code = char.codePointAt(0);
      if (code === undefined) {
        return false;
      }
      const isUnsafe =
        code === 127 || (code <= 31 && code !== 13 && code !== 10);
      return !isUnsafe;
    })
    .join('');
}

export interface Viewport {
  height: number;
  width: number;
}

function clamp(v: number, min: number, max: number): number {
  return v < min ? min : v > max ? max : v;
}

/* ────────────────────────────────────────────────────────────────────────── */

interface UseTextBufferProps {
  initialText?: string;
  initialCursorOffset?: number;
  viewport: Viewport; // Viewport dimensions needed for scrolling
  stdin?: NodeJS.ReadStream | null; // For external editor
  setRawMode?: (mode: boolean) => void; // For external editor
  onChange?: (text: string) => void; // Callback for when text changes
  isValidPath: (path: string) => boolean;
  shellModeActive?: boolean; // Whether the text buffer is in shell mode
}

interface UndoHistoryEntry {
  lines: string[];
  cursorRow: number;
  cursorCol: number;
}

function calculateInitialCursorPosition(
  initialLines: string[],
  offset: number,
): [number, number] {
  let remainingChars = offset;
  let row = 0;
  while (row < initialLines.length) {
    const lineLength = cpLen(initialLines[row]);
    // Add 1 for the newline character (except for the last line)
    const totalCharsInLineAndNewline =
      lineLength + (row < initialLines.length - 1 ? 1 : 0);

    if (remainingChars <= lineLength) {
      // Cursor is on this line
      return [row, remainingChars];
    }
    remainingChars -= totalCharsInLineAndNewline;
    row++;
  }
  // Offset is beyond the text, place cursor at the end of the last line
  if (initialLines.length > 0) {
    const lastRow = initialLines.length - 1;
    return [lastRow, cpLen(initialLines[lastRow])];
  }
  return [0, 0]; // Default for empty text
}

export function offsetToLogicalPos(
  text: string,
  offset: number,
): [number, number] {
  let row = 0;
  let col = 0;
  let currentOffset = 0;

  if (offset === 0) return [0, 0];

  const lines = text.split('\n');
  for (let i = 0; i < lines.length; i++) {
    const line = lines[i];
    const lineLength = cpLen(line);
    const lineLengthWithNewline = lineLength + (i < lines.length - 1 ? 1 : 0);

    if (offset <= currentOffset + lineLength) {
      // Check against lineLength first
      row = i;
      col = offset - currentOffset;
      return [row, col];
    } else if (offset <= currentOffset + lineLengthWithNewline) {
      // Check if offset is the newline itself
      row = i;
      col = lineLength; // Position cursor at the end of the current line content
      // If the offset IS the newline, and it's not the last line, advance to next line, col 0
      if (
        offset === currentOffset + lineLengthWithNewline &&
        i < lines.length - 1
      ) {
        return [i + 1, 0];
      }
      return [row, col]; // Otherwise, it's at the end of the current line content
    }
    currentOffset += lineLengthWithNewline;
  }

  // If offset is beyond the text length, place cursor at the end of the last line
  // or [0,0] if text is empty
  if (lines.length > 0) {
    row = lines.length - 1;
    col = cpLen(lines[row]);
  } else {
    row = 0;
    col = 0;
  }
  return [row, col];
}

// Helper to calculate visual lines and map cursor positions
function calculateVisualLayout(
  logicalLines: string[],
  logicalCursor: [number, number],
  viewportWidth: number,
): {
  visualLines: string[];
  visualCursor: [number, number];
  logicalToVisualMap: Array<Array<[number, number]>>; // For each logical line, an array of [visualLineIndex, startColInLogical]
  visualToLogicalMap: Array<[number, number]>; // For each visual line, its [logicalLineIndex, startColInLogical]
} {
  const visualLines: string[] = [];
  const logicalToVisualMap: Array<Array<[number, number]>> = [];
  const visualToLogicalMap: Array<[number, number]> = [];
  let currentVisualCursor: [number, number] = [0, 0];

  logicalLines.forEach((logLine, logIndex) => {
    logicalToVisualMap[logIndex] = [];
    if (logLine.length === 0) {
      // Handle empty logical line
      logicalToVisualMap[logIndex].push([visualLines.length, 0]);
      visualToLogicalMap.push([logIndex, 0]);
      visualLines.push('');
      if (logIndex === logicalCursor[0] && logicalCursor[1] === 0) {
        currentVisualCursor = [visualLines.length - 1, 0];
      }
    } else {
      // Non-empty logical line
      let currentPosInLogLine = 0; // Tracks position within the current logical line (code point index)
      const codePointsInLogLine = toCodePoints(logLine);

      while (currentPosInLogLine < codePointsInLogLine.length) {
        let currentChunk = '';
        let currentChunkVisualWidth = 0;
        let numCodePointsInChunk = 0;
        let lastWordBreakPoint = -1; // Index in codePointsInLogLine for word break
        let numCodePointsAtLastWordBreak = 0;

        // Iterate through code points to build the current visual line (chunk)
        for (let i = currentPosInLogLine; i < codePointsInLogLine.length; i++) {
          const char = codePointsInLogLine[i];
          const charVisualWidth = stringWidth(char);

          if (currentChunkVisualWidth + charVisualWidth > viewportWidth) {
            // Character would exceed viewport width
            if (
              lastWordBreakPoint !== -1 &&
              numCodePointsAtLastWordBreak > 0 &&
              currentPosInLogLine + numCodePointsAtLastWordBreak < i
            ) {
              // We have a valid word break point to use, and it's not the start of the current segment
              currentChunk = codePointsInLogLine
                .slice(
                  currentPosInLogLine,
                  currentPosInLogLine + numCodePointsAtLastWordBreak,
                )
                .join('');
              numCodePointsInChunk = numCodePointsAtLastWordBreak;
            } else {
              // No word break, or word break is at the start of this potential chunk, or word break leads to empty chunk.
              // Hard break: take characters up to viewportWidth, or just the current char if it alone is too wide.
              if (
                numCodePointsInChunk === 0 &&
                charVisualWidth > viewportWidth
              ) {
                // Single character is wider than viewport, take it anyway
                currentChunk = char;
                numCodePointsInChunk = 1;
              } else if (
                numCodePointsInChunk === 0 &&
                charVisualWidth <= viewportWidth
              ) {
                // This case should ideally be caught by the next iteration if the char fits.
                // If it doesn't fit (because currentChunkVisualWidth was already > 0 from a previous char that filled the line),
                // then numCodePointsInChunk would not be 0.
                // This branch means the current char *itself* doesn't fit an empty line, which is handled by the above.
                // If we are here, it means the loop should break and the current chunk (which is empty) is finalized.
              }
            }
            break; // Break from inner loop to finalize this chunk
          }

          currentChunk += char;
          currentChunkVisualWidth += charVisualWidth;
          numCodePointsInChunk++;

          // Check for word break opportunity (space)
          if (char === ' ') {
            lastWordBreakPoint = i; // Store code point index of the space
            // Store the state *before* adding the space, if we decide to break here.
            numCodePointsAtLastWordBreak = numCodePointsInChunk - 1; // Chars *before* the space
          }
        }

        // If the inner loop completed without breaking (i.e., remaining text fits)
        // or if the loop broke but numCodePointsInChunk is still 0 (e.g. first char too wide for empty line)
        if (
          numCodePointsInChunk === 0 &&
          currentPosInLogLine < codePointsInLogLine.length
        ) {
          // This can happen if the very first character considered for a new visual line is wider than the viewport.
          // In this case, we take that single character.
          const firstChar = codePointsInLogLine[currentPosInLogLine];
          currentChunk = firstChar;
          numCodePointsInChunk = 1; // Ensure we advance
        }

        // If after everything, numCodePointsInChunk is still 0 but we haven't processed the whole logical line,
        // it implies an issue, like viewportWidth being 0 or less. Avoid infinite loop.
        if (
          numCodePointsInChunk === 0 &&
          currentPosInLogLine < codePointsInLogLine.length
        ) {
          // Force advance by one character to prevent infinite loop if something went wrong
          currentChunk = codePointsInLogLine[currentPosInLogLine];
          numCodePointsInChunk = 1;
        }

        logicalToVisualMap[logIndex].push([
          visualLines.length,
          currentPosInLogLine,
        ]);
        visualToLogicalMap.push([logIndex, currentPosInLogLine]);
        visualLines.push(currentChunk);

        // Cursor mapping logic
        // Note: currentPosInLogLine here is the start of the currentChunk within the logical line.
        if (logIndex === logicalCursor[0]) {
          const cursorLogCol = logicalCursor[1]; // This is a code point index
          if (
            cursorLogCol >= currentPosInLogLine &&
            cursorLogCol < currentPosInLogLine + numCodePointsInChunk // Cursor is within this chunk
          ) {
            currentVisualCursor = [
              visualLines.length - 1,
              cursorLogCol - currentPosInLogLine, // Visual col is also code point index within visual line
            ];
          } else if (
            cursorLogCol === currentPosInLogLine + numCodePointsInChunk &&
            numCodePointsInChunk > 0
          ) {
            // Cursor is exactly at the end of this non-empty chunk
            currentVisualCursor = [
              visualLines.length - 1,
              numCodePointsInChunk,
            ];
          }
        }

        const logicalStartOfThisChunk = currentPosInLogLine;
        currentPosInLogLine += numCodePointsInChunk;

        // If the chunk processed did not consume the entire logical line,
        // and the character immediately following the chunk is a space,
        // advance past this space as it acted as a delimiter for word wrapping.
        if (
          logicalStartOfThisChunk + numCodePointsInChunk <
            codePointsInLogLine.length &&
          currentPosInLogLine < codePointsInLogLine.length && // Redundant if previous is true, but safe
          codePointsInLogLine[currentPosInLogLine] === ' '
        ) {
          currentPosInLogLine++;
        }
      }
      // After all chunks of a non-empty logical line are processed,
      // if the cursor is at the very end of this logical line, update visual cursor.
      if (
        logIndex === logicalCursor[0] &&
        logicalCursor[1] === codePointsInLogLine.length // Cursor at end of logical line
      ) {
        const lastVisualLineIdx = visualLines.length - 1;
        if (
          lastVisualLineIdx >= 0 &&
          visualLines[lastVisualLineIdx] !== undefined
        ) {
          currentVisualCursor = [
            lastVisualLineIdx,
            cpLen(visualLines[lastVisualLineIdx]), // Cursor at end of last visual line for this logical line
          ];
        }
      }
    }
  });

  // If the entire logical text was empty, ensure there's one empty visual line.
  if (
    logicalLines.length === 0 ||
    (logicalLines.length === 1 && logicalLines[0] === '')
  ) {
    if (visualLines.length === 0) {
      visualLines.push('');
      if (!logicalToVisualMap[0]) logicalToVisualMap[0] = [];
      logicalToVisualMap[0].push([0, 0]);
      visualToLogicalMap.push([0, 0]);
    }
    currentVisualCursor = [0, 0];
  }
  // Handle cursor at the very end of the text (after all processing)
  // This case might be covered by the loop end condition now, but kept for safety.
  else if (
    logicalCursor[0] === logicalLines.length - 1 &&
    logicalCursor[1] === cpLen(logicalLines[logicalLines.length - 1]) &&
    visualLines.length > 0
  ) {
    const lastVisLineIdx = visualLines.length - 1;
    currentVisualCursor = [lastVisLineIdx, cpLen(visualLines[lastVisLineIdx])];
  }

  return {
    visualLines,
    visualCursor: currentVisualCursor,
    logicalToVisualMap,
    visualToLogicalMap,
  };
}

// --- Start of reducer logic ---

interface TextBufferState {
  lines: string[];
  cursorRow: number;
  cursorCol: number;
  preferredCol: number | null; // This is visual preferred col
  undoStack: UndoHistoryEntry[];
  redoStack: UndoHistoryEntry[];
  clipboard: string | null;
  selectionAnchor: [number, number] | null;
  viewportWidth: number;
}

const historyLimit = 100;

type TextBufferAction =
  | { type: 'set_text'; payload: string; pushToUndo?: boolean }
  | { type: 'insert'; payload: string }
  | { type: 'backspace' }
  | {
      type: 'move';
      payload: {
        dir: Direction;
      };
    }
  | { type: 'delete' }
  | { type: 'delete_word_left' }
  | { type: 'delete_word_right' }
  | { type: 'kill_line_right' }
  | { type: 'kill_line_left' }
  | { type: 'undo' }
  | { type: 'redo' }
  | {
      type: 'replace_range';
      payload: {
        startRow: number;
        startCol: number;
        endRow: number;
        endCol: number;
        text: string;
      };
    }
  | { type: 'move_to_offset'; payload: { offset: number } }
  | { type: 'create_undo_snapshot' }
  | { type: 'set_viewport_width'; payload: number };

export function textBufferReducer(
  state: TextBufferState,
  action: TextBufferAction,
): TextBufferState {
  const pushUndo = (currentState: TextBufferState): TextBufferState => {
    const snapshot = {
      lines: [...currentState.lines],
      cursorRow: currentState.cursorRow,
      cursorCol: currentState.cursorCol,
    };
    const newStack = [...currentState.undoStack, snapshot];
    if (newStack.length > historyLimit) {
      newStack.shift();
    }
    return { ...currentState, undoStack: newStack, redoStack: [] };
  };

  const currentLine = (r: number): string => state.lines[r] ?? '';
  const currentLineLen = (r: number): number => cpLen(currentLine(r));

  switch (action.type) {
    case 'set_text': {
      let nextState = state;
      if (action.pushToUndo !== false) {
        nextState = pushUndo(state);
      }
      const newContentLines = action.payload
        .replace(/\r\n?/g, '\n')
        .split('\n');
      const lines = newContentLines.length === 0 ? [''] : newContentLines;
      const lastNewLineIndex = lines.length - 1;
      return {
        ...nextState,
        lines,
        cursorRow: lastNewLineIndex,
        cursorCol: cpLen(lines[lastNewLineIndex] ?? ''),
        preferredCol: null,
      };
    }

    case 'insert': {
      const nextState = pushUndo(state);
      const newLines = [...nextState.lines];
      let newCursorRow = nextState.cursorRow;
      let newCursorCol = nextState.cursorCol;

      const currentLine = (r: number) => newLines[r] ?? '';

      const str = stripUnsafeCharacters(
        action.payload.replace(/\r\n/g, '\n').replace(/\r/g, '\n'),
      );
      const parts = str.split('\n');
      const lineContent = currentLine(newCursorRow);
      const before = cpSlice(lineContent, 0, newCursorCol);
      const after = cpSlice(lineContent, newCursorCol);

      if (parts.length > 1) {
        newLines[newCursorRow] = before + parts[0];
        const remainingParts = parts.slice(1);
        const lastPartOriginal = remainingParts.pop() ?? '';
        newLines.splice(newCursorRow + 1, 0, ...remainingParts);
        newLines.splice(
          newCursorRow + parts.length - 1,
          0,
          lastPartOriginal + after,
        );
        newCursorRow = newCursorRow + parts.length - 1;
        newCursorCol = cpLen(lastPartOriginal);
      } else {
        newLines[newCursorRow] = before + parts[0] + after;
        newCursorCol = cpLen(before) + cpLen(parts[0]);
      }

      return {
        ...nextState,
        lines: newLines,
        cursorRow: newCursorRow,
        cursorCol: newCursorCol,
        preferredCol: null,
      };
    }

    case 'backspace': {
      const nextState = pushUndo(state);
      const newLines = [...nextState.lines];
      let newCursorRow = nextState.cursorRow;
      let newCursorCol = nextState.cursorCol;

      const currentLine = (r: number) => newLines[r] ?? '';

      if (newCursorCol === 0 && newCursorRow === 0) return state;

      if (newCursorCol > 0) {
        const lineContent = currentLine(newCursorRow);
        newLines[newCursorRow] =
          cpSlice(lineContent, 0, newCursorCol - 1) +
          cpSlice(lineContent, newCursorCol);
        newCursorCol--;
      } else if (newCursorRow > 0) {
        const prevLineContent = currentLine(newCursorRow - 1);
        const currentLineContentVal = currentLine(newCursorRow);
        const newCol = cpLen(prevLineContent);
        newLines[newCursorRow - 1] = prevLineContent + currentLineContentVal;
        newLines.splice(newCursorRow, 1);
        newCursorRow--;
        newCursorCol = newCol;
      }

      return {
        ...nextState,
        lines: newLines,
        cursorRow: newCursorRow,
        cursorCol: newCursorCol,
        preferredCol: null,
      };
    }

    case 'set_viewport_width': {
      if (action.payload === state.viewportWidth) {
        return state;
      }
      return { ...state, viewportWidth: action.payload };
    }

    case 'move': {
      const { dir } = action.payload;
      const { lines, cursorRow, cursorCol, viewportWidth } = state;
      const visualLayout = calculateVisualLayout(
        lines,
        [cursorRow, cursorCol],
        viewportWidth,
      );
      const { visualLines, visualCursor, visualToLogicalMap } = visualLayout;

      let newVisualRow = visualCursor[0];
      let newVisualCol = visualCursor[1];
      let newPreferredCol = state.preferredCol;

      const currentVisLineLen = cpLen(visualLines[newVisualRow] ?? '');

      switch (dir) {
        case 'left':
          newPreferredCol = null;
          if (newVisualCol > 0) {
            newVisualCol--;
          } else if (newVisualRow > 0) {
            newVisualRow--;
            newVisualCol = cpLen(visualLines[newVisualRow] ?? '');
          }
          break;
        case 'right':
          newPreferredCol = null;
          if (newVisualCol < currentVisLineLen) {
            newVisualCol++;
          } else if (newVisualRow < visualLines.length - 1) {
            newVisualRow++;
            newVisualCol = 0;
          }
          break;
        case 'up':
          if (newVisualRow > 0) {
            if (newPreferredCol === null) newPreferredCol = newVisualCol;
            newVisualRow--;
            newVisualCol = clamp(
              newPreferredCol,
              0,
              cpLen(visualLines[newVisualRow] ?? ''),
            );
          }
          break;
        case 'down':
          if (newVisualRow < visualLines.length - 1) {
            if (newPreferredCol === null) newPreferredCol = newVisualCol;
            newVisualRow++;
            newVisualCol = clamp(
              newPreferredCol,
              0,
              cpLen(visualLines[newVisualRow] ?? ''),
            );
          }
          break;
        case 'home':
          newPreferredCol = null;
          newVisualCol = 0;
          break;
        case 'end':
          newPreferredCol = null;
          newVisualCol = currentVisLineLen;
          break;
        case 'wordLeft': {
          const { cursorRow, cursorCol, lines } = state;
          if (cursorCol === 0 && cursorRow === 0) return state;

          let newCursorRow = cursorRow;
          let newCursorCol = cursorCol;

          if (cursorCol === 0) {
            newCursorRow--;
            newCursorCol = cpLen(lines[newCursorRow] ?? '');
          } else {
            const lineContent = lines[cursorRow];
            const arr = toCodePoints(lineContent);
            let start = cursorCol;
            let onlySpaces = true;
            for (let i = 0; i < start; i++) {
              if (isWordChar(arr[i])) {
                onlySpaces = false;
                break;
              }
            }
            if (onlySpaces && start > 0) {
              start--;
            } else {
              while (start > 0 && !isWordChar(arr[start - 1])) start--;
              while (start > 0 && isWordChar(arr[start - 1])) start--;
            }
            newCursorCol = start;
          }
          return {
            ...state,
            cursorRow: newCursorRow,
            cursorCol: newCursorCol,
            preferredCol: null,
          };
        }
        case 'wordRight': {
          const { cursorRow, cursorCol, lines } = state;
          if (
            cursorRow === lines.length - 1 &&
            cursorCol === cpLen(lines[cursorRow] ?? '')
          ) {
            return state;
          }

          let newCursorRow = cursorRow;
          let newCursorCol = cursorCol;
          const lineContent = lines[cursorRow] ?? '';
          const arr = toCodePoints(lineContent);

          if (cursorCol >= arr.length) {
            newCursorRow++;
            newCursorCol = 0;
          } else {
            let end = cursorCol;
            while (end < arr.length && !isWordChar(arr[end])) end++;
            while (end < arr.length && isWordChar(arr[end])) end++;
            newCursorCol = end;
          }
          return {
            ...state,
            cursorRow: newCursorRow,
            cursorCol: newCursorCol,
            preferredCol: null,
          };
        }
        default:
          break;
      }

      if (visualToLogicalMap[newVisualRow]) {
        const [logRow, logStartCol] = visualToLogicalMap[newVisualRow];
        return {
          ...state,
          cursorRow: logRow,
          cursorCol: clamp(
            logStartCol + newVisualCol,
            0,
            cpLen(state.lines[logRow] ?? ''),
          ),
          preferredCol: newPreferredCol,
        };
      }
      return state;
    }

    case 'delete': {
      const { cursorRow, cursorCol, lines } = state;
      const lineContent = currentLine(cursorRow);
      if (cursorCol < currentLineLen(cursorRow)) {
        const nextState = pushUndo(state);
        const newLines = [...nextState.lines];
        newLines[cursorRow] =
          cpSlice(lineContent, 0, cursorCol) +
          cpSlice(lineContent, cursorCol + 1);
        return { ...nextState, lines: newLines, preferredCol: null };
      } else if (cursorRow < lines.length - 1) {
        const nextState = pushUndo(state);
        const nextLineContent = currentLine(cursorRow + 1);
        const newLines = [...nextState.lines];
        newLines[cursorRow] = lineContent + nextLineContent;
        newLines.splice(cursorRow + 1, 1);
        return { ...nextState, lines: newLines, preferredCol: null };
      }
      return state;
    }

    case 'delete_word_left': {
      const { cursorRow, cursorCol } = state;
      if (cursorCol === 0 && cursorRow === 0) return state;
      if (cursorCol === 0) {
        // Act as a backspace
        const nextState = pushUndo(state);
        const prevLineContent = currentLine(cursorRow - 1);
        const currentLineContentVal = currentLine(cursorRow);
        const newCol = cpLen(prevLineContent);
        const newLines = [...nextState.lines];
        newLines[cursorRow - 1] = prevLineContent + currentLineContentVal;
        newLines.splice(cursorRow, 1);
        return {
          ...nextState,
          lines: newLines,
          cursorRow: cursorRow - 1,
          cursorCol: newCol,
          preferredCol: null,
        };
      }
      const nextState = pushUndo(state);
      const lineContent = currentLine(cursorRow);
      const arr = toCodePoints(lineContent);
      let start = cursorCol;
      let onlySpaces = true;
      for (let i = 0; i < start; i++) {
        if (isWordChar(arr[i])) {
          onlySpaces = false;
          break;
        }
      }
      if (onlySpaces && start > 0) {
        start--;
      } else {
        while (start > 0 && !isWordChar(arr[start - 1])) start--;
        while (start > 0 && isWordChar(arr[start - 1])) start--;
      }
      const newLines = [...nextState.lines];
      newLines[cursorRow] =
        cpSlice(lineContent, 0, start) + cpSlice(lineContent, cursorCol);
      return {
        ...nextState,
        lines: newLines,
        cursorCol: start,
        preferredCol: null,
      };
    }

    case 'delete_word_right': {
      const { cursorRow, cursorCol, lines } = state;
      const lineContent = currentLine(cursorRow);
      const arr = toCodePoints(lineContent);
      if (cursorCol >= arr.length && cursorRow === lines.length - 1)
        return state;
      if (cursorCol >= arr.length) {
        // Act as a delete
        const nextState = pushUndo(state);
        const nextLineContent = currentLine(cursorRow + 1);
        const newLines = [...nextState.lines];
        newLines[cursorRow] = lineContent + nextLineContent;
        newLines.splice(cursorRow + 1, 1);
        return { ...nextState, lines: newLines, preferredCol: null };
      }
      const nextState = pushUndo(state);
      let end = cursorCol;
      while (end < arr.length && !isWordChar(arr[end])) end++;
      while (end < arr.length && isWordChar(arr[end])) end++;
      const newLines = [...nextState.lines];
      newLines[cursorRow] =
        cpSlice(lineContent, 0, cursorCol) + cpSlice(lineContent, end);
      return { ...nextState, lines: newLines, preferredCol: null };
    }

    case 'kill_line_right': {
      const { cursorRow, cursorCol, lines } = state;
      const lineContent = currentLine(cursorRow);
      if (cursorCol < currentLineLen(cursorRow)) {
        const nextState = pushUndo(state);
        const newLines = [...nextState.lines];
        newLines[cursorRow] = cpSlice(lineContent, 0, cursorCol);
        return { ...nextState, lines: newLines };
      } else if (cursorRow < lines.length - 1) {
        // Act as a delete
        const nextState = pushUndo(state);
        const nextLineContent = currentLine(cursorRow + 1);
        const newLines = [...nextState.lines];
        newLines[cursorRow] = lineContent + nextLineContent;
        newLines.splice(cursorRow + 1, 1);
        return { ...nextState, lines: newLines, preferredCol: null };
      }
      return state;
    }

    case 'kill_line_left': {
      const { cursorRow, cursorCol } = state;
      if (cursorCol > 0) {
        const nextState = pushUndo(state);
        const lineContent = currentLine(cursorRow);
        const newLines = [...nextState.lines];
        newLines[cursorRow] = cpSlice(lineContent, cursorCol);
        return {
          ...nextState,
          lines: newLines,
          cursorCol: 0,
          preferredCol: null,
        };
      }
      return state;
    }

    case 'undo': {
      const stateToRestore = state.undoStack[state.undoStack.length - 1];
      if (!stateToRestore) return state;

      const currentSnapshot = {
        lines: [...state.lines],
        cursorRow: state.cursorRow,
        cursorCol: state.cursorCol,
      };
      return {
        ...state,
        ...stateToRestore,
        undoStack: state.undoStack.slice(0, -1),
        redoStack: [...state.redoStack, currentSnapshot],
      };
    }

    case 'redo': {
      const stateToRestore = state.redoStack[state.redoStack.length - 1];
      if (!stateToRestore) return state;

      const currentSnapshot = {
        lines: [...state.lines],
        cursorRow: state.cursorRow,
        cursorCol: state.cursorCol,
      };
      return {
        ...state,
        ...stateToRestore,
        redoStack: state.redoStack.slice(0, -1),
        undoStack: [...state.undoStack, currentSnapshot],
      };
    }

    case 'replace_range': {
      const { startRow, startCol, endRow, endCol, text } = action.payload;
      if (
        startRow > endRow ||
        (startRow === endRow && startCol > endCol) ||
        startRow < 0 ||
        startCol < 0 ||
        endRow >= state.lines.length ||
        (endRow < state.lines.length && endCol > currentLineLen(endRow))
      ) {
        return state; // Invalid range
      }

      const nextState = pushUndo(state);
      const newLines = [...nextState.lines];

      const sCol = clamp(startCol, 0, currentLineLen(startRow));
      const eCol = clamp(endCol, 0, currentLineLen(endRow));

      const prefix = cpSlice(currentLine(startRow), 0, sCol);
      const suffix = cpSlice(currentLine(endRow), eCol);

      const normalisedReplacement = text
        .replace(/\r\n/g, '\n')
        .replace(/\r/g, '\n');
      const replacementParts = normalisedReplacement.split('\n');

      // Replace the content
      if (startRow === endRow) {
        newLines[startRow] = prefix + normalisedReplacement + suffix;
      } else {
        const firstLine = prefix + replacementParts[0];
        if (replacementParts.length === 1) {
          // Single line of replacement text, but spanning multiple original lines
          newLines.splice(startRow, endRow - startRow + 1, firstLine + suffix);
        } else {
          // Multi-line replacement text
          const lastLine =
            replacementParts[replacementParts.length - 1] + suffix;
          const middleLines = replacementParts.slice(1, -1);
          newLines.splice(
            startRow,
            endRow - startRow + 1,
            firstLine,
            ...middleLines,
            lastLine,
          );
        }
      }

      const finalCursorRow = startRow + replacementParts.length - 1;
      const finalCursorCol =
        (replacementParts.length > 1 ? 0 : sCol) +
        cpLen(replacementParts[replacementParts.length - 1]);

      return {
        ...nextState,
        lines: newLines,
        cursorRow: finalCursorRow,
        cursorCol: finalCursorCol,
        preferredCol: null,
      };
    }

    case 'move_to_offset': {
      const { offset } = action.payload;
      const [newRow, newCol] = offsetToLogicalPos(
        state.lines.join('\n'),
        offset,
      );
      return {
        ...state,
        cursorRow: newRow,
        cursorCol: newCol,
        preferredCol: null,
      };
    }

    case 'create_undo_snapshot': {
      return pushUndo(state);
    }

    default: {
      const exhaustiveCheck: never = action;
      console.error(`Unknown action encountered: ${exhaustiveCheck}`);
      return state;
    }
  }
}

// --- End of reducer logic ---

export function useTextBuffer({
  initialText = '',
  initialCursorOffset = 0,
  viewport,
  stdin,
  setRawMode,
  onChange,
  isValidPath,
  shellModeActive = false,
}: UseTextBufferProps): TextBuffer {
  const initialState = useMemo((): TextBufferState => {
    const lines = initialText.split('\n');
    const [initialCursorRow, initialCursorCol] = calculateInitialCursorPosition(
      lines.length === 0 ? [''] : lines,
      initialCursorOffset,
    );
    return {
      lines: lines.length === 0 ? [''] : lines,
      cursorRow: initialCursorRow,
      cursorCol: initialCursorCol,
      preferredCol: null,
      undoStack: [],
      redoStack: [],
      clipboard: null,
      selectionAnchor: null,
      viewportWidth: viewport.width,
    };
  }, [initialText, initialCursorOffset, viewport.width]);

  const [state, dispatch] = useReducer(textBufferReducer, initialState);
  const { lines, cursorRow, cursorCol, preferredCol, selectionAnchor } = state;

  const text = useMemo(() => lines.join('\n'), [lines]);

  const visualLayout = useMemo(
    () =>
      calculateVisualLayout(lines, [cursorRow, cursorCol], state.viewportWidth),
    [lines, cursorRow, cursorCol, state.viewportWidth],
  );

  const { visualLines, visualCursor } = visualLayout;

  const [visualScrollRow, setVisualScrollRow] = useState<number>(0);

  useEffect(() => {
    if (onChange) {
      onChange(text);
    }
  }, [text, onChange]);

  useEffect(() => {
    dispatch({ type: 'set_viewport_width', payload: viewport.width });
  }, [viewport.width]);

  // Update visual scroll (vertical)
  useEffect(() => {
    const { height } = viewport;
    let newVisualScrollRow = visualScrollRow;

    if (visualCursor[0] < visualScrollRow) {
      newVisualScrollRow = visualCursor[0];
    } else if (visualCursor[0] >= visualScrollRow + height) {
      newVisualScrollRow = visualCursor[0] - height + 1;
    }
    if (newVisualScrollRow !== visualScrollRow) {
      setVisualScrollRow(newVisualScrollRow);
    }
  }, [visualCursor, visualScrollRow, viewport]);

  const insert = useCallback(
    (ch: string): void => {
      if (/[\n\r]/.test(ch)) {
        dispatch({ type: 'insert', payload: ch });
        return;
      }

      const minLengthToInferAsDragDrop = 3;
      if (ch.length >= minLengthToInferAsDragDrop && !shellModeActive) {
        let potentialPath = ch;
        if (
          potentialPath.length > 2 &&
          potentialPath.startsWith("'") &&
          potentialPath.endsWith("'")
        ) {
          potentialPath = ch.slice(1, -1);
        }

        potentialPath = potentialPath.trim();
        if (isValidPath(unescapePath(potentialPath))) {
          ch = `@${potentialPath}`;
        }
      }

      let currentText = '';
      for (const char of toCodePoints(ch)) {
        if (char.codePointAt(0) === 127) {
          if (currentText.length > 0) {
            dispatch({ type: 'insert', payload: currentText });
            currentText = '';
          }
          dispatch({ type: 'backspace' });
        } else {
          currentText += char;
        }
      }
      if (currentText.length > 0) {
        dispatch({ type: 'insert', payload: currentText });
      }
    },
    [isValidPath, shellModeActive],
  );

  const newline = useCallback((): void => {
    dispatch({ type: 'insert', payload: '\n' });
  }, []);

  const backspace = useCallback((): void => {
    dispatch({ type: 'backspace' });
  }, []);

  const del = useCallback((): void => {
    dispatch({ type: 'delete' });
  }, []);

  const move = useCallback((dir: Direction): void => {
    dispatch({ type: 'move', payload: { dir } });
  }, []);

  const undo = useCallback((): void => {
    dispatch({ type: 'undo' });
  }, []);

  const redo = useCallback((): void => {
    dispatch({ type: 'redo' });
  }, []);

  const setText = useCallback((newText: string): void => {
    dispatch({ type: 'set_text', payload: newText });
  }, []);

  const deleteWordLeft = useCallback((): void => {
    dispatch({ type: 'delete_word_left' });
  }, []);

  const deleteWordRight = useCallback((): void => {
    dispatch({ type: 'delete_word_right' });
  }, []);

  const killLineRight = useCallback((): void => {
    dispatch({ type: 'kill_line_right' });
  }, []);

  const killLineLeft = useCallback((): void => {
    dispatch({ type: 'kill_line_left' });
  }, []);

  const openInExternalEditor = useCallback(
    async (opts: { editor?: string } = {}): Promise<void> => {
      const editor =
        opts.editor ??
        process.env['VISUAL'] ??
        process.env['EDITOR'] ??
        (process.platform === 'win32' ? 'notepad' : 'vi');
      const tmpDir = fs.mkdtempSync(pathMod.join(os.tmpdir(), 'gemini-edit-'));
      const filePath = pathMod.join(tmpDir, 'buffer.txt');
      fs.writeFileSync(filePath, text, 'utf8');

      dispatch({ type: 'create_undo_snapshot' });

      const wasRaw = stdin?.isRaw ?? false;
      try {
        setRawMode?.(false);
        const { status, error } = spawnSync(editor, [filePath], {
          stdio: 'inherit',
        });
        if (error) throw error;
        if (typeof status === 'number' && status !== 0)
          throw new Error(`External editor exited with status ${status}`);

        let newText = fs.readFileSync(filePath, 'utf8');
        newText = newText.replace(/\r\n?/g, '\n');
        dispatch({ type: 'set_text', payload: newText, pushToUndo: false });
      } catch (err) {
        console.error('[useTextBuffer] external editor error', err);
      } finally {
        if (wasRaw) setRawMode?.(true);
        try {
          fs.unlinkSync(filePath);
        } catch {
          /* ignore */
        }
        try {
          fs.rmdirSync(tmpDir);
        } catch {
          /* ignore */
        }
      }
    },
    [text, stdin, setRawMode],
  );

  const handleInput = useCallback(
    (key: {
      name: string;
      ctrl: boolean;
      meta: boolean;
      shift: boolean;
      paste: boolean;
      sequence: string;
    }): void => {
      const { sequence: input } = key;

      if (
        key.name === 'return' ||
        input === '\r' ||
        input === '\n' ||
        input === '\\\r' // VSCode terminal represents shift + enter this way
      )
        newline();
      else if (key.name === 'left' && !key.meta && !key.ctrl) move('left');
      else if (key.ctrl && key.name === 'b') move('left');
      else if (key.name === 'right' && !key.meta && !key.ctrl) move('right');
      else if (key.ctrl && key.name === 'f') move('right');
      else if (key.name === 'up') move('up');
      else if (key.name === 'down') move('down');
      else if ((key.ctrl || key.meta) && key.name === 'left') move('wordLeft');
      else if (key.meta && key.name === 'b') move('wordLeft');
      else if ((key.ctrl || key.meta) && key.name === 'right')
        move('wordRight');
      else if (key.meta && key.name === 'f') move('wordRight');
      else if (key.name === 'home') move('home');
      else if (key.ctrl && key.name === 'a') move('home');
      else if (key.name === 'end') move('end');
      else if (key.ctrl && key.name === 'e') move('end');
      else if (key.ctrl && key.name === 'w') deleteWordLeft();
      else if (
        (key.meta || key.ctrl) &&
        (key.name === 'backspace' || input === '\x7f')
      )
        deleteWordLeft();
      else if ((key.meta || key.ctrl) && key.name === 'delete')
        deleteWordRight();
      else if (
        key.name === 'backspace' ||
        input === '\x7f' ||
        (key.ctrl && key.name === 'h')
      )
        backspace();
      else if (key.name === 'delete' || (key.ctrl && key.name === 'd')) del();
      else if (input && !key.ctrl && !key.meta) {
        insert(input);
      }
    },
    [newline, move, deleteWordLeft, deleteWordRight, backspace, del, insert],
  );

  const renderedVisualLines = useMemo(
    () => visualLines.slice(visualScrollRow, visualScrollRow + viewport.height),
    [visualLines, visualScrollRow, viewport.height],
  );

  const replaceRange = useCallback(
    (
      startRow: number,
      startCol: number,
      endRow: number,
      endCol: number,
      text: string,
    ): void => {
      dispatch({
        type: 'replace_range',
        payload: { startRow, startCol, endRow, endCol, text },
      });
    },
    [],
  );

  const replaceRangeByOffset = useCallback(
    (startOffset: number, endOffset: number, replacementText: string): void => {
      const [startRow, startCol] = offsetToLogicalPos(text, startOffset);
      const [endRow, endCol] = offsetToLogicalPos(text, endOffset);
      replaceRange(startRow, startCol, endRow, endCol, replacementText);
    },
    [text, replaceRange],
  );

  const moveToOffset = useCallback((offset: number): void => {
    dispatch({ type: 'move_to_offset', payload: { offset } });
  }, []);

  const returnValue: TextBuffer = {
    lines,
    text,
    cursor: [cursorRow, cursorCol],
    preferredCol,
    selectionAnchor,

    allVisualLines: visualLines,
    viewportVisualLines: renderedVisualLines,
    visualCursor,
    visualScrollRow,

    setText,
    insert,
    newline,
    backspace,
    del,
    move,
    undo,
    redo,
    replaceRange,
    replaceRangeByOffset,
    moveToOffset,
    deleteWordLeft,
    deleteWordRight,
    killLineRight,
    killLineLeft,
    handleInput,
    openInExternalEditor,
  };
  return returnValue;
}

export interface TextBuffer {
  // State
  lines: string[]; // Logical lines
  text: string;
  cursor: [number, number]; // Logical cursor [row, col]
  /**
   * When the user moves the caret vertically we try to keep their original
   * horizontal column even when passing through shorter lines.  We remember
   * that *preferred* column in this field while the user is still travelling
   * vertically.  Any explicit horizontal movement resets the preference.
   */
  preferredCol: number | null; // Preferred visual column
  selectionAnchor: [number, number] | null; // Logical selection anchor

  // Visual state (handles wrapping)
  allVisualLines: string[]; // All visual lines for the current text and viewport width.
  viewportVisualLines: string[]; // The subset of visual lines to be rendered based on visualScrollRow and viewport.height
  visualCursor: [number, number]; // Visual cursor [row, col] relative to the start of all visualLines
  visualScrollRow: number; // Scroll position for visual lines (index of the first visible visual line)

  // Actions

  /**
   * Replaces the entire buffer content with the provided text.
   * The operation is undoable.
   */
  setText: (text: string) => void;
  /**
   * Insert a single character or string without newlines.
   */
  insert: (ch: string) => void;
  newline: () => void;
  backspace: () => void;
  del: () => void;
  move: (dir: Direction) => void;
  undo: () => void;
  redo: () => void;
  /**
   * Replaces the text within the specified range with new text.
   * Handles both single-line and multi-line ranges.
   *
   * @param startRow The starting row index (inclusive).
   * @param startCol The starting column index (inclusive, code-point based).
   * @param endRow The ending row index (inclusive).
   * @param endCol The ending column index (exclusive, code-point based).
   * @param text The new text to insert.
   * @returns True if the buffer was modified, false otherwise.
   */
  replaceRange: (
    startRow: number,
    startCol: number,
    endRow: number,
    endCol: number,
    text: string,
  ) => void;
  /**
   * Delete the word to the *left* of the caret, mirroring common
   * Ctrl/Alt+Backspace behaviour in editors & terminals. Both the adjacent
   * whitespace *and* the word characters immediately preceding the caret are
   * removed.  If the caret is already at column‑0 this becomes a no-op.
   */
  deleteWordLeft: () => void;
  /**
   * Delete the word to the *right* of the caret, akin to many editors'
   * Ctrl/Alt+Delete shortcut.  Removes any whitespace/punctuation that
   * follows the caret and the next contiguous run of word characters.
   */
  deleteWordRight: () => void;
  /**
   * Deletes text from the cursor to the end of the current line.
   */
  killLineRight: () => void;
  /**
   * Deletes text from the start of the current line to the cursor.
   */
  killLineLeft: () => void;
  /**
   * High level "handleInput" – receives what Ink gives us.
   */
  handleInput: (key: {
    name: string;
    ctrl: boolean;
    meta: boolean;
    shift: boolean;
    paste: boolean;
    sequence: string;
  }) => void;
  /**
   * Opens the current buffer contents in the user's preferred terminal text
   * editor ($VISUAL or $EDITOR, falling back to "vi").  The method blocks
   * until the editor exits, then reloads the file and replaces the in‑memory
   * buffer with whatever the user saved.
   *
   * The operation is treated as a single undoable edit – we snapshot the
   * previous state *once* before launching the editor so one `undo()` will
   * revert the entire change set.
   *
   * Note: We purposefully rely on the *synchronous* spawn API so that the
   * calling process genuinely waits for the editor to close before
   * continuing.  This mirrors Git's behaviour and simplifies downstream
   * control‑flow (callers can simply `await` the Promise).
   */
  openInExternalEditor: (opts?: { editor?: string }) => Promise<void>;

  replaceRangeByOffset: (
    startOffset: number,
    endOffset: number,
    replacementText: string,
  ) => void;
  moveToOffset(offset: number): void;
}<|MERGE_RESOLUTION|>--- conflicted
+++ resolved
@@ -11,11 +11,7 @@
 import pathMod from 'path';
 import { useState, useCallback, useEffect, useMemo, useReducer } from 'react';
 import stringWidth from 'string-width';
-<<<<<<< HEAD
-import { unescapePath } from '@google/gemini-cli-core';
-=======
 import { unescapePath } from '@wct-cli/wct-cli-core';
->>>>>>> 15b67d83
 import { toCodePoints, cpLen, cpSlice } from '../../utils/textUtils.js';
 
 export type Direction =
