--- conflicted
+++ resolved
@@ -7,11 +7,7 @@
 import React from 'react';
 import { Box, Text } from 'ink';
 import { Colors } from '../colors.js';
-<<<<<<< HEAD
-import { ApprovalMode } from '@google/gemini-cli-core';
-=======
 import { ApprovalMode } from '@wct-cli/wct-cli-core';
->>>>>>> 15b67d83
 
 interface AutoAcceptIndicatorProps {
   approvalMode: ApprovalMode;
