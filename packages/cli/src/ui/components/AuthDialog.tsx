/**
 * @license
 * Copyright 2025 Google LLC
 * SPDX-License-Identifier: Apache-2.0
 */

import React, { useState } from 'react';
import { Box, Text, useInput } from 'ink';
import { Colors } from '../colors.js';
import { RadioButtonSelect } from './shared/RadioButtonSelect.js';
import { LoadedSettings, SettingScope } from '../../config/settings.js';
import { AuthType } from '@gen-cli/gen-cli-core';
import { validateAuthMethod } from '../../config/auth.js';

interface AuthDialogProps {
  onSelect: (authMethod: AuthType | undefined, scope: SettingScope) => void;
  settings: LoadedSettings;
  initialErrorMessage?: string | null;
}

export function AuthDialog({
  onSelect,
  settings,
  initialErrorMessage,
}: AuthDialogProps): React.JSX.Element {
  const [errorMessage, setErrorMessage] = useState<string | null>(
    initialErrorMessage || null,
  );
  const items = [
<<<<<<< HEAD
    { label: 'SiliconFlow API Key', value: AuthType.USE_SILICONFLOW },
=======
    { label: 'Login with Google', value: AuthType.LOGIN_WITH_GOOGLE },
    { label: 'Gemini API Key (AI Studio)', value: AuthType.USE_GEMINI },
    { label: 'Vertex AI', value: AuthType.USE_VERTEX_AI },
>>>>>>> edd69cb7
  ];

  let initialAuthIndex = items.findIndex(
    (item) => item.value === settings.merged.selectedAuthType,
  );

  if (initialAuthIndex === -1) {
    initialAuthIndex = 0;
  }

  const handleAuthSelect = (authMethod: AuthType) => {
    const error = validateAuthMethod(authMethod);
    if (error) {
      setErrorMessage(error);
    } else {
      setErrorMessage(null);
      onSelect(authMethod, SettingScope.User);
    }
  };

  useInput((_input, key) => {
    if (key.escape) {
      if (settings.merged.selectedAuthType === undefined) {
        // Prevent exiting if no auth method is set
        setErrorMessage(
          'You must select an auth method to proceed. Press Ctrl+C twice to exit.',
        );
        return;
      }
      onSelect(undefined, SettingScope.User);
    }
  });

  return (
    <Box
      borderStyle="round"
      borderColor={Colors.Gray}
      flexDirection="column"
      padding={1}
      width="100%"
    >
      <Text bold>Select Auth Method</Text>
      <RadioButtonSelect
        items={items}
        initialIndex={initialAuthIndex}
        onSelect={handleAuthSelect}
        isFocused={true}
      />
      {errorMessage && (
        <Box marginTop={1}>
          <Text color={Colors.AccentRed}>{errorMessage}</Text>
        </Box>
      )}
      <Box marginTop={1}>
        <Text color={Colors.Gray}>(Use Enter to select)</Text>
      </Box>
      <Box marginTop={1}>
        <Text>Terms of Services and Privacy Notice</Text>
      </Box>
      <Box marginTop={1}>
        <Text color={Colors.AccentBlue}>
          https://docs.siliconflow.cn/cn/legals/terms-of-service
        </Text>
      </Box>
      <Box marginTop={1}>
        <Text color={Colors.AccentBlue}>
          https://docs.siliconflow.cn/cn/legals/privacy-policy
        </Text>
      </Box>
    </Box>
  );
}<|MERGE_RESOLUTION|>--- conflicted
+++ resolved
@@ -27,13 +27,7 @@
     initialErrorMessage || null,
   );
   const items = [
-<<<<<<< HEAD
     { label: 'SiliconFlow API Key', value: AuthType.USE_SILICONFLOW },
-=======
-    { label: 'Login with Google', value: AuthType.LOGIN_WITH_GOOGLE },
-    { label: 'Gemini API Key (AI Studio)', value: AuthType.USE_GEMINI },
-    { label: 'Vertex AI', value: AuthType.USE_VERTEX_AI },
->>>>>>> edd69cb7
   ];
 
   let initialAuthIndex = items.findIndex(
