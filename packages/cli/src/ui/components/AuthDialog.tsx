/**
 * @license
 * Copyright 2025 Google LLC
 * SPDX-License-Identifier: Apache-2.0
 */

import React, { useState } from 'react';
import { Box, Text, useInput } from 'ink';
import { Colors } from '../colors.js';
import { RadioButtonSelect } from './shared/RadioButtonSelect.js';
import { LoadedSettings, SettingScope } from '../../config/settings.js';
<<<<<<< HEAD
import { AuthType } from '@wct-cli/wct-cli-core';
=======
import { AuthType, isSiliconFlow } from '@gen-cli/gen-cli-core';
>>>>>>> 5d4a9b77
import { validateAuthMethod } from '../../config/auth.js';

interface AuthDialogProps {
  onSelect: (authMethod: AuthType | undefined, scope: SettingScope) => void;
  settings: LoadedSettings;
  initialErrorMessage?: string | null;
}

function parseDefaultAuthType(
  defaultAuthType: string | undefined,
): AuthType | null {
  if (isSiliconFlow()) {
    return AuthType.USE_SILICONFLOW;
  }
  if (
    defaultAuthType &&
    Object.values(AuthType).includes(defaultAuthType as AuthType)
  ) {
    return defaultAuthType as AuthType;
  }
  return null;
}

export function AuthDialog({
  onSelect,
  settings,
  initialErrorMessage,
}: AuthDialogProps): React.JSX.Element {
  const [errorMessage, setErrorMessage] = useState<string | null>(() => {
    if (initialErrorMessage) {
      return initialErrorMessage;
    }

    const defaultAuthType = parseDefaultAuthType(
      process.env.GEMINI_DEFAULT_AUTH_TYPE,
    );

    if (process.env.GEMINI_DEFAULT_AUTH_TYPE && defaultAuthType === null) {
      return (
        `Invalid value for GEMINI_DEFAULT_AUTH_TYPE: "${process.env.GEMINI_DEFAULT_AUTH_TYPE}". ` +
        `Valid values are: ${Object.values(AuthType).join(', ')}.`
      );
    }

    if (
      process.env.GEMINI_API_KEY &&
      (!defaultAuthType || defaultAuthType === AuthType.USE_GEMINI)
    ) {
      return 'Existing API key detected (GEMINI_API_KEY). Select "Gemini API Key" option to use it.';
    }
    return null;
  });
  const SiliconFlowItems = [
    { label: 'SiliconFlow API Key', value: AuthType.USE_SILICONFLOW },
  ];
<<<<<<< HEAD
  items = [ { label: 'iWhaleCloud API Key', value: AuthType.USE_IWHALECLOUD }]
=======
  const items = isSiliconFlow()
    ? SiliconFlowItems
    : [
        {
          label: 'Login with Google',
          value: AuthType.LOGIN_WITH_GOOGLE,
        },
        ...(process.env.CLOUD_SHELL === 'true'
          ? [
              {
                label: 'Use Cloud Shell user credentials',
                value: AuthType.CLOUD_SHELL,
              },
            ]
          : []),
        {
          label: 'Use Gemini API Key',
          value: AuthType.USE_GEMINI,
        },
        { label: 'Vertex AI', value: AuthType.USE_VERTEX_AI },
      ];
>>>>>>> 5d4a9b77

  const initialAuthIndex = items.findIndex((item) => {
    if (settings.merged.selectedAuthType) {
      return item.value === settings.merged.selectedAuthType;
    }

    const defaultAuthType = parseDefaultAuthType(
      process.env.GEMINI_DEFAULT_AUTH_TYPE,
    );
    if (defaultAuthType) {
      return item.value === defaultAuthType;
    }

    if (process.env.GEMINI_API_KEY) {
      return item.value === AuthType.USE_GEMINI;
    }

    return item.value === AuthType.LOGIN_WITH_GOOGLE;
  });

  const handleAuthSelect = (authMethod: AuthType) => {
    const error = validateAuthMethod(authMethod);
    if (error) {
      setErrorMessage(error);
    } else {
      setErrorMessage(null);
      onSelect(authMethod, SettingScope.User);
    }
  };

  useInput((_input, key) => {
    if (key.escape) {
      // Prevent exit if there is an error message.
      // This means they user is not authenticated yet.
      if (errorMessage) {
        return;
      }
      if (settings.merged.selectedAuthType === undefined) {
        // Prevent exiting if no auth method is set
        setErrorMessage(
          'You must select an auth method to proceed. Press Ctrl+C twice to exit.',
        );
        return;
      }
      onSelect(undefined, SettingScope.User);
    }
  });

  return (
    <Box
      borderStyle="round"
      borderColor={Colors.Gray}
      flexDirection="column"
      padding={1}
      width="100%"
    >
      <Text bold>Get started</Text>
      <Box marginTop={1}>
        <Text>How would you like to authenticate for this project?</Text>
      </Box>
      <Box marginTop={1}>
        <RadioButtonSelect
          items={items}
          initialIndex={initialAuthIndex}
          onSelect={handleAuthSelect}
          isFocused={true}
        />
      </Box>
      {errorMessage && (
        <Box marginTop={1}>
          <Text color={Colors.AccentRed}>{errorMessage}</Text>
        </Box>
      )}
      <Box marginTop={1}>
        <Text color={Colors.Gray}>(Use Enter to select)</Text>
      </Box>
      {/* 
      <Box marginTop={1}>
        <Text>Terms of Services and Privacy Notice</Text>
      </Box>
      <Box marginTop={1}>
        <Text color={Colors.AccentBlue}>
          https://docs.siliconflow.cn/cn/legals/terms-of-service
        </Text>
      </Box>
      <Box marginTop={1}>
        <Text color={Colors.AccentBlue}>
          https://docs.siliconflow.cn/cn/legals/privacy-policy
        </Text>
      </Box>
      */}
    </Box>
  );
}<|MERGE_RESOLUTION|>--- conflicted
+++ resolved
@@ -9,11 +9,7 @@
 import { Colors } from '../colors.js';
 import { RadioButtonSelect } from './shared/RadioButtonSelect.js';
 import { LoadedSettings, SettingScope } from '../../config/settings.js';
-<<<<<<< HEAD
-import { AuthType } from '@wct-cli/wct-cli-core';
-=======
-import { AuthType, isSiliconFlow } from '@gen-cli/gen-cli-core';
->>>>>>> 5d4a9b77
+import { AuthType, isSiliconFlow } from '@wct-cli/wct-cli-core';
 import { validateAuthMethod } from '../../config/auth.js';
 
 interface AuthDialogProps {
@@ -69,9 +65,6 @@
   const SiliconFlowItems = [
     { label: 'SiliconFlow API Key', value: AuthType.USE_SILICONFLOW },
   ];
-<<<<<<< HEAD
-  items = [ { label: 'iWhaleCloud API Key', value: AuthType.USE_IWHALECLOUD }]
-=======
   const items = isSiliconFlow()
     ? SiliconFlowItems
     : [
@@ -93,7 +86,6 @@
         },
         { label: 'Vertex AI', value: AuthType.USE_VERTEX_AI },
       ];
->>>>>>> 5d4a9b77
 
   const initialAuthIndex = items.findIndex((item) => {
     if (settings.merged.selectedAuthType) {
