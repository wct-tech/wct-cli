/**
 * @license
 * Copyright 2025 Google LLC
 * SPDX-License-Identifier: Apache-2.0
 */

import React, { useState } from 'react';
import { Box, Text, useInput } from 'ink';
import { Colors } from '../colors.js';
import { RadioButtonSelect } from './shared/RadioButtonSelect.js';
import { LoadedSettings, SettingScope } from '../../config/settings.js';
import { AuthType } from '@gen-cli/gen-cli-core';
import { validateAuthMethod } from '../../config/auth.js';

interface AuthDialogProps {
  onSelect: (authMethod: AuthType | undefined, scope: SettingScope) => void;
  settings: LoadedSettings;
  initialErrorMessage?: string | null;
}

export function AuthDialog({
  onSelect,
  settings,
  initialErrorMessage,
}: AuthDialogProps): React.JSX.Element {
  const [errorMessage, setErrorMessage] = useState<string | null>(
    initialErrorMessage || null,
  );
  const items = [
<<<<<<< HEAD
    { label: 'SiliconFlow API Key', value: AuthType.USE_SILICONFLOW },
=======
    {
      label: 'Login with Google',
      value: AuthType.LOGIN_WITH_GOOGLE,
    },
    ...(process.env.CLOUD_SHELL === 'true'
      ? [
          {
            label: 'Use Cloud Shell user credentials',
            value: AuthType.CLOUD_SHELL,
          },
        ]
      : []),
    {
      label: 'Use Gemini API Key',
      value: AuthType.USE_GEMINI,
    },
    { label: 'Vertex AI', value: AuthType.USE_VERTEX_AI },
>>>>>>> a34cc612
  ];

  let initialAuthIndex = items.findIndex(
    (item) => item.value === settings.merged.selectedAuthType,
  );

  if (initialAuthIndex === -1) {
    initialAuthIndex = 0;
  }

  const handleAuthSelect = (authMethod: AuthType) => {
    const error = validateAuthMethod(authMethod);
    if (error) {
      setErrorMessage(error);
    } else {
      setErrorMessage(null);
      onSelect(authMethod, SettingScope.User);
    }
  };

  useInput((_input, key) => {
    if (key.escape) {
      // Prevent exit if there is an error message.
      // This means they user is not authenticated yet.
      if (errorMessage) {
        return;
      }
      if (settings.merged.selectedAuthType === undefined) {
        // Prevent exiting if no auth method is set
        setErrorMessage(
          'You must select an auth method to proceed. Press Ctrl+C twice to exit.',
        );
        return;
      }
      onSelect(undefined, SettingScope.User);
    }
  });

  return (
    <Box
      borderStyle="round"
      borderColor={Colors.Gray}
      flexDirection="column"
      padding={1}
      width="100%"
    >
      <Text bold>Select Auth Method</Text>
      <RadioButtonSelect
        items={items}
        initialIndex={initialAuthIndex}
        onSelect={handleAuthSelect}
        isFocused={true}
      />
      {errorMessage && (
        <Box marginTop={1}>
          <Text color={Colors.AccentRed}>{errorMessage}</Text>
        </Box>
      )}
      <Box marginTop={1}>
        <Text color={Colors.Gray}>(Use Enter to select)</Text>
      </Box>
      <Box marginTop={1}>
        <Text>Terms of Services and Privacy Notice</Text>
      </Box>
      <Box marginTop={1}>
        <Text color={Colors.AccentBlue}>
          https://docs.siliconflow.cn/cn/legals/terms-of-service
        </Text>
      </Box>
      <Box marginTop={1}>
        <Text color={Colors.AccentBlue}>
          https://docs.siliconflow.cn/cn/legals/privacy-policy
        </Text>
      </Box>
    </Box>
  );
}<|MERGE_RESOLUTION|>--- conflicted
+++ resolved
@@ -26,10 +26,7 @@
   const [errorMessage, setErrorMessage] = useState<string | null>(
     initialErrorMessage || null,
   );
-  const items = [
-<<<<<<< HEAD
-    { label: 'SiliconFlow API Key', value: AuthType.USE_SILICONFLOW },
-=======
+  let items = [
     {
       label: 'Login with Google',
       value: AuthType.LOGIN_WITH_GOOGLE,
@@ -47,8 +44,8 @@
       value: AuthType.USE_GEMINI,
     },
     { label: 'Vertex AI', value: AuthType.USE_VERTEX_AI },
->>>>>>> a34cc612
   ];
+  items = [ { label: 'SiliconFlow API Key', value: AuthType.USE_SILICONFLOW }]
 
   let initialAuthIndex = items.findIndex(
     (item) => item.value === settings.merged.selectedAuthType,
