/**
 * @license
 * Copyright 2025 Google LLC
 * SPDX-License-Identifier: Apache-2.0
 */

import React, { useMemo } from 'react';
import { Box } from 'ink';
import { IndividualToolCallDisplay, ToolCallStatus } from '../../types.js';
import { ToolMessage } from './ToolMessage.js';
import { ToolConfirmationMessage } from './ToolConfirmationMessage.js';
import { Colors } from '../../colors.js';
<<<<<<< HEAD
import { Config } from '@google/gemini-cli-core';
import { SHELL_COMMAND_NAME } from '../../constants.js';
=======
import { Config } from '@wct-cli/wct-cli-core';
>>>>>>> 15b67d83

interface ToolGroupMessageProps {
  groupId: number;
  toolCalls: IndividualToolCallDisplay[];
  availableTerminalHeight?: number;
  terminalWidth: number;
  config?: Config;
  isFocused?: boolean;
}

// Main component renders the border and maps the tools using ToolMessage
export const ToolGroupMessage: React.FC<ToolGroupMessageProps> = ({
  toolCalls,
  availableTerminalHeight,
  terminalWidth,
  config,
  isFocused = true,
}) => {
  const hasPending = !toolCalls.every(
    (t) => t.status === ToolCallStatus.Success,
  );
  const isShellCommand = toolCalls.some((t) => t.name === SHELL_COMMAND_NAME);
  const borderColor =
    hasPending || isShellCommand ? Colors.AccentYellow : Colors.Gray;

  const staticHeight = /* border */ 2 + /* marginBottom */ 1;
  // This is a bit of a magic number, but it accounts for the border and
  // marginLeft.
  const innerWidth = terminalWidth - 4;

  // only prompt for tool approval on the first 'confirming' tool in the list
  // note, after the CTA, this automatically moves over to the next 'confirming' tool
  const toolAwaitingApproval = useMemo(
    () => toolCalls.find((tc) => tc.status === ToolCallStatus.Confirming),
    [toolCalls],
  );

  let countToolCallsWithResults = 0;
  for (const tool of toolCalls) {
    if (tool.resultDisplay !== undefined && tool.resultDisplay !== '') {
      countToolCallsWithResults++;
    }
  }
  const countOneLineToolCalls = toolCalls.length - countToolCallsWithResults;
  const availableTerminalHeightPerToolMessage = availableTerminalHeight
    ? Math.max(
        Math.floor(
          (availableTerminalHeight - staticHeight - countOneLineToolCalls) /
            Math.max(1, countToolCallsWithResults),
        ),
        1,
      )
    : undefined;

  return (
    <Box
      flexDirection="column"
      borderStyle="round"
      /*
        This width constraint is highly important and protects us from an Ink rendering bug.
        Since the ToolGroup can typically change rendering states frequently, it can cause
        Ink to render the border of the box incorrectly and span multiple lines and even
        cause tearing.
      */
      width="100%"
      marginLeft={1}
      borderDimColor={hasPending}
      borderColor={borderColor}
    >
      {toolCalls.map((tool) => {
        const isConfirming = toolAwaitingApproval?.callId === tool.callId;
        return (
          <Box key={tool.callId} flexDirection="column" minHeight={1}>
            <Box flexDirection="row" alignItems="center">
              <ToolMessage
                callId={tool.callId}
                name={tool.name}
                description={tool.description}
                resultDisplay={tool.resultDisplay}
                status={tool.status}
                confirmationDetails={tool.confirmationDetails}
                availableTerminalHeight={availableTerminalHeightPerToolMessage}
                terminalWidth={innerWidth}
                emphasis={
                  isConfirming
                    ? 'high'
                    : toolAwaitingApproval
                      ? 'low'
                      : 'medium'
                }
                renderOutputAsMarkdown={tool.renderOutputAsMarkdown}
              />
            </Box>
            {tool.status === ToolCallStatus.Confirming &&
              isConfirming &&
              tool.confirmationDetails && (
                <ToolConfirmationMessage
                  confirmationDetails={tool.confirmationDetails}
                  config={config}
                  isFocused={isFocused}
                  availableTerminalHeight={
                    availableTerminalHeightPerToolMessage
                  }
                  terminalWidth={innerWidth}
                />
              )}
          </Box>
        );
      })}
    </Box>
  );
};<|MERGE_RESOLUTION|>--- conflicted
+++ resolved
@@ -10,12 +10,8 @@
 import { ToolMessage } from './ToolMessage.js';
 import { ToolConfirmationMessage } from './ToolConfirmationMessage.js';
 import { Colors } from '../../colors.js';
-<<<<<<< HEAD
-import { Config } from '@google/gemini-cli-core';
+import { Config } from '@wct-cli/wct-cli-core';
 import { SHELL_COMMAND_NAME } from '../../constants.js';
-=======
-import { Config } from '@wct-cli/wct-cli-core';
->>>>>>> 15b67d83
 
 interface ToolGroupMessageProps {
   groupId: number;
