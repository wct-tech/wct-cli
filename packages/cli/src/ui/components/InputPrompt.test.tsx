--- conflicted
+++ resolved
@@ -7,12 +7,8 @@
 import { render } from 'ink-testing-library';
 import { InputPrompt, InputPromptProps } from './InputPrompt.js';
 import type { TextBuffer } from './shared/text-buffer.js';
-<<<<<<< HEAD
 import { Config } from '@gen-cli/gen-cli-core';
-=======
-import { Config } from '@google/gemini-cli-core';
 import { CommandContext, SlashCommand } from '../commands/types.js';
->>>>>>> a34cc612
 import { vi } from 'vitest';
 import { useShellHistory } from '../hooks/useShellHistory.js';
 import { useCompletion } from '../hooks/useCompletion.js';
