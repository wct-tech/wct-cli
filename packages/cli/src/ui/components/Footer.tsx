--- conflicted
+++ resolved
@@ -7,13 +7,10 @@
 import React from 'react';
 import { Box, Text } from 'ink';
 import { Colors } from '../colors.js';
-<<<<<<< HEAD
-import { shortenPath, tildeifyPath, tokenLimit } from '@google/gemini-cli-core';
-=======
 import { shortenPath, tildeifyPath, tokenLimit } from '@wct-cli/wct-cli-core';
->>>>>>> 15b67d83
 import { ConsoleSummaryDisplay } from './ConsoleSummaryDisplay.js';
 import process from 'node:process';
+import Gradient from 'ink-gradient';
 import { MemoryUsageDisplay } from './MemoryUsageDisplay.js';
 
 interface FooterProps {
@@ -27,6 +24,7 @@
   showErrorDetails: boolean;
   showMemoryUsage?: boolean;
   promptTokenCount: number;
+  nightly: boolean;
 }
 
 export const Footer: React.FC<FooterProps> = ({
@@ -40,6 +38,7 @@
   showErrorDetails,
   showMemoryUsage,
   promptTokenCount,
+  nightly,
 }) => {
   const limit = tokenLimit(model);
   const percentage = promptTokenCount / limit;
@@ -47,7 +46,6 @@
   return (
     <Box marginTop={1} justifyContent="space-between" width="100%">
       <Box>
-<<<<<<< HEAD
         {nightly ? (
           <Gradient colors={Colors.GradientColors}>
             <Text>
@@ -61,12 +59,6 @@
             {branchName && <Text color={Colors.Gray}> ({branchName}*)</Text>}
           </Text>
         )}
-=======
-        <Text color={Colors.LightBlue}>
-          {shortenPath(tildeifyPath(targetDir), 70)}
-          {branchName && <Text color={Colors.Gray}> ({branchName}*)</Text>}
-        </Text>
->>>>>>> 15b67d83
         {debugMode && (
           <Text color={Colors.AccentRed}>
             {' ' + (debugMessage || '--debug')}
