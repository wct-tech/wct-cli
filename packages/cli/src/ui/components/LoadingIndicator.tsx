/**
 * @license
 * Copyright 2025 Google LLC
 * SPDX-License-Identifier: Apache-2.0
 */

<<<<<<< HEAD
import { ThoughtSummary } from '@google/gemini-cli-core';
=======
import { ThoughtSummary } from '@wct-cli/wct-cli-core';
>>>>>>> 15b67d83
import React from 'react';
import { Box, Text } from 'ink';
import { Colors } from '../colors.js';
import { useStreamingContext } from '../contexts/StreamingContext.js';
import { StreamingState } from '../types.js';
import { GeminiRespondingSpinner } from './GeminiRespondingSpinner.js';

interface LoadingIndicatorProps {
  currentLoadingPhrase?: string;
  elapsedTime: number;
  rightContent?: React.ReactNode;
  thought?: ThoughtSummary | null;
}

export const LoadingIndicator: React.FC<LoadingIndicatorProps> = ({
  currentLoadingPhrase,
  elapsedTime,
  rightContent,
  thought,
}) => {
  const streamingState = useStreamingContext();

  if (streamingState === StreamingState.Idle) {
    return null;
  }

  const primaryText = thought?.subject || currentLoadingPhrase;

  return (
    <Box marginTop={1} paddingLeft={0} flexDirection="column">
      {/* Main loading line */}
      <Box>
        <Box marginRight={1}>
          <GeminiRespondingSpinner
            nonRespondingDisplay={
              streamingState === StreamingState.WaitingForConfirmation
                ? '⠏'
                : ''
            }
          />
        </Box>
        {primaryText && <Text color={Colors.AccentPurple}>{primaryText}</Text>}
        <Text color={Colors.Gray}>
          {streamingState === StreamingState.WaitingForConfirmation
            ? ''
            : ` (esc to cancel, ${elapsedTime}s)`}
        </Text>
        <Box flexGrow={1}>{/* Spacer */}</Box>
        {rightContent && <Box>{rightContent}</Box>}
      </Box>
    </Box>
  );
};<|MERGE_RESOLUTION|>--- conflicted
+++ resolved
@@ -4,17 +4,14 @@
  * SPDX-License-Identifier: Apache-2.0
  */
 
-<<<<<<< HEAD
-import { ThoughtSummary } from '@google/gemini-cli-core';
-=======
 import { ThoughtSummary } from '@wct-cli/wct-cli-core';
->>>>>>> 15b67d83
 import React from 'react';
 import { Box, Text } from 'ink';
 import { Colors } from '../colors.js';
 import { useStreamingContext } from '../contexts/StreamingContext.js';
 import { StreamingState } from '../types.js';
 import { GeminiRespondingSpinner } from './GeminiRespondingSpinner.js';
+import { formatDuration } from '../utils/formatters.js';
 
 interface LoadingIndicatorProps {
   currentLoadingPhrase?: string;
@@ -54,7 +51,7 @@
         <Text color={Colors.Gray}>
           {streamingState === StreamingState.WaitingForConfirmation
             ? ''
-            : ` (esc to cancel, ${elapsedTime}s)`}
+            : ` (esc to cancel, ${elapsedTime < 60 ? `${elapsedTime}s` : formatDuration(elapsedTime * 1000)})`}
         </Text>
         <Box flexGrow={1}>{/* Spacer */}</Box>
         {rightContent && <Box>{rightContent}</Box>}
