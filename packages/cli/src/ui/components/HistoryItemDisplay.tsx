--- conflicted
+++ resolved
@@ -20,11 +20,7 @@
 import { ModelStatsDisplay } from './ModelStatsDisplay.js';
 import { ToolStatsDisplay } from './ToolStatsDisplay.js';
 import { SessionSummaryDisplay } from './SessionSummaryDisplay.js';
-<<<<<<< HEAD
-import { Config } from '@google/gemini-cli-core';
-=======
 import { Config } from '@wct-cli/wct-cli-core';
->>>>>>> 15b67d83
 
 interface HistoryItemDisplayProps {
   item: HistoryItem;
