/**
 * @license
 * Copyright 2025 Google LLC
 * SPDX-License-Identifier: Apache-2.0
 */

import React, { useCallback, useEffect, useState } from 'react';
import { Box, Text } from 'ink';
import { Colors } from '../colors.js';
import { SuggestionsDisplay } from './SuggestionsDisplay.js';
import { useInputHistory } from '../hooks/useInputHistory.js';
import { TextBuffer } from './shared/text-buffer.js';
import { cpSlice, cpLen, toCodePoints } from '../utils/textUtils.js';
import chalk from 'chalk';
import stringWidth from 'string-width';
import { useShellHistory } from '../hooks/useShellHistory.js';
import { useCompletion } from '../hooks/useCompletion.js';
import { useKeypress, Key } from '../hooks/useKeypress.js';
import { isAtCommand, isSlashCommand } from '../utils/commandUtils.js';
import { CommandContext, SlashCommand } from '../commands/types.js';
<<<<<<< HEAD
import { Config } from '@google/gemini-cli-core';
import {
  clipboardHasImage,
  saveClipboardImage,
  cleanupOldClipboardImages,
} from '../utils/clipboardUtils.js';
import * as path from 'path';
=======
import { Config } from '@wct-cli/wct-cli-core';
>>>>>>> 15b67d83

export interface InputPromptProps {
  buffer: TextBuffer;
  onSubmit: (value: string) => void;
  userMessages: readonly string[];
  onClearScreen: () => void;
  config: Config;
  slashCommands: readonly SlashCommand[];
  commandContext: CommandContext;
  placeholder?: string;
  focus?: boolean;
  inputWidth: number;
  suggestionsWidth: number;
  shellModeActive: boolean;
  setShellModeActive: (value: boolean) => void;
}

export const InputPrompt: React.FC<InputPromptProps> = ({
  buffer,
  onSubmit,
  userMessages,
  onClearScreen,
  config,
  slashCommands,
  commandContext,
  placeholder = '  Type your message or @path/to/file',
  focus = true,
  inputWidth,
  suggestionsWidth,
  shellModeActive,
  setShellModeActive,
}) => {
  const [justNavigatedHistory, setJustNavigatedHistory] = useState(false);

<<<<<<< HEAD
  // Check if cursor is after @ or / without unescaped spaces
  const isCursorAfterCommandWithoutSpace = useCallback(() => {
    const [row, col] = buffer.cursor;
    const currentLine = buffer.lines[row] || '';

    // Convert current line to code points for Unicode-aware processing
    const codePoints = toCodePoints(currentLine);

    // Search backwards from cursor position within the current line only
    for (let i = col - 1; i >= 0; i--) {
      const char = codePoints[i];

      if (char === ' ') {
        // Check if this space is escaped by counting backslashes before it
        let backslashCount = 0;
        for (let j = i - 1; j >= 0 && codePoints[j] === '\\'; j--) {
          backslashCount++;
        }

        // If there's an odd number of backslashes, the space is escaped
        const isEscaped = backslashCount % 2 === 1;

        if (!isEscaped) {
          // Found unescaped space before @ or /, return false
          return false;
        }
        // If escaped, continue searching backwards
      } else if (char === '@' || char === '/') {
        // Found @ or / without unescaped space in between
        return true;
      }
    }

    return false;
  }, [buffer.cursor, buffer.lines]);

  const shouldShowCompletion = useCallback(
    () =>
      (isAtCommand(buffer.text) || isSlashCommand(buffer.text)) &&
      isCursorAfterCommandWithoutSpace(),
    [buffer.text, isCursorAfterCommandWithoutSpace],
  );

=======
>>>>>>> 15b67d83
  const completion = useCompletion(
    buffer.text,
    config.getTargetDir(),
    shouldShowCompletion(),
    slashCommands,
    commandContext,
    config,
  );

  const resetCompletionState = completion.resetCompletionState;
  const shellHistory = useShellHistory(config.getProjectRoot());

  const handleSubmitAndClear = useCallback(
    (submittedValue: string) => {
      if (shellModeActive) {
        shellHistory.addCommandToHistory(submittedValue);
      }
      // Clear the buffer *before* calling onSubmit to prevent potential re-submission
      // if onSubmit triggers a re-render while the buffer still holds the old value.
      buffer.setText('');
      onSubmit(submittedValue);
      resetCompletionState();
    },
    [onSubmit, buffer, resetCompletionState, shellModeActive, shellHistory],
  );

  const customSetTextAndResetCompletionSignal = useCallback(
    (newText: string) => {
      buffer.setText(newText);
      setJustNavigatedHistory(true);
    },
    [buffer, setJustNavigatedHistory],
  );

  const inputHistory = useInputHistory({
    userMessages,
    onSubmit: handleSubmitAndClear,
    isActive:
      (!completion.showSuggestions || completion.suggestions.length === 1) &&
      !shellModeActive,
    currentQuery: buffer.text,
    onChange: customSetTextAndResetCompletionSignal,
  });

  // Effect to reset completion if history navigation just occurred and set the text
  useEffect(() => {
    if (justNavigatedHistory) {
      resetCompletionState();
      setJustNavigatedHistory(false);
    }
  }, [
    justNavigatedHistory,
    buffer.text,
    resetCompletionState,
    setJustNavigatedHistory,
  ]);

  const completionSuggestions = completion.suggestions;
  const handleAutocomplete = useCallback(
    (indexToUse: number) => {
      if (indexToUse < 0 || indexToUse >= completionSuggestions.length) {
        return;
      }
      const query = buffer.text;
      const suggestion = completionSuggestions[indexToUse].value;

      if (query.trimStart().startsWith('/')) {
        const hasTrailingSpace = query.endsWith(' ');
        const parts = query
          .trimStart()
          .substring(1)
          .split(/\s+/)
          .filter(Boolean);

        let isParentPath = false;
        // If there's no trailing space, we need to check if the current query
        // is already a complete path to a parent command.
        if (!hasTrailingSpace) {
          let currentLevel: readonly SlashCommand[] | undefined = slashCommands;
          for (let i = 0; i < parts.length; i++) {
            const part = parts[i];
            const found: SlashCommand | undefined = currentLevel?.find(
              (cmd) => cmd.name === part || cmd.altNames?.includes(part),
            );

            if (found) {
              if (i === parts.length - 1 && found.subCommands) {
                isParentPath = true;
              }
              currentLevel = found.subCommands as
                | readonly SlashCommand[]
                | undefined;
            } else {
              // Path is invalid, so it can't be a parent path.
              currentLevel = undefined;
              break;
            }
          }
        }

        // Determine the base path of the command.
        // - If there's a trailing space, the whole command is the base.
        // - If it's a known parent path, the whole command is the base.
        // - Otherwise, the base is everything EXCEPT the last partial part.
        const basePath =
          hasTrailingSpace || isParentPath ? parts : parts.slice(0, -1);
        const newValue = `/${[...basePath, suggestion].join(' ')}`;

        buffer.setText(newValue);
      } else {
        const atIndex = query.lastIndexOf('@');
        if (atIndex === -1) return;
        const pathPart = query.substring(atIndex + 1);
        const lastSlashIndexInPath = pathPart.lastIndexOf('/');
        let autoCompleteStartIndex = atIndex + 1;
        if (lastSlashIndexInPath !== -1) {
          autoCompleteStartIndex += lastSlashIndexInPath + 1;
        }
        buffer.replaceRangeByOffset(
          autoCompleteStartIndex,
          buffer.text.length,
          suggestion,
        );
      }
      resetCompletionState();
    },
    [resetCompletionState, buffer, completionSuggestions, slashCommands],
  );

  const handleInput = useCallback(
    (key: Key) => {
      if (!focus) {
        return;
      }

      if (
        key.sequence === '!' &&
        buffer.text === '' &&
        !completion.showSuggestions
      ) {
        setShellModeActive(!shellModeActive);
        buffer.setText(''); // Clear the '!' from input
        return;
      }

      if (key.name === 'escape') {
        if (shellModeActive) {
          setShellModeActive(false);
          return;
        }

        if (completion.showSuggestions) {
          completion.resetCompletionState();
          return;
        }
      }

      if (key.ctrl && key.name === 'l') {
        onClearScreen();
        return;
      }

      // If the command is a perfect match, pressing enter should execute it.
      if (completion.isPerfectMatch && key.name === 'return') {
        handleSubmitAndClear(buffer.text);
        return;
      }

      if (completion.showSuggestions) {
        if (completion.suggestions.length > 1) {
          if (key.name === 'up' || (key.ctrl && key.name === 'p')) {
            completion.navigateUp();
            return;
          }
          if (key.name === 'down' || (key.ctrl && key.name === 'n')) {
            completion.navigateDown();
            return;
          }
        }

        if (key.name === 'tab' || (key.name === 'return' && !key.ctrl)) {
          if (completion.suggestions.length > 0) {
            const targetIndex =
              completion.activeSuggestionIndex === -1
                ? 0 // Default to the first if none is active
                : completion.activeSuggestionIndex;
            if (targetIndex < completion.suggestions.length) {
              handleAutocomplete(targetIndex);
            }
          }
          return;
        }
      }

      if (!shellModeActive) {
        if (key.ctrl && key.name === 'p') {
          inputHistory.navigateUp();
          return;
        }
        if (key.ctrl && key.name === 'n') {
          inputHistory.navigateDown();
          return;
        }
        // Handle arrow-up/down for history on single-line or at edges
        if (
          key.name === 'up' &&
          (buffer.allVisualLines.length === 1 ||
            (buffer.visualCursor[0] === 0 && buffer.visualScrollRow === 0))
        ) {
          inputHistory.navigateUp();
          return;
        }
        if (
          key.name === 'down' &&
          (buffer.allVisualLines.length === 1 ||
            buffer.visualCursor[0] === buffer.allVisualLines.length - 1)
        ) {
          inputHistory.navigateDown();
          return;
        }
      } else {
        // Shell History Navigation
        if (key.name === 'up') {
          const prevCommand = shellHistory.getPreviousCommand();
          if (prevCommand !== null) buffer.setText(prevCommand);
          return;
        }
        if (key.name === 'down') {
          const nextCommand = shellHistory.getNextCommand();
          if (nextCommand !== null) buffer.setText(nextCommand);
          return;
        }
      }

<<<<<<< HEAD
      if (key.name === 'return' && !key.ctrl && !key.meta && !key.paste) {
        if (buffer.text.trim()) {
          const [row, col] = buffer.cursor;
          const line = buffer.lines[row];
          const charBefore = col > 0 ? cpSlice(line, col - 1, col) : '';
          if (charBefore === '\\') {
            buffer.backspace();
            buffer.newline();
          } else {
=======
        if (key.name === 'return' && !key.ctrl && !key.meta && !key.paste) {
          if (buffer.text.trim()) {
>>>>>>> 15b67d83
            handleSubmitAndClear(buffer.text);
          }
        }
        return;
      }

      // Newline insertion
      if (key.name === 'return' && (key.ctrl || key.meta || key.paste)) {
        buffer.newline();
        return;
      }

      // Ctrl+A (Home) / Ctrl+E (End)
      if (key.ctrl && key.name === 'a') {
        buffer.move('home');
        return;
      }
      if (key.ctrl && key.name === 'e') {
        buffer.move('end');
        return;
      }

      // Kill line commands
      if (key.ctrl && key.name === 'k') {
        buffer.killLineRight();
        return;
      }
      if (key.ctrl && key.name === 'u') {
        buffer.killLineLeft();
        return;
      }

      // External editor
      const isCtrlX = key.ctrl && (key.name === 'x' || key.sequence === '\x18');
      if (isCtrlX) {
        buffer.openInExternalEditor();
        return;
      }

<<<<<<< HEAD
      // Ctrl+V for clipboard image paste
      if (key.ctrl && key.name === 'v') {
        handleClipboardImage();
        return;
      }

      // Fall back to the text buffer's default input handling for all other keys
=======
      // Fallback to the text buffer's default input handling for all other keys
>>>>>>> 15b67d83
      buffer.handleInput(key);
    },
    [
      focus,
      buffer,
      completion,
      shellModeActive,
      setShellModeActive,
      onClearScreen,
      inputHistory,
      handleAutocomplete,
      handleSubmitAndClear,
      shellHistory,
    ],
  );

  useKeypress(handleInput, { isActive: focus });

  const linesToRender = buffer.viewportVisualLines;
  const [cursorVisualRowAbsolute, cursorVisualColAbsolute] =
    buffer.visualCursor;
  const scrollVisualRow = buffer.visualScrollRow;

  return (
    <>
      <Box
        borderStyle="round"
        borderColor={shellModeActive ? Colors.AccentYellow : Colors.AccentBlue}
        paddingX={1}
      >
        <Text
          color={shellModeActive ? Colors.AccentYellow : Colors.AccentPurple}
        >
          {shellModeActive ? '! ' : '> '}
        </Text>
        <Box flexGrow={1} flexDirection="column">
          {buffer.text.length === 0 && placeholder ? (
            focus ? (
              <Text>
                {chalk.inverse(placeholder.slice(0, 1))}
                <Text color={Colors.Gray}>{placeholder.slice(1)}</Text>
              </Text>
            ) : (
              <Text color={Colors.Gray}>{placeholder}</Text>
            )
          ) : (
            linesToRender.map((lineText, visualIdxInRenderedSet) => {
              const cursorVisualRow = cursorVisualRowAbsolute - scrollVisualRow;
              let display = cpSlice(lineText, 0, inputWidth);
              const currentVisualWidth = stringWidth(display);
              if (currentVisualWidth < inputWidth) {
                display = display + ' '.repeat(inputWidth - currentVisualWidth);
              }

              if (focus && visualIdxInRenderedSet === cursorVisualRow) {
                const relativeVisualColForHighlight = cursorVisualColAbsolute;
                if (relativeVisualColForHighlight >= 0) {
                  if (relativeVisualColForHighlight < cpLen(display)) {
                    const charToHighlight =
                      cpSlice(
                        display,
                        relativeVisualColForHighlight,
                        relativeVisualColForHighlight + 1,
                      ) || ' ';
                    const highlighted = chalk.inverse(charToHighlight);
                    display =
                      cpSlice(display, 0, relativeVisualColForHighlight) +
                      highlighted +
                      cpSlice(display, relativeVisualColForHighlight + 1);
                  } else if (
                    relativeVisualColForHighlight === cpLen(display) &&
                    cpLen(display) === inputWidth
                  ) {
                    display = display + chalk.inverse(' ');
                  }
                }
              }
              return (
                <Text key={`line-${visualIdxInRenderedSet}`}>{display}</Text>
              );
            })
          )}
        </Box>
      </Box>
      {completion.showSuggestions && (
        <Box>
          <SuggestionsDisplay
            suggestions={completion.suggestions}
            activeIndex={completion.activeSuggestionIndex}
            isLoading={completion.isLoadingSuggestions}
            width={suggestionsWidth}
            scrollOffset={completion.visibleStartIndex}
            userInput={buffer.text}
          />
        </Box>
      )}
    </>
  );
};<|MERGE_RESOLUTION|>--- conflicted
+++ resolved
@@ -18,17 +18,13 @@
 import { useKeypress, Key } from '../hooks/useKeypress.js';
 import { isAtCommand, isSlashCommand } from '../utils/commandUtils.js';
 import { CommandContext, SlashCommand } from '../commands/types.js';
-<<<<<<< HEAD
-import { Config } from '@google/gemini-cli-core';
+import { Config } from '@wct-cli/wct-cli-core';
 import {
   clipboardHasImage,
   saveClipboardImage,
   cleanupOldClipboardImages,
 } from '../utils/clipboardUtils.js';
 import * as path from 'path';
-=======
-import { Config } from '@wct-cli/wct-cli-core';
->>>>>>> 15b67d83
 
 export interface InputPromptProps {
   buffer: TextBuffer;
@@ -63,7 +59,6 @@
 }) => {
   const [justNavigatedHistory, setJustNavigatedHistory] = useState(false);
 
-<<<<<<< HEAD
   // Check if cursor is after @ or / without unescaped spaces
   const isCursorAfterCommandWithoutSpace = useCallback(() => {
     const [row, col] = buffer.cursor;
@@ -107,8 +102,6 @@
     [buffer.text, isCursorAfterCommandWithoutSpace],
   );
 
-=======
->>>>>>> 15b67d83
   const completion = useCompletion(
     buffer.text,
     config.getTargetDir(),
@@ -238,6 +231,54 @@
     [resetCompletionState, buffer, completionSuggestions, slashCommands],
   );
 
+  // Handle clipboard image pasting with Ctrl+V
+  const handleClipboardImage = useCallback(async () => {
+    try {
+      if (await clipboardHasImage()) {
+        const imagePath = await saveClipboardImage(config.getTargetDir());
+        if (imagePath) {
+          // Clean up old images
+          cleanupOldClipboardImages(config.getTargetDir()).catch(() => {
+            // Ignore cleanup errors
+          });
+
+          // Get relative path from current directory
+          const relativePath = path.relative(config.getTargetDir(), imagePath);
+
+          // Insert @path reference at cursor position
+          const insertText = `@${relativePath}`;
+          const currentText = buffer.text;
+          const [row, col] = buffer.cursor;
+
+          // Calculate offset from row/col
+          let offset = 0;
+          for (let i = 0; i < row; i++) {
+            offset += buffer.lines[i].length + 1; // +1 for newline
+          }
+          offset += col;
+
+          // Add spaces around the path if needed
+          let textToInsert = insertText;
+          const charBefore = offset > 0 ? currentText[offset - 1] : '';
+          const charAfter =
+            offset < currentText.length ? currentText[offset] : '';
+
+          if (charBefore && charBefore !== ' ' && charBefore !== '\n') {
+            textToInsert = ' ' + textToInsert;
+          }
+          if (!charAfter || (charAfter !== ' ' && charAfter !== '\n')) {
+            textToInsert = textToInsert + ' ';
+          }
+
+          // Insert at cursor position
+          buffer.replaceRangeByOffset(offset, offset, textToInsert);
+        }
+      }
+    } catch (error) {
+      console.error('Error handling clipboard image:', error);
+    }
+  }, [buffer, config]);
+
   const handleInput = useCallback(
     (key: Key) => {
       if (!focus) {
@@ -343,7 +384,6 @@
         }
       }
 
-<<<<<<< HEAD
       if (key.name === 'return' && !key.ctrl && !key.meta && !key.paste) {
         if (buffer.text.trim()) {
           const [row, col] = buffer.cursor;
@@ -353,10 +393,6 @@
             buffer.backspace();
             buffer.newline();
           } else {
-=======
-        if (key.name === 'return' && !key.ctrl && !key.meta && !key.paste) {
-          if (buffer.text.trim()) {
->>>>>>> 15b67d83
             handleSubmitAndClear(buffer.text);
           }
         }
@@ -376,6 +412,16 @@
       }
       if (key.ctrl && key.name === 'e') {
         buffer.move('end');
+        buffer.moveToOffset(cpLen(buffer.text));
+        return;
+      }
+      // Ctrl+C (Clear input)
+      if (key.ctrl && key.name === 'c') {
+        if (buffer.text.length > 0) {
+          buffer.setText('');
+          resetCompletionState();
+          return;
+        }
         return;
       }
 
@@ -396,7 +442,6 @@
         return;
       }
 
-<<<<<<< HEAD
       // Ctrl+V for clipboard image paste
       if (key.ctrl && key.name === 'v') {
         handleClipboardImage();
@@ -404,9 +449,6 @@
       }
 
       // Fall back to the text buffer's default input handling for all other keys
-=======
-      // Fallback to the text buffer's default input handling for all other keys
->>>>>>> 15b67d83
       buffer.handleInput(key);
     },
     [
@@ -420,6 +462,8 @@
       handleAutocomplete,
       handleSubmitAndClear,
       shellHistory,
+      handleClipboardImage,
+      resetCompletionState,
     ],
   );
 
@@ -463,6 +507,7 @@
 
               if (focus && visualIdxInRenderedSet === cursorVisualRow) {
                 const relativeVisualColForHighlight = cursorVisualColAbsolute;
+
                 if (relativeVisualColForHighlight >= 0) {
                   if (relativeVisualColForHighlight < cpLen(display)) {
                     const charToHighlight =
