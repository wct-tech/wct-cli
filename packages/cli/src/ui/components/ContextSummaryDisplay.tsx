--- conflicted
+++ resolved
@@ -7,12 +7,7 @@
 import React from 'react';
 import { Text } from 'ink';
 import { Colors } from '../colors.js';
-<<<<<<< HEAD
-import { type OpenFiles, type MCPServerConfig } from '@wct-cli/wct-cli-core';
-import path from 'path';
-=======
-import { type IdeContext, type MCPServerConfig } from '@google/gemini-cli-core';
->>>>>>> 14f04347
+import { type IdeContext, type MCPServerConfig } from '@wct-cli/wct-cli-core';
 
 interface ContextSummaryDisplayProps {
   geminiMdFileCount: number;
