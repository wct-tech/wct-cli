--- conflicted
+++ resolved
@@ -7,12 +7,8 @@
 import React from 'react';
 import { Text } from 'ink';
 import { Colors } from '../colors.js';
-<<<<<<< HEAD
-import { type OpenFiles, type MCPServerConfig } from '@google/gemini-cli-core';
+import { type OpenFiles, type MCPServerConfig } from '@wct-cli/wct-cli-core';
 import path from 'path';
-=======
-import { type MCPServerConfig } from '@wct-cli/wct-cli-core';
->>>>>>> 15b67d83
 
 interface ContextSummaryDisplayProps {
   geminiMdFileCount: number;
