/**
 * @license
 * Copyright 2025 Google LLC
 * SPDX-License-Identifier: Apache-2.0
 */

import { useCallback, useEffect, useMemo, useState, useRef } from 'react';
import {
  Box,
  DOMElement,
  measureElement,
  Static,
  Text,
  useStdin,
  useStdout,
  useInput,
  type Key as InkKeyType,
} from 'ink';
import { StreamingState, type HistoryItem, MessageType } from './types.js';
import { useTerminalSize } from './hooks/useTerminalSize.js';
import { useGeminiStream } from './hooks/useGeminiStream.js';
import { useLoadingIndicator } from './hooks/useLoadingIndicator.js';
import { useThemeCommand } from './hooks/useThemeCommand.js';
import { useAuthCommand } from './hooks/useAuthCommand.js';
import { useEditorSettings } from './hooks/useEditorSettings.js';
import { useSlashCommandProcessor } from './hooks/slashCommandProcessor.js';
import { useAutoAcceptIndicator } from './hooks/useAutoAcceptIndicator.js';
import { useConsoleMessages } from './hooks/useConsoleMessages.js';
import { Header } from './components/Header.js';
import { LoadingIndicator } from './components/LoadingIndicator.js';
import { AutoAcceptIndicator } from './components/AutoAcceptIndicator.js';
import { ShellModeIndicator } from './components/ShellModeIndicator.js';
import { InputPrompt } from './components/InputPrompt.js';
import { Footer } from './components/Footer.js';
import { ThemeDialog } from './components/ThemeDialog.js';
import { AuthDialog } from './components/AuthDialog.js';
import { AuthInProgress } from './components/AuthInProgress.js';
import { EditorSettingsDialog } from './components/EditorSettingsDialog.js';
import { Colors } from './colors.js';
import { Help } from './components/Help.js';
import { loadHierarchicalGeminiMemory } from '../config/config.js';
import { LoadedSettings } from '../config/settings.js';
import { Tips } from './components/Tips.js';
import { ConsolePatcher } from './utils/ConsolePatcher.js';
import { registerCleanup } from '../utils/cleanup.js';
import { DetailedMessagesDisplay } from './components/DetailedMessagesDisplay.js';
import { HistoryItemDisplay } from './components/HistoryItemDisplay.js';
import { ContextSummaryDisplay } from './components/ContextSummaryDisplay.js';
import { useHistory } from './hooks/useHistoryManager.js';
import process from 'node:process';
import {
  getErrorMessage,
  type Config,
  getAllGeminiMdFilenames,
  ApprovalMode,
  isEditorAvailable,
  EditorType,
  FlashFallbackEvent,
  logFlashFallback,
<<<<<<< HEAD
  baseURL,
} from '@gen-cli/gen-cli-core';
=======
  AuthType,
} from '@google/gemini-cli-core';
>>>>>>> cba27208
import { validateAuthMethod } from '../config/auth.js';
import { useLogger } from './hooks/useLogger.js';
import { StreamingContext } from './contexts/StreamingContext.js';
import {
  SessionStatsProvider,
  useSessionStats,
} from './contexts/SessionContext.js';
import { useGitBranchName } from './hooks/useGitBranchName.js';
import { useBracketedPaste } from './hooks/useBracketedPaste.js';
import { useTextBuffer } from './components/shared/text-buffer.js';
import * as fs from 'fs';
import { UpdateNotification } from './components/UpdateNotification.js';
import {
  isProQuotaExceededError,
  isGenericQuotaExceededError,
  UserTierId,
} from '@gen-cli/gen-cli-core';
import { checkForUpdates } from './utils/updateCheck.js';
import ansiEscapes from 'ansi-escapes';
import { OverflowProvider } from './contexts/OverflowContext.js';
import { ShowMoreLines } from './components/ShowMoreLines.js';
import { PrivacyNotice } from './privacy/PrivacyNotice.js';
import { EndpointDisplay } from './components/EndpointDisplay.js';

const CTRL_EXIT_PROMPT_DURATION_MS = 1000;

interface AppProps {
  config: Config;
  settings: LoadedSettings;
  startupWarnings?: string[];
  version: string;
}

export const AppWrapper = (props: AppProps) => (
  <SessionStatsProvider>
    <App {...props} />
  </SessionStatsProvider>
);

const App = ({ config, settings, startupWarnings = [], version }: AppProps) => {
  useBracketedPaste();
  const [updateMessage, setUpdateMessage] = useState<string | null>(null);
  const { stdout } = useStdout();
  const nightly = version.includes('nightly');

  useEffect(() => {
    checkForUpdates().then(setUpdateMessage);
  }, []);

  const { history, addItem, clearItems, loadHistory } = useHistory();
  const {
    consoleMessages,
    handleNewMessage,
    clearConsoleMessages: clearConsoleMessagesState,
  } = useConsoleMessages();

  useEffect(() => {
    const consolePatcher = new ConsolePatcher({
      onNewMessage: handleNewMessage,
      debugMode: config.getDebugMode(),
    });
    consolePatcher.patch();
    registerCleanup(consolePatcher.cleanup);
  }, [handleNewMessage, config]);

  const { stats: sessionStats } = useSessionStats();
  const [staticNeedsRefresh, setStaticNeedsRefresh] = useState(false);
  const [staticKey, setStaticKey] = useState(0);
  const refreshStatic = useCallback(() => {
    stdout.write(ansiEscapes.clearTerminal);
    setStaticKey((prev) => prev + 1);
  }, [setStaticKey, stdout]);

  const [geminiMdFileCount, setGeminiMdFileCount] = useState<number>(0);
  const [debugMessage, setDebugMessage] = useState<string>('');
  const [showHelp, setShowHelp] = useState<boolean>(false);
  const [themeError, setThemeError] = useState<string | null>(null);
  const [authError, setAuthError] = useState<string | null>(null);
  const [editorError, setEditorError] = useState<string | null>(null);
  const [footerHeight, setFooterHeight] = useState<number>(0);
  const [corgiMode, setCorgiMode] = useState(false);
  const [currentModel, setCurrentModel] = useState(config.getModel());
  const [shellModeActive, setShellModeActive] = useState(false);
  const [showErrorDetails, setShowErrorDetails] = useState<boolean>(false);
  const [showToolDescriptions, setShowToolDescriptions] =
    useState<boolean>(false);
  const [ctrlCPressedOnce, setCtrlCPressedOnce] = useState(false);
  const [quittingMessages, setQuittingMessages] = useState<
    HistoryItem[] | null
  >(null);
  const ctrlCTimerRef = useRef<NodeJS.Timeout | null>(null);
  const [ctrlDPressedOnce, setCtrlDPressedOnce] = useState(false);
  const ctrlDTimerRef = useRef<NodeJS.Timeout | null>(null);
  const [constrainHeight, setConstrainHeight] = useState<boolean>(true);
  const [showPrivacyNotice, setShowPrivacyNotice] = useState<boolean>(false);
  const [modelSwitchedFromQuotaError, setModelSwitchedFromQuotaError] =
    useState<boolean>(false);
  const [userTier, setUserTier] = useState<UserTierId | undefined>(undefined);

  const openPrivacyNotice = useCallback(() => {
    setShowPrivacyNotice(true);
  }, []);
  const initialPromptSubmitted = useRef(false);

  const errorCount = useMemo(
    () => consoleMessages.filter((msg) => msg.type === 'error').length,
    [consoleMessages],
  );

  const {
    isThemeDialogOpen,
    openThemeDialog,
    handleThemeSelect,
    handleThemeHighlight,
  } = useThemeCommand(settings, setThemeError, addItem);

  const {
    isAuthDialogOpen,
    openAuthDialog,
    handleAuthSelect,
    isAuthenticating,
    cancelAuthentication,
  } = useAuthCommand(settings, setAuthError, config);

  useEffect(() => {
    if (settings.merged.selectedAuthType) {
      const error = validateAuthMethod(settings.merged.selectedAuthType);
      if (error) {
        setAuthError(error);
        openAuthDialog();
      }
    }
  }, [settings.merged.selectedAuthType, openAuthDialog, setAuthError]);

  // Sync user tier from config when authentication changes
  useEffect(() => {
    const syncUserTier = async () => {
      try {
        const configUserTier = await config.getUserTier();
        if (configUserTier !== userTier) {
          setUserTier(configUserTier);
        }
      } catch (error) {
        // Silently fail - this is not critical functionality
        // Only log in debug mode to avoid cluttering the console
        if (config.getDebugMode()) {
          console.debug('Failed to sync user tier:', error);
        }
      }
    };

    // Only sync when not currently authenticating
    if (!isAuthenticating) {
      syncUserTier();
    }
  }, [config, userTier, isAuthenticating]);

  const {
    isEditorDialogOpen,
    openEditorDialog,
    handleEditorSelect,
    exitEditorDialog,
  } = useEditorSettings(settings, setEditorError, addItem);

  const toggleCorgiMode = useCallback(() => {
    setCorgiMode((prev) => !prev);
  }, []);

  const performMemoryRefresh = useCallback(async () => {
    addItem(
      {
        type: MessageType.INFO,
        text: 'Refreshing hierarchical memory (GEMINI.md or other context files)...',
      },
      Date.now(),
    );
    try {
      const { memoryContent, fileCount } = await loadHierarchicalGeminiMemory(
        process.cwd(),
        config.getDebugMode(),
        config.getFileService(),
        config.getExtensionContextFilePaths(),
      );
      config.setUserMemory(memoryContent);
      config.setGeminiMdFileCount(fileCount);
      setGeminiMdFileCount(fileCount);

      addItem(
        {
          type: MessageType.INFO,
          text: `Memory refreshed successfully. ${memoryContent.length > 0 ? `Loaded ${memoryContent.length} characters from ${fileCount} file(s).` : 'No memory content found.'}`,
        },
        Date.now(),
      );
      if (config.getDebugMode()) {
        console.log(
          `[DEBUG] Refreshed memory content in config: ${memoryContent.substring(0, 200)}...`,
        );
      }
    } catch (error) {
      const errorMessage = getErrorMessage(error);
      addItem(
        {
          type: MessageType.ERROR,
          text: `Error refreshing memory: ${errorMessage}`,
        },
        Date.now(),
      );
      console.error('Error refreshing memory:', error);
    }
  }, [config, addItem]);

  // Watch for model changes (e.g., from Flash fallback)
  useEffect(() => {
    const checkModelChange = () => {
      const configModel = config.getModel();
      if (configModel !== currentModel) {
        setCurrentModel(configModel);
      }
    };

    // Check immediately and then periodically
    checkModelChange();
    const interval = setInterval(checkModelChange, 1000); // Check every second

    return () => clearInterval(interval);
  }, [config, currentModel]);

  // Set up Flash fallback handler
  useEffect(() => {
    const flashFallbackHandler = async (
      currentModel: string,
      fallbackModel: string,
      error?: unknown,
    ): Promise<boolean> => {
      let message: string;

      if (
        config.getContentGeneratorConfig().authType ===
        AuthType.LOGIN_WITH_GOOGLE
      ) {
        // Use actual user tier if available, otherwise default to FREE tier behavior (safe default)
        const isPaidTier =
          userTier === UserTierId.LEGACY || userTier === UserTierId.STANDARD;

        // Check if this is a Pro quota exceeded error
        if (error && isProQuotaExceededError(error)) {
          if (isPaidTier) {
            message = `⚡ You have reached your daily ${currentModel} quota limit.
⚡ Automatically switching from ${currentModel} to ${fallbackModel} for the remainder of this session.
⚡ To continue accessing the ${currentModel} model today, consider using /auth to switch to using a paid API key from AI Studio at https://aistudio.google.com/apikey`;
          } else {
            message = `⚡ You have reached your daily ${currentModel} quota limit.
⚡ Automatically switching from ${currentModel} to ${fallbackModel} for the remainder of this session.
⚡ To increase your limits, upgrade to a Gemini Code Assist Standard or Enterprise plan with higher limits at https://goo.gle/set-up-gemini-code-assist
⚡ Or you can utilize a Gemini API Key. See: https://goo.gle/gemini-cli-docs-auth#gemini-api-key
⚡ You can switch authentication methods by typing /auth`;
          }
        } else if (error && isGenericQuotaExceededError(error)) {
          if (isPaidTier) {
            message = `⚡ You have reached your daily quota limit.
⚡ Automatically switching from ${currentModel} to ${fallbackModel} for the remainder of this session.
⚡ To continue accessing the ${currentModel} model today, consider using /auth to switch to using a paid API key from AI Studio at https://aistudio.google.com/apikey`;
          } else {
            message = `⚡ You have reached your daily quota limit.
⚡ Automatically switching from ${currentModel} to ${fallbackModel} for the remainder of this session.
⚡ To increase your limits, upgrade to a Gemini Code Assist Standard or Enterprise plan with higher limits at https://goo.gle/set-up-gemini-code-assist
⚡ Or you can utilize a Gemini API Key. See: https://goo.gle/gemini-cli-docs-auth#gemini-api-key
⚡ You can switch authentication methods by typing /auth`;
          }
        } else {
          if (isPaidTier) {
            // Default fallback message for other cases (like consecutive 429s)
            message = `⚡ Automatically switching from ${currentModel} to ${fallbackModel} for faster responses for the remainder of this session.
⚡ Possible reasons for this are that you have received multiple consecutive capacity errors or you have reached your daily ${currentModel} quota limit
⚡ To continue accessing the ${currentModel} model today, consider using /auth to switch to using a paid API key from AI Studio at https://aistudio.google.com/apikey`;
          } else {
            // Default fallback message for other cases (like consecutive 429s)
            message = `⚡ Automatically switching from ${currentModel} to ${fallbackModel} for faster responses for the remainder of this session.
⚡ Possible reasons for this are that you have received multiple consecutive capacity errors or you have reached your daily ${currentModel} quota limit
⚡ To increase your limits, upgrade to a Gemini Code Assist Standard or Enterprise plan with higher limits at https://goo.gle/set-up-gemini-code-assist
⚡ Or you can utilize a Gemini API Key. See: https://goo.gle/gemini-cli-docs-auth#gemini-api-key
⚡ You can switch authentication methods by typing /auth`;
          }
        }

        // Add message to UI history
        addItem(
          {
            type: MessageType.INFO,
            text: message,
          },
          Date.now(),
        );

        // Set the flag to prevent tool continuation
        setModelSwitchedFromQuotaError(true);
        // Set global quota error flag to prevent Flash model calls
        config.setQuotaErrorOccurred(true);
      }

      // Switch model for future use but return false to stop current retry
      config.setModel(fallbackModel);
      logFlashFallback(
        config,
        new FlashFallbackEvent(config.getContentGeneratorConfig().authType!),
      );
      return false; // Don't continue with current prompt
    };

    config.setFlashFallbackHandler(flashFallbackHandler);
  }, [config, addItem, userTier]);

  const {
    handleSlashCommand,
    slashCommands,
    pendingHistoryItems: pendingSlashCommandHistoryItems,
    commandContext,
  } = useSlashCommandProcessor(
    config,
    settings,
    history,
    addItem,
    clearItems,
    loadHistory,
    refreshStatic,
    setShowHelp,
    setDebugMessage,
    openThemeDialog,
    openAuthDialog,
    openEditorDialog,
    toggleCorgiMode,
    showToolDescriptions,
    setQuittingMessages,
    openPrivacyNotice,
  );
  const pendingHistoryItems = [...pendingSlashCommandHistoryItems];

  const { rows: terminalHeight, columns: terminalWidth } = useTerminalSize();
  const isInitialMount = useRef(true);
  const { stdin, setRawMode } = useStdin();
  const isValidPath = useCallback((filePath: string): boolean => {
    try {
      return fs.existsSync(filePath) && fs.statSync(filePath).isFile();
    } catch (_e) {
      return false;
    }
  }, []);

  const widthFraction = 0.9;
  const inputWidth = Math.max(
    20,
    Math.floor(terminalWidth * widthFraction) - 3,
  );
  const suggestionsWidth = Math.max(60, Math.floor(terminalWidth * 0.8));

  const buffer = useTextBuffer({
    initialText: '',
    viewport: { height: 10, width: inputWidth },
    stdin,
    setRawMode,
    isValidPath,
    shellModeActive,
  });

  const handleExit = useCallback(
    (
      pressedOnce: boolean,
      setPressedOnce: (value: boolean) => void,
      timerRef: React.MutableRefObject<NodeJS.Timeout | null>,
    ) => {
      if (pressedOnce) {
        if (timerRef.current) {
          clearTimeout(timerRef.current);
        }
        const quitCommand = slashCommands.find(
          (cmd) => cmd.name === 'quit' || cmd.altName === 'exit',
        );
        if (quitCommand && quitCommand.action) {
          quitCommand.action(commandContext, '');
        } else {
          // This is unlikely to be needed but added for an additional fallback.
          process.exit(0);
        }
      } else {
        setPressedOnce(true);
        timerRef.current = setTimeout(() => {
          setPressedOnce(false);
          timerRef.current = null;
        }, CTRL_EXIT_PROMPT_DURATION_MS);
      }
    },
    // Add commandContext to the dependency array here!
    [slashCommands, commandContext],
  );

  useInput((input: string, key: InkKeyType) => {
    let enteringConstrainHeightMode = false;
    if (!constrainHeight) {
      // Automatically re-enter constrain height mode if the user types
      // anything. When constrainHeight==false, the user will experience
      // significant flickering so it is best to disable it immediately when
      // the user starts interacting with the app.
      enteringConstrainHeightMode = true;
      setConstrainHeight(true);
    }

    if (key.ctrl && input === 'o') {
      setShowErrorDetails((prev) => !prev);
    } else if (key.ctrl && input === 't') {
      const newValue = !showToolDescriptions;
      setShowToolDescriptions(newValue);

      const mcpServers = config.getMcpServers();
      if (Object.keys(mcpServers || {}).length > 0) {
        handleSlashCommand(newValue ? '/mcp desc' : '/mcp nodesc');
      }
    } else if (key.ctrl && (input === 'c' || input === 'C')) {
      handleExit(ctrlCPressedOnce, setCtrlCPressedOnce, ctrlCTimerRef);
    } else if (key.ctrl && (input === 'd' || input === 'D')) {
      if (buffer.text.length > 0) {
        // Do nothing if there is text in the input.
        return;
      }
      handleExit(ctrlDPressedOnce, setCtrlDPressedOnce, ctrlDTimerRef);
    } else if (key.ctrl && input === 's' && !enteringConstrainHeightMode) {
      setConstrainHeight(false);
    }
  });

  useEffect(() => {
    if (config) {
      setGeminiMdFileCount(config.getGeminiMdFileCount());
    }
  }, [config]);

  const getPreferredEditor = useCallback(() => {
    const editorType = settings.merged.preferredEditor;
    const isValidEditor = isEditorAvailable(editorType);
    if (!isValidEditor) {
      openEditorDialog();
      return;
    }
    return editorType as EditorType;
  }, [settings, openEditorDialog]);

  const onAuthError = useCallback(() => {
    setAuthError('reauth required');
    openAuthDialog();
  }, [openAuthDialog, setAuthError]);

  const {
    streamingState,
    submitQuery,
    initError,
    pendingHistoryItems: pendingGeminiHistoryItems,
    thought,
  } = useGeminiStream(
    config.getGeminiClient(),
    history,
    addItem,
    setShowHelp,
    config,
    setDebugMessage,
    handleSlashCommand,
    shellModeActive,
    getPreferredEditor,
    onAuthError,
    performMemoryRefresh,
    modelSwitchedFromQuotaError,
    setModelSwitchedFromQuotaError,
  );
  pendingHistoryItems.push(...pendingGeminiHistoryItems);
  const { elapsedTime, currentLoadingPhrase } =
    useLoadingIndicator(streamingState);
  const showAutoAcceptIndicator = useAutoAcceptIndicator({ config });

  const handleFinalSubmit = useCallback(
    (submittedValue: string) => {
      const trimmedValue = submittedValue.trim();
      if (trimmedValue.length > 0) {
        submitQuery(trimmedValue);
      }
    },
    [submitQuery],
  );

  const logger = useLogger();
  const [userMessages, setUserMessages] = useState<string[]>([]);

  useEffect(() => {
    const fetchUserMessages = async () => {
      const pastMessagesRaw = (await logger?.getPreviousUserMessages()) || []; // Newest first

      const currentSessionUserMessages = history
        .filter(
          (item): item is HistoryItem & { type: 'user'; text: string } =>
            item.type === 'user' &&
            typeof item.text === 'string' &&
            item.text.trim() !== '',
        )
        .map((item) => item.text)
        .reverse(); // Newest first, to match pastMessagesRaw sorting

      // Combine, with current session messages being more recent
      const combinedMessages = [
        ...currentSessionUserMessages,
        ...pastMessagesRaw,
      ];

      // Deduplicate consecutive identical messages from the combined list (still newest first)
      const deduplicatedMessages: string[] = [];
      if (combinedMessages.length > 0) {
        deduplicatedMessages.push(combinedMessages[0]); // Add the newest one unconditionally
        for (let i = 1; i < combinedMessages.length; i++) {
          if (combinedMessages[i] !== combinedMessages[i - 1]) {
            deduplicatedMessages.push(combinedMessages[i]);
          }
        }
      }
      // Reverse to oldest first for useInputHistory
      setUserMessages(deduplicatedMessages.reverse());
    };
    fetchUserMessages();
  }, [history, logger]);

  const isInputActive = streamingState === StreamingState.Idle && !initError;

  const handleClearScreen = useCallback(() => {
    clearItems();
    clearConsoleMessagesState();
    console.clear();
    refreshStatic();
  }, [clearItems, clearConsoleMessagesState, refreshStatic]);

  const mainControlsRef = useRef<DOMElement>(null);
  const pendingHistoryItemRef = useRef<DOMElement>(null);

  useEffect(() => {
    if (mainControlsRef.current) {
      const fullFooterMeasurement = measureElement(mainControlsRef.current);
      setFooterHeight(fullFooterMeasurement.height);
    }
  }, [terminalHeight, consoleMessages, showErrorDetails]);

  const staticExtraHeight = /* margins and padding */ 3;
  const availableTerminalHeight = useMemo(
    () => terminalHeight - footerHeight - staticExtraHeight,
    [terminalHeight, footerHeight],
  );

  useEffect(() => {
    // skip refreshing Static during first mount
    if (isInitialMount.current) {
      isInitialMount.current = false;
      return;
    }

    // debounce so it doesn't fire up too often during resize
    const handler = setTimeout(() => {
      setStaticNeedsRefresh(false);
      refreshStatic();
    }, 300);

    return () => {
      clearTimeout(handler);
    };
  }, [terminalWidth, terminalHeight, refreshStatic]);

  useEffect(() => {
    if (streamingState === StreamingState.Idle && staticNeedsRefresh) {
      setStaticNeedsRefresh(false);
      refreshStatic();
    }
  }, [streamingState, refreshStatic, staticNeedsRefresh]);

  const filteredConsoleMessages = useMemo(() => {
    if (config.getDebugMode()) {
      return consoleMessages;
    }
    return consoleMessages.filter((msg) => msg.type !== 'debug');
  }, [consoleMessages, config]);

  const branchName = useGitBranchName(config.getTargetDir());

  const contextFileNames = useMemo(() => {
    const fromSettings = settings.merged.contextFileName;
    if (fromSettings) {
      return Array.isArray(fromSettings) ? fromSettings : [fromSettings];
    }
    return getAllGeminiMdFilenames();
  }, [settings.merged.contextFileName]);

  const initialPrompt = useMemo(() => config.getQuestion(), [config]);
  const geminiClient = config.getGeminiClient();

  useEffect(() => {
    if (
      initialPrompt &&
      !initialPromptSubmitted.current &&
      !isAuthenticating &&
      !isAuthDialogOpen &&
      !isThemeDialogOpen &&
      !isEditorDialogOpen &&
      !showPrivacyNotice &&
      geminiClient?.isInitialized?.()
    ) {
      submitQuery(initialPrompt);
      initialPromptSubmitted.current = true;
    }
  }, [
    initialPrompt,
    submitQuery,
    isAuthenticating,
    isAuthDialogOpen,
    isThemeDialogOpen,
    isEditorDialogOpen,
    showPrivacyNotice,
    geminiClient,
  ]);

  if (quittingMessages) {
    return (
      <Box flexDirection="column" marginBottom={1}>
        {quittingMessages.map((item) => (
          <HistoryItemDisplay
            key={item.id}
            availableTerminalHeight={
              constrainHeight ? availableTerminalHeight : undefined
            }
            terminalWidth={terminalWidth}
            item={item}
            isPending={false}
            config={config}
          />
        ))}
      </Box>
    );
  }
  const mainAreaWidth = Math.floor(terminalWidth * 0.9);
  const debugConsoleMaxHeight = Math.floor(Math.max(terminalHeight * 0.2, 5));
  // Arbitrary threshold to ensure that items in the static area are large
  // enough but not too large to make the terminal hard to use.
  const staticAreaMaxItemHeight = Math.max(terminalHeight * 4, 100);
  return (
    <StreamingContext.Provider value={streamingState}>
      <Box flexDirection="column" marginBottom={1} width="90%">
        {/* Move UpdateNotification outside Static so it can re-render when updateMessage changes */}
        {updateMessage && <UpdateNotification message={updateMessage} />}

        {/*
         * The Static component is an Ink intrinsic in which there can only be 1 per application.
         * Because of this restriction we're hacking it slightly by having a 'header' item here to
         * ensure that it's statically rendered.
         *
         * Background on the Static Item: Anything in the Static component is written a single time
         * to the console. Think of it like doing a console.log and then never using ANSI codes to
         * clear that content ever again. Effectively it has a moving frame that every time new static
         * content is set it'll flush content to the terminal and move the area which it's "clearing"
         * down a notch. Without Static the area which gets erased and redrawn continuously grows.
         */}
        <Static
          key={staticKey}
          items={[
            <Box flexDirection="column" key="header">
              {!settings.merged.hideBanner && (
                <Header
                  terminalWidth={terminalWidth}
                  version={version}
                  nightly={nightly}
                />
              )}
              {!settings.merged.hideTips && <Tips config={config} />}
            </Box>,
            ...history.map((h) => (
              <HistoryItemDisplay
                terminalWidth={mainAreaWidth}
                availableTerminalHeight={staticAreaMaxItemHeight}
                key={h.id}
                item={h}
                isPending={false}
                config={config}
              />
            )),
          ]}
        >
          {(item) => item}
        </Static>
        <OverflowProvider>
          <Box ref={pendingHistoryItemRef} flexDirection="column">
            {pendingHistoryItems.map((item, i) => (
              <HistoryItemDisplay
                key={i}
                availableTerminalHeight={
                  constrainHeight ? availableTerminalHeight : undefined
                }
                terminalWidth={mainAreaWidth}
                // TODO(taehykim): It seems like references to ids aren't necessary in
                // HistoryItemDisplay. Refactor later. Use a fake id for now.
                item={{ ...item, id: 0 }}
                isPending={true}
                config={config}
                isFocused={!isEditorDialogOpen}
              />
            ))}
            <ShowMoreLines constrainHeight={constrainHeight} />
          </Box>
        </OverflowProvider>

        {showHelp && <Help commands={slashCommands} />}

        <Box flexDirection="column" ref={mainControlsRef}>
          {startupWarnings.length > 0 && (
            <Box
              borderStyle="round"
              borderColor={Colors.AccentYellow}
              paddingX={1}
              marginY={1}
              flexDirection="column"
            >
              {startupWarnings.map((warning, index) => (
                <Text key={index} color={Colors.AccentYellow}>
                  {warning}
                </Text>
              ))}
            </Box>
          )}

          {isThemeDialogOpen ? (
            <Box flexDirection="column">
              {themeError && (
                <Box marginBottom={1}>
                  <Text color={Colors.AccentRed}>{themeError}</Text>
                </Box>
              )}
              <ThemeDialog
                onSelect={handleThemeSelect}
                onHighlight={handleThemeHighlight}
                settings={settings}
                availableTerminalHeight={
                  constrainHeight
                    ? terminalHeight - staticExtraHeight
                    : undefined
                }
                terminalWidth={mainAreaWidth}
              />
            </Box>
          ) : isAuthenticating ? (
            <>
              <AuthInProgress
                onTimeout={() => {
                  setAuthError('Authentication timed out. Please try again.');
                  cancelAuthentication();
                  openAuthDialog();
                }}
              />
              {showErrorDetails && (
                <OverflowProvider>
                  <Box flexDirection="column">
                    <DetailedMessagesDisplay
                      messages={filteredConsoleMessages}
                      maxHeight={
                        constrainHeight ? debugConsoleMaxHeight : undefined
                      }
                      width={inputWidth}
                    />
                    <ShowMoreLines constrainHeight={constrainHeight} />
                  </Box>
                </OverflowProvider>
              )}
            </>
          ) : isAuthDialogOpen ? (
            <Box flexDirection="column">
              <AuthDialog
                onSelect={handleAuthSelect}
                settings={settings}
                initialErrorMessage={authError}
              />
            </Box>
          ) : isEditorDialogOpen ? (
            <Box flexDirection="column">
              {editorError && (
                <Box marginBottom={1}>
                  <Text color={Colors.AccentRed}>{editorError}</Text>
                </Box>
              )}
              <EditorSettingsDialog
                onSelect={handleEditorSelect}
                settings={settings}
                onExit={exitEditorDialog}
              />
            </Box>
          ) : showPrivacyNotice ? (
            <PrivacyNotice
              onExit={() => setShowPrivacyNotice(false)}
              config={config}
            />
          ) : (
            <>
              <LoadingIndicator
                thought={
                  streamingState === StreamingState.WaitingForConfirmation ||
                  config.getAccessibility()?.disableLoadingPhrases
                    ? undefined
                    : thought
                }
                currentLoadingPhrase={
                  config.getAccessibility()?.disableLoadingPhrases
                    ? undefined
                    : currentLoadingPhrase
                }
                elapsedTime={elapsedTime}
              />
              <Box
                marginTop={1}
                display="flex"
                justifyContent="space-between"
                width="100%"
              >
                <Box>
                  {process.env.GEMINI_SYSTEM_MD && (
                    <Text color={Colors.AccentRed}>|⌐■_■| </Text>
                  )}
                  {ctrlCPressedOnce ? (
                    <Text color={Colors.AccentYellow}>
                      Press Ctrl+C again to exit.
                    </Text>
                  ) : ctrlDPressedOnce ? (
                    <Text color={Colors.AccentYellow}>
                      Press Ctrl+D again to exit.
                    </Text>
                  ) : (
                    <ContextSummaryDisplay
                      geminiMdFileCount={geminiMdFileCount}
                      contextFileNames={contextFileNames}
                      mcpServers={config.getMcpServers()}
                      showToolDescriptions={showToolDescriptions}
                    />
                  )}
                </Box>
                <Box>
                  <EndpointDisplay baseURL={baseURL()} />
                </Box>
                <Box>
                  {showAutoAcceptIndicator !== ApprovalMode.DEFAULT &&
                    !shellModeActive && (
                      <AutoAcceptIndicator
                        approvalMode={showAutoAcceptIndicator}
                      />
                    )}
                  {shellModeActive && <ShellModeIndicator />}
                </Box>
              </Box>

              {showErrorDetails && (
                <OverflowProvider>
                  <Box flexDirection="column">
                    <DetailedMessagesDisplay
                      messages={filteredConsoleMessages}
                      maxHeight={
                        constrainHeight ? debugConsoleMaxHeight : undefined
                      }
                      width={inputWidth}
                    />
                    <ShowMoreLines constrainHeight={constrainHeight} />
                  </Box>
                </OverflowProvider>
              )}

              {isInputActive && (
                <InputPrompt
                  buffer={buffer}
                  inputWidth={inputWidth}
                  suggestionsWidth={suggestionsWidth}
                  onSubmit={handleFinalSubmit}
                  userMessages={userMessages}
                  onClearScreen={handleClearScreen}
                  config={config}
                  slashCommands={slashCommands}
                  commandContext={commandContext}
                  shellModeActive={shellModeActive}
                  setShellModeActive={setShellModeActive}
                />
              )}
            </>
          )}

          {initError && streamingState !== StreamingState.Responding && (
            <Box
              borderStyle="round"
              borderColor={Colors.AccentRed}
              paddingX={1}
              marginBottom={1}
            >
              {history.find(
                (item) =>
                  item.type === 'error' && item.text?.includes(initError),
              )?.text ? (
                <Text color={Colors.AccentRed}>
                  {
                    history.find(
                      (item) =>
                        item.type === 'error' && item.text?.includes(initError),
                    )?.text
                  }
                </Text>
              ) : (
                <>
                  <Text color={Colors.AccentRed}>
                    Initialization Error: {initError}
                  </Text>
                  <Text color={Colors.AccentRed}>
                    {' '}
                    Please check API key and configuration.
                  </Text>
                </>
              )}
            </Box>
          )}
          <Footer
            model={currentModel}
            targetDir={config.getTargetDir()}
            debugMode={config.getDebugMode()}
            branchName={branchName}
            debugMessage={debugMessage}
            corgiMode={corgiMode}
            errorCount={errorCount}
            showErrorDetails={showErrorDetails}
            showMemoryUsage={
              config.getDebugMode() || config.getShowMemoryUsage()
            }
            promptTokenCount={sessionStats.lastPromptTokenCount}
            nightly={nightly}
          />
        </Box>
      </Box>
    </StreamingContext.Provider>
  );
};<|MERGE_RESOLUTION|>--- conflicted
+++ resolved
@@ -57,13 +57,10 @@
   EditorType,
   FlashFallbackEvent,
   logFlashFallback,
-<<<<<<< HEAD
   baseURL,
+  AuthType,
 } from '@gen-cli/gen-cli-core';
-=======
-  AuthType,
-} from '@google/gemini-cli-core';
->>>>>>> cba27208
+
 import { validateAuthMethod } from '../config/auth.js';
 import { useLogger } from './hooks/useLogger.js';
 import { StreamingContext } from './contexts/StreamingContext.js';
