--- conflicted
+++ resolved
@@ -63,14 +63,10 @@
   type IdeContext,
   ideContext,
 } from '@google/gemini-cli-core';
-<<<<<<< HEAD
-
-=======
 import {
   IdeIntegrationNudge,
   IdeIntegrationNudgeResult,
 } from './IdeIntegrationNudge.js';
->>>>>>> 36750ca4
 import { validateAuthMethod } from '../config/auth.js';
 import { useLogger } from './hooks/useLogger.js';
 import { StreamingContext } from './contexts/StreamingContext.js';
