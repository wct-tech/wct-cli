--- conflicted
+++ resolved
@@ -58,13 +58,9 @@
   FlashFallbackEvent,
   logFlashFallback,
   baseURL,
-<<<<<<< HEAD
+  AuthType,
 } from '@wct-cli/wct-cli-core';
-=======
-  AuthType,
-} from '@gen-cli/gen-cli-core';
-
->>>>>>> 5d4a9b77
+
 import { validateAuthMethod } from '../config/auth.js';
 import { useLogger } from './hooks/useLogger.js';
 import { StreamingContext } from './contexts/StreamingContext.js';
