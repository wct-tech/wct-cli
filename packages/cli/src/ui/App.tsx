--- conflicted
+++ resolved
@@ -55,14 +55,10 @@
   ApprovalMode,
   isEditorAvailable,
   EditorType,
-<<<<<<< HEAD
+  FlashFallbackEvent,
+  logFlashFallback,
   baseURL,
 } from '@gen-cli/gen-cli-core';
-=======
-  FlashFallbackEvent,
-  logFlashFallback,
-} from '@google/gemini-cli-core';
->>>>>>> 734da8b9
 import { validateAuthMethod } from '../config/auth.js';
 import { useLogger } from './hooks/useLogger.js';
 import { StreamingContext } from './contexts/StreamingContext.js';
