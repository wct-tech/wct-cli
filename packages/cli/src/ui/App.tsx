--- conflicted
+++ resolved
@@ -1022,14 +1022,10 @@
                     />
                   )}
                 </Box>
-<<<<<<< HEAD
                 <Box>
                   <EndpointDisplay baseURL={baseURL()} />
                 </Box>
-                <Box>
-=======
                 <Box paddingTop={isNarrow ? 1 : 0}>
->>>>>>> 86eaa03f
                   {showAutoAcceptIndicator !== ApprovalMode.DEFAULT &&
                     !shellModeActive && (
                       <AutoAcceptIndicator
