/**
 * @license
 * Copyright 2025 Google LLC
 * SPDX-License-Identifier: Apache-2.0
 */

import {
  ToolCallConfirmationDetails,
  ToolResultDisplay,
<<<<<<< HEAD
} from '@google/gemini-cli-core';
=======
} from '@wct-cli/wct-cli-core';
>>>>>>> 15b67d83

// Only defining the state enum needed by the UI
export enum StreamingState {
  Idle = 'idle',
  Responding = 'responding',
  WaitingForConfirmation = 'waiting_for_confirmation',
}

// Copied from server/src/core/turn.ts for CLI usage
export enum GeminiEventType {
  Content = 'content',
  ToolCallRequest = 'tool_call_request',
  // Add other event types if the UI hook needs to handle them
}

export enum ToolCallStatus {
  Pending = 'Pending',
  Canceled = 'Canceled',
  Confirming = 'Confirming',
  Executing = 'Executing',
  Success = 'Success',
  Error = 'Error',
}

export interface ToolCallEvent {
  type: 'tool_call';
  status: ToolCallStatus;
  callId: string;
  name: string;
  args: Record<string, never>;
  resultDisplay: ToolResultDisplay | undefined;
  confirmationDetails: ToolCallConfirmationDetails | undefined;
}

export interface IndividualToolCallDisplay {
  callId: string;
  name: string;
  description: string;
  resultDisplay: ToolResultDisplay | undefined;
  status: ToolCallStatus;
  confirmationDetails: ToolCallConfirmationDetails | undefined;
  renderOutputAsMarkdown?: boolean;
}

export interface CompressionProps {
  isPending: boolean;
  originalTokenCount: number | null;
  newTokenCount: number | null;
}

export interface HistoryItemBase {
  text?: string; // Text content for user/gemini/info/error messages
}

export type HistoryItemUser = HistoryItemBase & {
  type: 'user';
  text: string;
};

export type HistoryItemGemini = HistoryItemBase & {
  type: 'gemini';
  text: string;
};

export type HistoryItemGeminiContent = HistoryItemBase & {
  type: 'gemini_content';
  text: string;
};

export type HistoryItemInfo = HistoryItemBase & {
  type: 'info';
  text: string;
};

export type HistoryItemError = HistoryItemBase & {
  type: 'error';
  text: string;
};

export type HistoryItemAbout = HistoryItemBase & {
  type: 'about';
  cliVersion: string;
  osVersion: string;
  sandboxEnv: string;
  modelVersion: string;
  selectedAuthType: string;
  gcpProject: string;
};

export type HistoryItemStats = HistoryItemBase & {
  type: 'stats';
  duration: string;
};

export type HistoryItemModelStats = HistoryItemBase & {
  type: 'model_stats';
};

export type HistoryItemToolStats = HistoryItemBase & {
  type: 'tool_stats';
};

export type HistoryItemQuit = HistoryItemBase & {
  type: 'quit';
  duration: string;
};

export type HistoryItemToolGroup = HistoryItemBase & {
  type: 'tool_group';
  tools: IndividualToolCallDisplay[];
};

export type HistoryItemUserShell = HistoryItemBase & {
  type: 'user_shell';
  text: string;
};

export type HistoryItemCompression = HistoryItemBase & {
  type: 'compression';
  compression: CompressionProps;
};

// Using Omit<HistoryItem, 'id'> seems to have some issues with typescript's
// type inference e.g. historyItem.type === 'tool_group' isn't auto-inferring that
// 'tools' in historyItem.
// Individually exported types extending HistoryItemBase
export type HistoryItemWithoutId =
  | HistoryItemUser
  | HistoryItemUserShell
  | HistoryItemGemini
  | HistoryItemGeminiContent
  | HistoryItemInfo
  | HistoryItemError
  | HistoryItemAbout
  | HistoryItemToolGroup
  | HistoryItemStats
  | HistoryItemModelStats
  | HistoryItemToolStats
  | HistoryItemQuit
  | HistoryItemCompression;

export type HistoryItem = HistoryItemWithoutId & { id: number };

// Message types used by internal command feedback (subset of HistoryItem types)
export enum MessageType {
  INFO = 'info',
  ERROR = 'error',
  USER = 'user',
  ABOUT = 'about',
  STATS = 'stats',
  MODEL_STATS = 'model_stats',
  TOOL_STATS = 'tool_stats',
  QUIT = 'quit',
  GEMINI = 'gemini',
  COMPRESSION = 'compression',
}

// Simplified message structure for internal feedback
export type Message =
  | {
      type: MessageType.INFO | MessageType.ERROR | MessageType.USER;
      content: string; // Renamed from text for clarity in this context
      timestamp: Date;
    }
  | {
      type: MessageType.ABOUT;
      timestamp: Date;
      cliVersion: string;
      osVersion: string;
      sandboxEnv: string;
      modelVersion: string;
      selectedAuthType: string;
      gcpProject: string;
      content?: string; // Optional content, not really used for ABOUT
    }
  | {
      type: MessageType.STATS;
      timestamp: Date;
      duration: string;
      content?: string;
    }
  | {
      type: MessageType.MODEL_STATS;
      timestamp: Date;
      content?: string;
    }
  | {
      type: MessageType.TOOL_STATS;
      timestamp: Date;
      content?: string;
    }
  | {
      type: MessageType.QUIT;
      timestamp: Date;
      duration: string;
      content?: string;
    }
  | {
      type: MessageType.COMPRESSION;
      compression: CompressionProps;
      timestamp: Date;
    };

export interface ConsoleMessageItem {
  type: 'log' | 'warn' | 'error' | 'debug';
  content: string;
  count: number;
}

/**
 * Result type for a slash command that should immediately result in a prompt
 * being submitted to the Gemini model.
 */
export interface SubmitPromptResult {
  type: 'submit_prompt';
  content: string;
}

/**
 * Defines the result of the slash command processor for its consumer (useGeminiStream).
 */
export type SlashCommandProcessorResult =
  | {
      type: 'schedule_tool';
      toolName: string;
      toolArgs: Record<string, unknown>;
    }
  | {
      type: 'handled'; // Indicates the command was processed and no further action is needed.
    }
  | SubmitPromptResult;<|MERGE_RESOLUTION|>--- conflicted
+++ resolved
@@ -7,11 +7,7 @@
 import {
   ToolCallConfirmationDetails,
   ToolResultDisplay,
-<<<<<<< HEAD
-} from '@google/gemini-cli-core';
-=======
 } from '@wct-cli/wct-cli-core';
->>>>>>> 15b67d83
 
 // Only defining the state enum needed by the UI
 export enum StreamingState {
