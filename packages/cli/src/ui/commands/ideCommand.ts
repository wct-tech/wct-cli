/**
 * @license
 * Copyright 2025 Google LLC
 * SPDX-License-Identifier: Apache-2.0
 */

import { fileURLToPath } from 'url';
<<<<<<< HEAD
import {
  Config,
  getMCPDiscoveryState,
  getMCPServerStatus,
  IDE_SERVER_NAME,
  MCPDiscoveryState,
  MCPServerStatus,
} from '@wct-cli/wct-cli-core';
=======
import { Config, IDEConnectionStatus } from '@google/gemini-cli-core';
>>>>>>> 14f04347
import {
  CommandContext,
  SlashCommand,
  SlashCommandActionReturn,
  CommandKind,
} from './types.js';
import * as child_process from 'child_process';
import * as process from 'process';
import { glob } from 'glob';
import * as path from 'path';

const VSCODE_COMMAND = process.platform === 'win32' ? 'code.cmd' : 'code';
const VSCODE_COMPANION_EXTENSION_FOLDER = 'vscode-ide-companion';

function isVSCodeInstalled(): boolean {
  try {
    child_process.execSync(
      process.platform === 'win32'
        ? `where.exe ${VSCODE_COMMAND}`
        : `command -v ${VSCODE_COMMAND}`,
      { stdio: 'ignore' },
    );
    return true;
  } catch {
    return false;
  }
}

export const ideCommand = (config: Config | null): SlashCommand | null => {
  if (!config?.getIdeMode()) {
    return null;
  }

  return {
    name: 'ide',
    description: 'manage IDE integration',
    kind: CommandKind.BUILT_IN,
    subCommands: [
      {
        name: 'status',
        description: 'check status of IDE integration',
        kind: CommandKind.BUILT_IN,
        action: (_context: CommandContext): SlashCommandActionReturn => {
          const connection = config.getIdeClient()?.getConnectionStatus();
          switch (connection?.status) {
            case IDEConnectionStatus.Connected:
              return {
                type: 'message',
                messageType: 'info',
                content: `🟢 Connected`,
              } as const;
            case IDEConnectionStatus.Connecting:
              return {
                type: 'message',
                messageType: 'info',
                content: `🟡 Connecting...`,
              } as const;
            default: {
              let content = `🔴 Disconnected`;
              if (connection?.details) {
                content += `: ${connection.details}`;
              }
              return {
                type: 'message',
                messageType: 'error',
                content,
              } as const;
            }
          }
        },
      },
      {
        name: 'install',
        description: 'install required VS Code companion extension',
        kind: CommandKind.BUILT_IN,
        action: async (context) => {
          if (!isVSCodeInstalled()) {
            context.ui.addItem(
              {
                type: 'error',
                text: `VS Code command-line tool "${VSCODE_COMMAND}" not found in your PATH.`,
              },
              Date.now(),
            );
            return;
          }

          const bundleDir = path.dirname(fileURLToPath(import.meta.url));
          // The VSIX file is copied to the bundle directory as part of the build.
          let vsixFiles = glob.sync(path.join(bundleDir, '*.vsix'));
          if (vsixFiles.length === 0) {
            // If the VSIX file is not in the bundle, it might be a dev
            // environment running with `npm start`. Look for it in the original
            // package location, relative to the bundle dir.
            const devPath = path.join(
              bundleDir,
              '..',
              '..',
              '..',
              '..',
              '..',
              VSCODE_COMPANION_EXTENSION_FOLDER,
              '*.vsix',
            );
            vsixFiles = glob.sync(devPath);
          }
          if (vsixFiles.length === 0) {
            context.ui.addItem(
              {
                type: 'error',
                text: 'Could not find the required VS Code companion extension. Please file a bug via /bug.',
              },
              Date.now(),
            );
            return;
          }

          const vsixPath = vsixFiles[0];
          const command = `${VSCODE_COMMAND} --install-extension ${vsixPath} --force`;
          context.ui.addItem(
            {
              type: 'info',
              text: `Installing VS Code companion extension...`,
            },
            Date.now(),
          );
          try {
            child_process.execSync(command, { stdio: 'pipe' });
            context.ui.addItem(
              {
                type: 'info',
                text: 'VS Code companion extension installed successfully. Restart gemini-cli in a fresh terminal window.',
              },
              Date.now(),
            );
          } catch (_error) {
            context.ui.addItem(
              {
                type: 'error',
                text: `Failed to install VS Code companion extension.`,
              },
              Date.now(),
            );
          }
        },
      },
    ],
  };
};<|MERGE_RESOLUTION|>--- conflicted
+++ resolved
@@ -5,18 +5,7 @@
  */
 
 import { fileURLToPath } from 'url';
-<<<<<<< HEAD
-import {
-  Config,
-  getMCPDiscoveryState,
-  getMCPServerStatus,
-  IDE_SERVER_NAME,
-  MCPDiscoveryState,
-  MCPServerStatus,
-} from '@wct-cli/wct-cli-core';
-=======
-import { Config, IDEConnectionStatus } from '@google/gemini-cli-core';
->>>>>>> 14f04347
+import { Config, IDEConnectionStatus } from '@wct-cli/wct-cli-core';
 import {
   CommandContext,
   SlashCommand,
