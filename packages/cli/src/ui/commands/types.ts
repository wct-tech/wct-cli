--- conflicted
+++ resolved
@@ -4,13 +4,9 @@
  * SPDX-License-Identifier: Apache-2.0
  */
 
-<<<<<<< HEAD
-import { Config, GitService, Logger } from '@wct-cli/wct-cli-core';
-=======
 import { Content } from '@google/genai';
 import { HistoryItemWithoutId } from '../types.js';
-import { Config, GitService, Logger } from '@gen-cli/gen-cli-core';
->>>>>>> 5d4a9b77
+import { Config, GitService, Logger } from '@wct-cli/wct-cli-core';
 import { LoadedSettings } from '../../config/settings.js';
 import { UseHistoryManagerReturn } from '../hooks/useHistoryManager.js';
 import type { HistoryItem } from '../types.js';
