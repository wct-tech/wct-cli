--- conflicted
+++ resolved
@@ -8,11 +8,7 @@
 import { RadioButtonSelect } from '../components/shared/RadioButtonSelect.js';
 import { usePrivacySettings } from '../hooks/usePrivacySettings.js';
 import { CloudPaidPrivacyNotice } from './CloudPaidPrivacyNotice.js';
-<<<<<<< HEAD
-import { Config } from '@google/gemini-cli-core';
-=======
 import { Config } from '@wct-cli/wct-cli-core';
->>>>>>> 15b67d83
 import { Colors } from '../colors.js';
 
 interface CloudFreePrivacyNoticeProps {
