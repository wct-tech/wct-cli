--- conflicted
+++ resolved
@@ -5,11 +5,7 @@
  */
 
 import { Box } from 'ink';
-<<<<<<< HEAD
-import { type Config, AuthType } from '@google/gemini-cli-core';
-=======
 import { type Config, AuthType } from '@wct-cli/wct-cli-core';
->>>>>>> 15b67d83
 import { GeminiPrivacyNotice } from './GeminiPrivacyNotice.js';
 import { CloudPaidPrivacyNotice } from './CloudPaidPrivacyNotice.js';
 import { CloudFreePrivacyNotice } from './CloudFreePrivacyNotice.js';
