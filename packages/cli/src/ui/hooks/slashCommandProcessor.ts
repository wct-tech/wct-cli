/**
 * @license
 * Copyright 2025 Google LLC
 * SPDX-License-Identifier: Apache-2.0
 */

import { useCallback, useMemo, useEffect, useState } from 'react';
import { type PartListUnion } from '@google/genai';
import process from 'node:process';
import { UseHistoryManagerReturn } from './useHistoryManager.js';
import { useStateAndRef } from './useStateAndRef.js';
<<<<<<< HEAD
import { Config, GitService, Logger } from '@wct-cli/wct-cli-core';
=======
import {
  Config,
  GitService,
  Logger,
  ToolConfirmationOutcome,
} from '@google/gemini-cli-core';
>>>>>>> 14f04347
import { useSessionStats } from '../contexts/SessionContext.js';
import {
  Message,
  MessageType,
  HistoryItemWithoutId,
  HistoryItem,
  SlashCommandProcessorResult,
} from '../types.js';
import { LoadedSettings } from '../../config/settings.js';
import { type CommandContext, type SlashCommand } from '../commands/types.js';
import { CommandService } from '../../services/CommandService.js';
import { BuiltinCommandLoader } from '../../services/BuiltinCommandLoader.js';
import { FileCommandLoader } from '../../services/FileCommandLoader.js';
import { McpPromptLoader } from '../../services/McpPromptLoader.js';

/**
 * Hook to define and process slash commands (e.g., /help, /clear).
 */
export const useSlashCommandProcessor = (
  config: Config | null,
  settings: LoadedSettings,
  addItem: UseHistoryManagerReturn['addItem'],
  clearItems: UseHistoryManagerReturn['clearItems'],
  loadHistory: UseHistoryManagerReturn['loadHistory'],
  refreshStatic: () => void,
  setShowHelp: React.Dispatch<React.SetStateAction<boolean>>,
  onDebugMessage: (message: string) => void,
  openThemeDialog: () => void,
  openAuthDialog: () => void,
  openEditorDialog: () => void,
  toggleCorgiMode: () => void,
  setQuittingMessages: (message: HistoryItem[]) => void,
  openPrivacyNotice: () => void,
  toggleVimEnabled: () => Promise<boolean>,
  setIsProcessing: (isProcessing: boolean) => void,
) => {
  const session = useSessionStats();
  const [commands, setCommands] = useState<readonly SlashCommand[]>([]);
  const [shellConfirmationRequest, setShellConfirmationRequest] =
    useState<null | {
      commands: string[];
      onConfirm: (
        outcome: ToolConfirmationOutcome,
        approvedCommands?: string[],
      ) => void;
    }>(null);
  const [sessionShellAllowlist, setSessionShellAllowlist] = useState(
    new Set<string>(),
  );
  const gitService = useMemo(() => {
    if (!config?.getProjectRoot()) {
      return;
    }
    return new GitService(config.getProjectRoot());
  }, [config]);

  const logger = useMemo(() => {
    const l = new Logger(config?.getSessionId() || '');
    // The logger's initialize is async, but we can create the instance
    // synchronously. Commands that use it will await its initialization.
    return l;
  }, [config]);

  const [pendingCompressionItemRef, setPendingCompressionItem] =
    useStateAndRef<HistoryItemWithoutId | null>(null);

  const pendingHistoryItems = useMemo(() => {
    const items: HistoryItemWithoutId[] = [];
    if (pendingCompressionItemRef.current != null) {
      items.push(pendingCompressionItemRef.current);
    }
    return items;
  }, [pendingCompressionItemRef]);

  const addMessage = useCallback(
    (message: Message) => {
      // Convert Message to HistoryItemWithoutId
      let historyItemContent: HistoryItemWithoutId;
      if (message.type === MessageType.ABOUT) {
        historyItemContent = {
          type: 'about',
          cliVersion: message.cliVersion,
          osVersion: message.osVersion,
          sandboxEnv: message.sandboxEnv,
          modelVersion: message.modelVersion,
          selectedAuthType: message.selectedAuthType,
          gcpProject: message.gcpProject,
        };
      } else if (message.type === MessageType.STATS) {
        historyItemContent = {
          type: 'stats',
          duration: message.duration,
        };
      } else if (message.type === MessageType.MODEL_STATS) {
        historyItemContent = {
          type: 'model_stats',
        };
      } else if (message.type === MessageType.TOOL_STATS) {
        historyItemContent = {
          type: 'tool_stats',
        };
      } else if (message.type === MessageType.QUIT) {
        historyItemContent = {
          type: 'quit',
          duration: message.duration,
        };
      } else if (message.type === MessageType.COMPRESSION) {
        historyItemContent = {
          type: 'compression',
          compression: message.compression,
        };
      } else {
        historyItemContent = {
          type: message.type,
          text: message.content,
        };
      }
      addItem(historyItemContent, message.timestamp.getTime());
    },
    [addItem],
  );

  const commandContext = useMemo(
    (): CommandContext => ({
      services: {
        config,
        settings,
        git: gitService,
        logger,
      },
      ui: {
        addItem,
        clear: () => {
          clearItems();
          console.clear();
          refreshStatic();
        },
        loadHistory,
        setDebugMessage: onDebugMessage,
        pendingItem: pendingCompressionItemRef.current,
        setPendingItem: setPendingCompressionItem,
        toggleCorgiMode,
        toggleVimEnabled,
      },
      session: {
        stats: session.stats,
        sessionShellAllowlist,
      },
    }),
    [
      config,
      settings,
      gitService,
      logger,
      loadHistory,
      addItem,
      clearItems,
      refreshStatic,
      session.stats,
      onDebugMessage,
      pendingCompressionItemRef,
      setPendingCompressionItem,
      toggleCorgiMode,
      toggleVimEnabled,
      sessionShellAllowlist,
    ],
  );

  useEffect(() => {
    const controller = new AbortController();
    const load = async () => {
      const loaders = [
        new McpPromptLoader(config),
        new BuiltinCommandLoader(config),
        new FileCommandLoader(config),
      ];
      const commandService = await CommandService.create(
        loaders,
        controller.signal,
      );
      setCommands(commandService.getCommands());
    };

    load();

    return () => {
      controller.abort();
    };
  }, [config]);

  const handleSlashCommand = useCallback(
    async (
      rawQuery: PartListUnion,
      oneTimeShellAllowlist?: Set<string>,
    ): Promise<SlashCommandProcessorResult | false> => {
      setIsProcessing(true);
      try {
        if (typeof rawQuery !== 'string') {
          return false;
        }

        const trimmed = rawQuery.trim();
        if (!trimmed.startsWith('/') && !trimmed.startsWith('?')) {
          return false;
        }

        const userMessageTimestamp = Date.now();
        addItem(
          { type: MessageType.USER, text: trimmed },
          userMessageTimestamp,
        );

        const parts = trimmed.substring(1).trim().split(/\s+/);
        const commandPath = parts.filter((p) => p); // The parts of the command, e.g., ['memory', 'add']

        let currentCommands = commands;
        let commandToExecute: SlashCommand | undefined;
        let pathIndex = 0;

        for (const part of commandPath) {
          // TODO: For better performance and architectural clarity, this two-pass
          // search could be replaced. A more optimal approach would be to
          // pre-compute a single lookup map in `CommandService.ts` that resolves
          // all name and alias conflicts during the initial loading phase. The
          // processor would then perform a single, fast lookup on that map.

          // First pass: check for an exact match on the primary command name.
          let foundCommand = currentCommands.find((cmd) => cmd.name === part);

          // Second pass: if no primary name matches, check for an alias.
          if (!foundCommand) {
            foundCommand = currentCommands.find((cmd) =>
              cmd.altNames?.includes(part),
            );
          }

          if (foundCommand) {
            commandToExecute = foundCommand;
            pathIndex++;
            if (foundCommand.subCommands) {
              currentCommands = foundCommand.subCommands;
            } else {
              break;
            }
          } else {
            break;
          }
        }

        if (commandToExecute) {
          const args = parts.slice(pathIndex).join(' ');

          if (commandToExecute.action) {
            const fullCommandContext: CommandContext = {
              ...commandContext,
              invocation: {
                raw: trimmed,
                name: commandToExecute.name,
                args,
              },
            };

            // If a one-time list is provided for a "Proceed" action, temporarily
            // augment the session allowlist for this single execution.
            if (oneTimeShellAllowlist && oneTimeShellAllowlist.size > 0) {
              fullCommandContext.session = {
                ...fullCommandContext.session,
                sessionShellAllowlist: new Set([
                  ...fullCommandContext.session.sessionShellAllowlist,
                  ...oneTimeShellAllowlist,
                ]),
              };
            }

            const result = await commandToExecute.action(
              fullCommandContext,
              args,
            );

            if (result) {
              switch (result.type) {
                case 'tool':
                  return {
                    type: 'schedule_tool',
                    toolName: result.toolName,
                    toolArgs: result.toolArgs,
                  };
                case 'message':
                  addItem(
                    {
                      type:
                        result.messageType === 'error'
                          ? MessageType.ERROR
                          : MessageType.INFO,
                      text: result.content,
                    },
                    Date.now(),
                  );
                  return { type: 'handled' };
                case 'dialog':
                  switch (result.dialog) {
                    case 'help':
                      setShowHelp(true);
                      return { type: 'handled' };
                    case 'auth':
                      openAuthDialog();
                      return { type: 'handled' };
                    case 'theme':
                      openThemeDialog();
                      return { type: 'handled' };
                    case 'editor':
                      openEditorDialog();
                      return { type: 'handled' };
                    case 'privacy':
                      openPrivacyNotice();
                      return { type: 'handled' };
                    default: {
                      const unhandled: never = result.dialog;
                      throw new Error(
                        `Unhandled slash command result: ${unhandled}`,
                      );
                    }
                  }
                case 'load_history': {
                  await config
                    ?.getGeminiClient()
                    ?.setHistory(result.clientHistory);
                  fullCommandContext.ui.clear();
                  result.history.forEach((item, index) => {
                    fullCommandContext.ui.addItem(item, index);
                  });
                  return { type: 'handled' };
                }
                case 'quit':
                  setQuittingMessages(result.messages);
                  setTimeout(() => {
                    process.exit(0);
                  }, 100);
                  return { type: 'handled' };

                case 'submit_prompt':
                  return {
                    type: 'submit_prompt',
                    content: result.content,
                  };
                case 'confirm_shell_commands': {
                  const { outcome, approvedCommands } = await new Promise<{
                    outcome: ToolConfirmationOutcome;
                    approvedCommands?: string[];
                  }>((resolve) => {
                    setShellConfirmationRequest({
                      commands: result.commandsToConfirm,
                      onConfirm: (
                        resolvedOutcome,
                        resolvedApprovedCommands,
                      ) => {
                        setShellConfirmationRequest(null); // Close the dialog
                        resolve({
                          outcome: resolvedOutcome,
                          approvedCommands: resolvedApprovedCommands,
                        });
                      },
                    });
                  });

                  if (
                    outcome === ToolConfirmationOutcome.Cancel ||
                    !approvedCommands ||
                    approvedCommands.length === 0
                  ) {
                    return { type: 'handled' };
                  }

                  if (outcome === ToolConfirmationOutcome.ProceedAlways) {
                    setSessionShellAllowlist(
                      (prev) => new Set([...prev, ...approvedCommands]),
                    );
                  }

                  return await handleSlashCommand(
                    result.originalInvocation.raw,
                    // Pass the approved commands as a one-time grant for this execution.
                    new Set(approvedCommands),
                  );
                }
                default: {
                  const unhandled: never = result;
                  throw new Error(
                    `Unhandled slash command result: ${unhandled}`,
                  );
                }
              }
            }

            return { type: 'handled' };
          } else if (commandToExecute.subCommands) {
            const helpText = `Command '/${commandToExecute.name}' requires a subcommand. Available:\n${commandToExecute.subCommands
              .map((sc) => `  - ${sc.name}: ${sc.description || ''}`)
              .join('\n')}`;
            addMessage({
              type: MessageType.INFO,
              content: helpText,
              timestamp: new Date(),
            });
            return { type: 'handled' };
          }
        }

        addMessage({
          type: MessageType.ERROR,
          content: `Unknown command: ${trimmed}`,
          timestamp: new Date(),
        });
        return { type: 'handled' };
      } catch (e) {
        addItem(
          {
            type: MessageType.ERROR,
            text: e instanceof Error ? e.message : String(e),
          },
          Date.now(),
        );
        return { type: 'handled' };
      } finally {
        setIsProcessing(false);
      }
    },
    [
      config,
      addItem,
      setShowHelp,
      openAuthDialog,
      commands,
      commandContext,
      addMessage,
      openThemeDialog,
      openPrivacyNotice,
      openEditorDialog,
      setQuittingMessages,
      setShellConfirmationRequest,
      setSessionShellAllowlist,
      setIsProcessing,
    ],
  );

  return {
    handleSlashCommand,
    slashCommands: commands,
    pendingHistoryItems,
    commandContext,
    shellConfirmationRequest,
  };
};<|MERGE_RESOLUTION|>--- conflicted
+++ resolved
@@ -9,16 +9,12 @@
 import process from 'node:process';
 import { UseHistoryManagerReturn } from './useHistoryManager.js';
 import { useStateAndRef } from './useStateAndRef.js';
-<<<<<<< HEAD
-import { Config, GitService, Logger } from '@wct-cli/wct-cli-core';
-=======
 import {
   Config,
   GitService,
   Logger,
   ToolConfirmationOutcome,
-} from '@google/gemini-cli-core';
->>>>>>> 14f04347
+} from '@wct-cli/wct-cli-core';
 import { useSessionStats } from '../contexts/SessionContext.js';
 import {
   Message,
