--- conflicted
+++ resolved
@@ -9,19 +9,7 @@
 import process from 'node:process';
 import { UseHistoryManagerReturn } from './useHistoryManager.js';
 import { useStateAndRef } from './useStateAndRef.js';
-<<<<<<< HEAD
-import {
-  Config,
-  GitService,
-  Logger,
-  MCPDiscoveryState,
-  MCPServerStatus,
-  getMCPDiscoveryState,
-  getMCPServerStatus,
-} from '@wct-cli/wct-cli-core';
-=======
-import { Config, GitService, Logger } from '@gen-cli/gen-cli-core';
->>>>>>> 5d4a9b77
+import { Config, GitService, Logger } from '@wct-cli/wct-cli-core';
 import { useSessionStats } from '../contexts/SessionContext.js';
 import {
   Message,
