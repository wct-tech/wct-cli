--- conflicted
+++ resolved
@@ -6,23 +6,10 @@
 
 import { useCallback, useMemo, useEffect, useState } from 'react';
 import { type PartListUnion } from '@google/genai';
-import open from 'open';
 import process from 'node:process';
 import { UseHistoryManagerReturn } from './useHistoryManager.js';
 import { useStateAndRef } from './useStateAndRef.js';
-<<<<<<< HEAD
-import { Config, GitService, Logger } from '@google/gemini-cli-core';
-=======
-import {
-  Config,
-  GitService,
-  Logger,
-  MCPDiscoveryState,
-  MCPServerStatus,
-  getMCPDiscoveryState,
-  getMCPServerStatus,
-} from '@wct-cli/wct-cli-core';
->>>>>>> 15b67d83
+import { Config, GitService, Logger } from '@wct-cli/wct-cli-core';
 import { useSessionStats } from '../contexts/SessionContext.js';
 import {
   Message,
@@ -31,14 +18,6 @@
   HistoryItem,
   SlashCommandProcessorResult,
 } from '../types.js';
-<<<<<<< HEAD
-=======
-import { promises as fs } from 'fs';
-import path from 'path';
-import { GIT_COMMIT_INFO } from '../../generated/git-commit.js';
-import { formatDuration, formatMemoryUsage } from '../utils/formatters.js';
-import { getCliVersion } from '../../utils/version.js';
->>>>>>> 15b67d83
 import { LoadedSettings } from '../../config/settings.js';
 import { type CommandContext, type SlashCommand } from '../commands/types.js';
 import { CommandService } from '../../services/CommandService.js';
@@ -61,7 +40,6 @@
   openAuthDialog: () => void,
   openEditorDialog: () => void,
   toggleCorgiMode: () => void,
-  showToolDescriptions: boolean = false,
   setQuittingMessages: (message: HistoryItem[]) => void,
   openPrivacyNotice: () => void,
 ) => {
@@ -157,12 +135,9 @@
         },
         loadHistory,
         setDebugMessage: onDebugMessage,
-<<<<<<< HEAD
         pendingItem: pendingCompressionItemRef.current,
         setPendingItem: setPendingCompressionItem,
         toggleCorgiMode,
-=======
->>>>>>> 15b67d83
       },
       session: {
         stats: session.stats,
@@ -179,20 +154,12 @@
       refreshStatic,
       session.stats,
       onDebugMessage,
-<<<<<<< HEAD
       pendingCompressionItemRef,
       setPendingCompressionItem,
       toggleCorgiMode,
     ],
   );
 
-=======
-    ],
-  );
-
-  const commandService = useMemo(() => new CommandService(), []);
-
->>>>>>> 15b67d83
   useEffect(() => {
     const controller = new AbortController();
     const load = async () => {
@@ -208,842 +175,11 @@
     };
 
     load();
-<<<<<<< HEAD
 
     return () => {
       controller.abort();
     };
   }, [config]);
-=======
-  }, [commandService]);
-
-  const savedChatTags = useCallback(async () => {
-    const geminiDir = config?.getProjectTempDir();
-    if (!geminiDir) {
-      return [];
-    }
-    try {
-      const files = await fs.readdir(geminiDir);
-      return files
-        .filter(
-          (file) => file.startsWith('checkpoint-') && file.endsWith('.json'),
-        )
-        .map((file) => file.replace('checkpoint-', '').replace('.json', ''));
-    } catch (_err) {
-      return [];
-    }
-  }, [config]);
-
-  // Define legacy commands
-  // This list contains all commands that have NOT YET been migrated to the
-  // new system. As commands are migrated, they are removed from this list.
-  const legacyCommands: LegacySlashCommand[] = useMemo(() => {
-    const commands: LegacySlashCommand[] = [
-      // `/help` and `/clear` have been migrated and REMOVED from this list.
-      {
-        name: 'docs',
-        description: 'open full Gemini CLI documentation in your browser',
-        action: async (_mainCommand, _subCommand, _args) => {
-          const docsUrl = 'https://goo.gle/gemini-cli-docs';
-          if (process.env.SANDBOX && process.env.SANDBOX !== 'sandbox-exec') {
-            addMessage({
-              type: MessageType.INFO,
-              content: `Please open the following URL in your browser to view the documentation:\n${docsUrl}`,
-              timestamp: new Date(),
-            });
-          } else {
-            addMessage({
-              type: MessageType.INFO,
-              content: `Opening documentation in your browser: ${docsUrl}`,
-              timestamp: new Date(),
-            });
-            await open(docsUrl);
-          }
-        },
-      },
-      {
-        name: 'theme',
-        description: 'change the theme',
-        action: (_mainCommand, _subCommand, _args) => {
-          openThemeDialog();
-        },
-      },
-      {
-        name: 'auth',
-        description: 'change the auth method',
-        action: (_mainCommand, _subCommand, _args) => openAuthDialog(),
-      },
-      {
-        name: 'editor',
-        description: 'set external editor preference',
-        action: (_mainCommand, _subCommand, _args) => openEditorDialog(),
-      },
-      {
-        name: 'privacy',
-        description: 'display the privacy notice',
-        action: (_mainCommand, _subCommand, _args) => openPrivacyNotice(),
-      },
-      {
-        name: 'stats',
-        altName: 'usage',
-        description: 'check session stats. Usage: /stats [model|tools]',
-        action: (_mainCommand, subCommand, _args) => {
-          if (subCommand === 'model') {
-            addMessage({
-              type: MessageType.MODEL_STATS,
-              timestamp: new Date(),
-            });
-            return;
-          } else if (subCommand === 'tools') {
-            addMessage({
-              type: MessageType.TOOL_STATS,
-              timestamp: new Date(),
-            });
-            return;
-          }
-
-          const now = new Date();
-          const { sessionStartTime } = session.stats;
-          const wallDuration = now.getTime() - sessionStartTime.getTime();
-
-          addMessage({
-            type: MessageType.STATS,
-            duration: formatDuration(wallDuration),
-            timestamp: new Date(),
-          });
-        },
-      },
-      {
-        name: 'mcp',
-        description: 'list configured MCP servers and tools',
-        action: async (_mainCommand, _subCommand, _args) => {
-          // Check if the _subCommand includes a specific flag to control description visibility
-          let useShowDescriptions = showToolDescriptions;
-          if (_subCommand === 'desc' || _subCommand === 'descriptions') {
-            useShowDescriptions = true;
-          } else if (
-            _subCommand === 'nodesc' ||
-            _subCommand === 'nodescriptions'
-          ) {
-            useShowDescriptions = false;
-          } else if (_args === 'desc' || _args === 'descriptions') {
-            useShowDescriptions = true;
-          } else if (_args === 'nodesc' || _args === 'nodescriptions') {
-            useShowDescriptions = false;
-          }
-          // Check if the _subCommand includes a specific flag to show detailed tool schema
-          let useShowSchema = false;
-          if (_subCommand === 'schema' || _args === 'schema') {
-            useShowSchema = true;
-          }
-
-          const toolRegistry = await config?.getToolRegistry();
-          if (!toolRegistry) {
-            addMessage({
-              type: MessageType.ERROR,
-              content: 'Could not retrieve tool registry.',
-              timestamp: new Date(),
-            });
-            return;
-          }
-
-          const mcpServers = config?.getMcpServers() || {};
-          const serverNames = Object.keys(mcpServers);
-
-          if (serverNames.length === 0) {
-            const docsUrl = 'https://goo.gle/gemini-cli-docs-mcp';
-            if (process.env.SANDBOX && process.env.SANDBOX !== 'sandbox-exec') {
-              addMessage({
-                type: MessageType.INFO,
-                content: `No MCP servers configured. Please open the following URL in your browser to view documentation:\n${docsUrl}`,
-                timestamp: new Date(),
-              });
-            } else {
-              addMessage({
-                type: MessageType.INFO,
-                content: `No MCP servers configured. Opening documentation in your browser: ${docsUrl}`,
-                timestamp: new Date(),
-              });
-              await open(docsUrl);
-            }
-            return;
-          }
-
-          // Check if any servers are still connecting
-          const connectingServers = serverNames.filter(
-            (name) => getMCPServerStatus(name) === MCPServerStatus.CONNECTING,
-          );
-          const discoveryState = getMCPDiscoveryState();
-
-          let message = '';
-
-          // Add overall discovery status message if needed
-          if (
-            discoveryState === MCPDiscoveryState.IN_PROGRESS ||
-            connectingServers.length > 0
-          ) {
-            message += `\u001b[33m⏳ MCP servers are starting up (${connectingServers.length} initializing)...\u001b[0m\n`;
-            message += `\u001b[90mNote: First startup may take longer. Tool availability will update automatically.\u001b[0m\n\n`;
-          }
-
-          message += 'Configured MCP servers:\n\n';
-
-          for (const serverName of serverNames) {
-            const serverTools = toolRegistry.getToolsByServer(serverName);
-            const status = getMCPServerStatus(serverName);
-
-            // Add status indicator with descriptive text
-            let statusIndicator = '';
-            let statusText = '';
-            switch (status) {
-              case MCPServerStatus.CONNECTED:
-                statusIndicator = '🟢';
-                statusText = 'Ready';
-                break;
-              case MCPServerStatus.CONNECTING:
-                statusIndicator = '🔄';
-                statusText = 'Starting... (first startup may take longer)';
-                break;
-              case MCPServerStatus.DISCONNECTED:
-              default:
-                statusIndicator = '🔴';
-                statusText = 'Disconnected';
-                break;
-            }
-
-            // Get server description if available
-            const server = mcpServers[serverName];
-
-            // Format server header with bold formatting and status
-            message += `${statusIndicator} \u001b[1m${serverName}\u001b[0m - ${statusText}`;
-
-            // Add tool count with conditional messaging
-            if (status === MCPServerStatus.CONNECTED) {
-              message += ` (${serverTools.length} tools)`;
-            } else if (status === MCPServerStatus.CONNECTING) {
-              message += ` (tools will appear when ready)`;
-            } else {
-              message += ` (${serverTools.length} tools cached)`;
-            }
-
-            // Add server description with proper handling of multi-line descriptions
-            if ((useShowDescriptions || useShowSchema) && server?.description) {
-              const greenColor = '\u001b[32m';
-              const resetColor = '\u001b[0m';
-
-              const descLines = server.description.trim().split('\n');
-              if (descLines) {
-                message += ':\n';
-                for (const descLine of descLines) {
-                  message += `    ${greenColor}${descLine}${resetColor}\n`;
-                }
-              } else {
-                message += '\n';
-              }
-            } else {
-              message += '\n';
-            }
-
-            // Reset formatting after server entry
-            message += '\u001b[0m';
-
-            if (serverTools.length > 0) {
-              serverTools.forEach((tool) => {
-                if (
-                  (useShowDescriptions || useShowSchema) &&
-                  tool.description
-                ) {
-                  // Format tool name in cyan using simple ANSI cyan color
-                  message += `  - \u001b[36m${tool.name}\u001b[0m`;
-
-                  // Apply green color to the description text
-                  const greenColor = '\u001b[32m';
-                  const resetColor = '\u001b[0m';
-
-                  // Handle multi-line descriptions by properly indenting and preserving formatting
-                  const descLines = tool.description.trim().split('\n');
-                  if (descLines) {
-                    message += ':\n';
-                    for (const descLine of descLines) {
-                      message += `      ${greenColor}${descLine}${resetColor}\n`;
-                    }
-                  } else {
-                    message += '\n';
-                  }
-                  // Reset is handled inline with each line now
-                } else {
-                  // Use cyan color for the tool name even when not showing descriptions
-                  message += `  - \u001b[36m${tool.name}\u001b[0m\n`;
-                }
-                if (useShowSchema) {
-                  // Prefix the parameters in cyan
-                  message += `    \u001b[36mParameters:\u001b[0m\n`;
-                  // Apply green color to the parameter text
-                  const greenColor = '\u001b[32m';
-                  const resetColor = '\u001b[0m';
-
-                  const paramsLines = JSON.stringify(
-                    tool.schema.parameters,
-                    null,
-                    2,
-                  )
-                    .trim()
-                    .split('\n');
-                  if (paramsLines) {
-                    for (const paramsLine of paramsLines) {
-                      message += `      ${greenColor}${paramsLine}${resetColor}\n`;
-                    }
-                  }
-                }
-              });
-            } else {
-              message += '  No tools available\n';
-            }
-            message += '\n';
-          }
-
-          // Make sure to reset any ANSI formatting at the end to prevent it from affecting the terminal
-          message += '\u001b[0m';
-
-          addMessage({
-            type: MessageType.INFO,
-            content: message,
-            timestamp: new Date(),
-          });
-        },
-      },
-      {
-        name: 'tools',
-        description: 'list available Gemini CLI tools',
-        action: async (_mainCommand, _subCommand, _args) => {
-          // Check if the _subCommand includes a specific flag to control description visibility
-          let useShowDescriptions = showToolDescriptions;
-          if (_subCommand === 'desc' || _subCommand === 'descriptions') {
-            useShowDescriptions = true;
-          } else if (
-            _subCommand === 'nodesc' ||
-            _subCommand === 'nodescriptions'
-          ) {
-            useShowDescriptions = false;
-          } else if (_args === 'desc' || _args === 'descriptions') {
-            useShowDescriptions = true;
-          } else if (_args === 'nodesc' || _args === 'nodescriptions') {
-            useShowDescriptions = false;
-          }
-
-          const toolRegistry = await config?.getToolRegistry();
-          const tools = toolRegistry?.getAllTools();
-          if (!tools) {
-            addMessage({
-              type: MessageType.ERROR,
-              content: 'Could not retrieve tools.',
-              timestamp: new Date(),
-            });
-            return;
-          }
-
-          // Filter out MCP tools by checking if they have a serverName property
-          const geminiTools = tools.filter((tool) => !('serverName' in tool));
-
-          let message = 'Available Gemini CLI tools:\n\n';
-
-          if (geminiTools.length > 0) {
-            geminiTools.forEach((tool) => {
-              if (useShowDescriptions && tool.description) {
-                // Format tool name in cyan using simple ANSI cyan color
-                message += `  - \u001b[36m${tool.displayName} (${tool.name})\u001b[0m:\n`;
-
-                // Apply green color to the description text
-                const greenColor = '\u001b[32m';
-                const resetColor = '\u001b[0m';
-
-                // Handle multi-line descriptions by properly indenting and preserving formatting
-                const descLines = tool.description.trim().split('\n');
-
-                // If there are multiple lines, add proper indentation for each line
-                if (descLines) {
-                  for (const descLine of descLines) {
-                    message += `      ${greenColor}${descLine}${resetColor}\n`;
-                  }
-                }
-              } else {
-                // Use cyan color for the tool name even when not showing descriptions
-                message += `  - \u001b[36m${tool.displayName}\u001b[0m\n`;
-              }
-            });
-          } else {
-            message += '  No tools available\n';
-          }
-          message += '\n';
-
-          // Make sure to reset any ANSI formatting at the end to prevent it from affecting the terminal
-          message += '\u001b[0m';
-
-          addMessage({
-            type: MessageType.INFO,
-            content: message,
-            timestamp: new Date(),
-          });
-        },
-      },
-      {
-        name: 'corgi',
-        action: (_mainCommand, _subCommand, _args) => {
-          toggleCorgiMode();
-        },
-      },
-      {
-        name: 'about',
-        description: 'show version info',
-        action: async (_mainCommand, _subCommand, _args) => {
-          const osVersion = process.platform;
-          let sandboxEnv = 'no sandbox';
-          if (process.env.SANDBOX && process.env.SANDBOX !== 'sandbox-exec') {
-            sandboxEnv = process.env.SANDBOX;
-          } else if (process.env.SANDBOX === 'sandbox-exec') {
-            sandboxEnv = `sandbox-exec (${
-              process.env.SEATBELT_PROFILE || 'unknown'
-            })`;
-          }
-          const modelVersion = config?.getModel() || 'Unknown';
-          const cliVersion = await getCliVersion();
-          const selectedAuthType = settings.merged.selectedAuthType || '';
-          const gcpProject = process.env.GOOGLE_CLOUD_PROJECT || '';
-          addMessage({
-            type: MessageType.ABOUT,
-            timestamp: new Date(),
-            cliVersion,
-            osVersion,
-            sandboxEnv,
-            modelVersion,
-            selectedAuthType,
-            gcpProject,
-          });
-        },
-      },
-      {
-        name: 'bug',
-        description: 'submit a bug report',
-        action: async (_mainCommand, _subCommand, args) => {
-          let bugDescription = _subCommand || '';
-          if (args) {
-            bugDescription += ` ${args}`;
-          }
-          bugDescription = bugDescription.trim();
-
-          const osVersion = `${process.platform} ${process.version}`;
-          let sandboxEnv = 'no sandbox';
-          if (process.env.SANDBOX && process.env.SANDBOX !== 'sandbox-exec') {
-            sandboxEnv = process.env.SANDBOX.replace(/^gemini-(?:code-)?/, '');
-          } else if (process.env.SANDBOX === 'sandbox-exec') {
-            sandboxEnv = `sandbox-exec (${
-              process.env.SEATBELT_PROFILE || 'unknown'
-            })`;
-          }
-          const modelVersion = config?.getModel() || 'Unknown';
-          const cliVersion = await getCliVersion();
-          const memoryUsage = formatMemoryUsage(process.memoryUsage().rss);
-
-          const info = `
-*   **CLI Version:** ${cliVersion}
-*   **Git Commit:** ${GIT_COMMIT_INFO}
-*   **Operating System:** ${osVersion}
-*   **Sandbox Environment:** ${sandboxEnv}
-*   **Model Version:** ${modelVersion}
-*   **Memory Usage:** ${memoryUsage}
-`;
-
-          let bugReportUrl =
-            'https://github.com/google-gemini/gemini-cli/issues/new?template=bug_report.yml&title={title}&info={info}';
-          const bugCommand = config?.getBugCommand();
-          if (bugCommand?.urlTemplate) {
-            bugReportUrl = bugCommand.urlTemplate;
-          }
-          bugReportUrl = bugReportUrl
-            .replace('{title}', encodeURIComponent(bugDescription))
-            .replace('{info}', encodeURIComponent(info));
-
-          addMessage({
-            type: MessageType.INFO,
-            content: `To submit your bug report, please open the following URL in your browser:\n${bugReportUrl}`,
-            timestamp: new Date(),
-          });
-          (async () => {
-            try {
-              await open(bugReportUrl);
-            } catch (error) {
-              const errorMessage =
-                error instanceof Error ? error.message : String(error);
-              addMessage({
-                type: MessageType.ERROR,
-                content: `Could not open URL in browser: ${errorMessage}`,
-                timestamp: new Date(),
-              });
-            }
-          })();
-        },
-      },
-      {
-        name: 'chat',
-        description:
-          'Manage conversation history. Usage: /chat <list|save|resume> <tag>',
-        action: async (_mainCommand, subCommand, args) => {
-          const tag = (args || '').trim();
-          const logger = new Logger(config?.getSessionId() || '');
-          await logger.initialize();
-          const chat = await config?.getGeminiClient()?.getChat();
-          if (!chat) {
-            addMessage({
-              type: MessageType.ERROR,
-              content: 'No chat client available for conversation status.',
-              timestamp: new Date(),
-            });
-            return;
-          }
-          if (!subCommand) {
-            addMessage({
-              type: MessageType.ERROR,
-              content: 'Missing command\nUsage: /chat <list|save|resume> <tag>',
-              timestamp: new Date(),
-            });
-            return;
-          }
-          switch (subCommand) {
-            case 'save': {
-              if (!tag) {
-                addMessage({
-                  type: MessageType.ERROR,
-                  content: 'Missing tag. Usage: /chat save <tag>',
-                  timestamp: new Date(),
-                });
-                return;
-              }
-              const history = chat.getHistory();
-              if (history.length > 0) {
-                await logger.saveCheckpoint(chat?.getHistory() || [], tag);
-                addMessage({
-                  type: MessageType.INFO,
-                  content: `Conversation checkpoint saved with tag: ${tag}.`,
-                  timestamp: new Date(),
-                });
-              } else {
-                addMessage({
-                  type: MessageType.INFO,
-                  content: 'No conversation found to save.',
-                  timestamp: new Date(),
-                });
-              }
-              return;
-            }
-            case 'resume':
-            case 'restore':
-            case 'load': {
-              if (!tag) {
-                addMessage({
-                  type: MessageType.ERROR,
-                  content: 'Missing tag. Usage: /chat resume <tag>',
-                  timestamp: new Date(),
-                });
-                return;
-              }
-              const conversation = await logger.loadCheckpoint(tag);
-              if (conversation.length === 0) {
-                addMessage({
-                  type: MessageType.INFO,
-                  content: `No saved checkpoint found with tag: ${tag}.`,
-                  timestamp: new Date(),
-                });
-                return;
-              }
-
-              clearItems();
-              chat.clearHistory();
-              const rolemap: { [key: string]: MessageType } = {
-                user: MessageType.USER,
-                model: MessageType.GEMINI,
-              };
-              let hasSystemPrompt = false;
-              let i = 0;
-              for (const item of conversation) {
-                i += 1;
-
-                // Add each item to history regardless of whether we display
-                // it.
-                chat.addHistory(item);
-
-                const text =
-                  item.parts
-                    ?.filter((m) => !!m.text)
-                    .map((m) => m.text)
-                    .join('') || '';
-                if (!text) {
-                  // Parsing Part[] back to various non-text output not yet implemented.
-                  continue;
-                }
-                if (i === 1 && text.match(/context for our chat/)) {
-                  hasSystemPrompt = true;
-                }
-                if (i > 2 || !hasSystemPrompt) {
-                  addItem(
-                    {
-                      type:
-                        (item.role && rolemap[item.role]) || MessageType.GEMINI,
-                      text,
-                    } as HistoryItemWithoutId,
-                    i,
-                  );
-                }
-              }
-              console.clear();
-              refreshStatic();
-              return;
-            }
-            case 'list':
-              addMessage({
-                type: MessageType.INFO,
-                content:
-                  'list of saved conversations: ' +
-                  (await savedChatTags()).join(', '),
-                timestamp: new Date(),
-              });
-              return;
-            default:
-              addMessage({
-                type: MessageType.ERROR,
-                content: `Unknown /chat command: ${subCommand}. Available: list, save, resume`,
-                timestamp: new Date(),
-              });
-              return;
-          }
-        },
-        completion: async () =>
-          (await savedChatTags()).map((tag) => 'resume ' + tag),
-      },
-      {
-        name: 'quit',
-        altName: 'exit',
-        description: 'exit the cli',
-        action: async (mainCommand, _subCommand, _args) => {
-          const now = new Date();
-          const { sessionStartTime } = session.stats;
-          const wallDuration = now.getTime() - sessionStartTime.getTime();
-
-          setQuittingMessages([
-            {
-              type: 'user',
-              text: `/${mainCommand}`,
-              id: now.getTime() - 1,
-            },
-            {
-              type: 'quit',
-              duration: formatDuration(wallDuration),
-              id: now.getTime(),
-            },
-          ]);
-
-          setTimeout(() => {
-            process.exit(0);
-          }, 100);
-        },
-      },
-      {
-        name: 'compress',
-        altName: 'summarize',
-        description: 'Compresses the context by replacing it with a summary.',
-        action: async (_mainCommand, _subCommand, _args) => {
-          if (pendingCompressionItemRef.current !== null) {
-            addMessage({
-              type: MessageType.ERROR,
-              content:
-                'Already compressing, wait for previous request to complete',
-              timestamp: new Date(),
-            });
-            return;
-          }
-          setPendingCompressionItem({
-            type: MessageType.COMPRESSION,
-            compression: {
-              isPending: true,
-              originalTokenCount: null,
-              newTokenCount: null,
-            },
-          });
-          try {
-            const compressed = await config!
-              .getGeminiClient()!
-              .tryCompressChat(true);
-            if (compressed) {
-              addMessage({
-                type: MessageType.COMPRESSION,
-                compression: {
-                  isPending: false,
-                  originalTokenCount: compressed.originalTokenCount,
-                  newTokenCount: compressed.newTokenCount,
-                },
-                timestamp: new Date(),
-              });
-            } else {
-              addMessage({
-                type: MessageType.ERROR,
-                content: 'Failed to compress chat history.',
-                timestamp: new Date(),
-              });
-            }
-          } catch (e) {
-            addMessage({
-              type: MessageType.ERROR,
-              content: `Failed to compress chat history: ${e instanceof Error ? e.message : String(e)}`,
-              timestamp: new Date(),
-            });
-          }
-          setPendingCompressionItem(null);
-        },
-      },
-    ];
-
-    if (config?.getCheckpointingEnabled()) {
-      commands.push({
-        name: 'restore',
-        description:
-          'restore a tool call. This will reset the conversation and file history to the state it was in when the tool call was suggested',
-        completion: async () => {
-          const checkpointDir = config?.getProjectTempDir()
-            ? path.join(config.getProjectTempDir(), 'checkpoints')
-            : undefined;
-          if (!checkpointDir) {
-            return [];
-          }
-          try {
-            const files = await fs.readdir(checkpointDir);
-            return files
-              .filter((file) => file.endsWith('.json'))
-              .map((file) => file.replace('.json', ''));
-          } catch (_err) {
-            return [];
-          }
-        },
-        action: async (_mainCommand, subCommand, _args) => {
-          const checkpointDir = config?.getProjectTempDir()
-            ? path.join(config.getProjectTempDir(), 'checkpoints')
-            : undefined;
-
-          if (!checkpointDir) {
-            addMessage({
-              type: MessageType.ERROR,
-              content: 'Could not determine the .gemini directory path.',
-              timestamp: new Date(),
-            });
-            return;
-          }
-
-          try {
-            // Ensure the directory exists before trying to read it.
-            await fs.mkdir(checkpointDir, { recursive: true });
-            const files = await fs.readdir(checkpointDir);
-            const jsonFiles = files.filter((file) => file.endsWith('.json'));
-
-            if (!subCommand) {
-              if (jsonFiles.length === 0) {
-                addMessage({
-                  type: MessageType.INFO,
-                  content: 'No restorable tool calls found.',
-                  timestamp: new Date(),
-                });
-                return;
-              }
-              const truncatedFiles = jsonFiles.map((file) => {
-                const components = file.split('.');
-                if (components.length <= 1) {
-                  return file;
-                }
-                components.pop();
-                return components.join('.');
-              });
-              const fileList = truncatedFiles.join('\n');
-              addMessage({
-                type: MessageType.INFO,
-                content: `Available tool calls to restore:\n\n${fileList}`,
-                timestamp: new Date(),
-              });
-              return;
-            }
-
-            const selectedFile = subCommand.endsWith('.json')
-              ? subCommand
-              : `${subCommand}.json`;
-
-            if (!jsonFiles.includes(selectedFile)) {
-              addMessage({
-                type: MessageType.ERROR,
-                content: `File not found: ${selectedFile}`,
-                timestamp: new Date(),
-              });
-              return;
-            }
-
-            const filePath = path.join(checkpointDir, selectedFile);
-            const data = await fs.readFile(filePath, 'utf-8');
-            const toolCallData = JSON.parse(data);
-
-            if (toolCallData.history) {
-              loadHistory(toolCallData.history);
-            }
-
-            if (toolCallData.clientHistory) {
-              await config
-                ?.getGeminiClient()
-                ?.setHistory(toolCallData.clientHistory);
-            }
-
-            if (toolCallData.commitHash) {
-              await gitService?.restoreProjectFromSnapshot(
-                toolCallData.commitHash,
-              );
-              addMessage({
-                type: MessageType.INFO,
-                content: `Restored project to the state before the tool call.`,
-                timestamp: new Date(),
-              });
-            }
-
-            return {
-              type: 'tool',
-              toolName: toolCallData.toolCall.name,
-              toolArgs: toolCallData.toolCall.args,
-            };
-          } catch (error) {
-            addMessage({
-              type: MessageType.ERROR,
-              content: `Could not read restorable tool calls. This is the error: ${error}`,
-              timestamp: new Date(),
-            });
-          }
-        },
-      });
-    }
-    return commands;
-  }, [
-    addMessage,
-    openThemeDialog,
-    openAuthDialog,
-    openEditorDialog,
-    openPrivacyNotice,
-    toggleCorgiMode,
-    savedChatTags,
-    config,
-    settings,
-    showToolDescriptions,
-    session,
-    gitService,
-    loadHistory,
-    addItem,
-    setQuittingMessages,
-    pendingCompressionItemRef,
-    setPendingCompressionItem,
-    clearItems,
-    refreshStatic,
-  ]);
->>>>>>> 15b67d83
 
   const handleSlashCommand = useCallback(
     async (
@@ -1140,6 +276,18 @@
                   case 'help':
                     setShowHelp(true);
                     return { type: 'handled' };
+                  case 'auth':
+                    openAuthDialog();
+                    return { type: 'handled' };
+                  case 'theme':
+                    openThemeDialog();
+                    return { type: 'handled' };
+                  case 'editor':
+                    openEditorDialog();
+                    return { type: 'handled' };
+                  case 'privacy':
+                    openPrivacyNotice();
+                    return { type: 'handled' };
                   default: {
                     const unhandled: never = result.dialog;
                     throw new Error(
@@ -1147,7 +295,6 @@
                     );
                   }
                 }
-<<<<<<< HEAD
               case 'load_history': {
                 await config
                   ?.getGeminiClient()
@@ -1170,8 +317,6 @@
                   type: 'submit_prompt',
                   content: result.content,
                 };
-=======
->>>>>>> 15b67d83
               default: {
                 const unhandled: never = result;
                 throw new Error(`Unhandled slash command result: ${unhandled}`);
@@ -1201,11 +346,17 @@
       return { type: 'handled' };
     },
     [
+      config,
       addItem,
       setShowHelp,
+      openAuthDialog,
       commands,
       commandContext,
       addMessage,
+      openThemeDialog,
+      openPrivacyNotice,
+      openEditorDialog,
+      setQuittingMessages,
     ],
   );
 
