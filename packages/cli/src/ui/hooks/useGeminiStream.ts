/**
 * @license
 * Copyright 2025 Google LLC
 * SPDX-License-Identifier: Apache-2.0
 */

import { useState, useRef, useCallback, useEffect, useMemo } from 'react';
import { useInput } from 'ink';
import {
  Config,
  GeminiClient,
  GeminiEventType as ServerGeminiEventType,
  ServerGeminiStreamEvent as GeminiEvent,
  ServerGeminiContentEvent as ContentEvent,
  ServerGeminiErrorEvent as ErrorEvent,
  ServerGeminiChatCompressedEvent,
  getErrorMessage,
  isNodeError,
  MessageSenderType,
  ToolCallRequestInfo,
  logUserPrompt,
  GitService,
  EditorType,
  ThoughtSummary,
  UnauthorizedError,
  UserPromptEvent,
<<<<<<< HEAD
} from '@wct-cli/wct-cli-core';
=======
  DEFAULT_GEMINI_FLASH_MODEL,
} from '@gen-cli/gen-cli-core';
>>>>>>> 5d4a9b77
import { type Part, type PartListUnion } from '@google/genai';
import {
  StreamingState,
  HistoryItem,
  HistoryItemWithoutId,
  HistoryItemToolGroup,
  MessageType,
  SlashCommandProcessorResult,
  ToolCallStatus,
} from '../types.js';
import { isAtCommand } from '../utils/commandUtils.js';
import { parseAndFormatApiError } from '../utils/errorParsing.js';
import { useShellCommandProcessor } from './shellCommandProcessor.js';
import { handleAtCommand } from './atCommandProcessor.js';
import { findLastSafeSplitPoint } from '../utils/markdownUtilities.js';
import { useStateAndRef } from './useStateAndRef.js';
import { UseHistoryManagerReturn } from './useHistoryManager.js';
import { useLogger } from './useLogger.js';
import { promises as fs } from 'fs';
import path from 'path';
import {
  useReactToolScheduler,
  mapToDisplay as mapTrackedToolCallsToDisplay,
  TrackedToolCall,
  TrackedCompletedToolCall,
  TrackedCancelledToolCall,
} from './useReactToolScheduler.js';
import { useSessionStats } from '../contexts/SessionContext.js';

export function mergePartListUnions(list: PartListUnion[]): PartListUnion {
  const resultParts: PartListUnion = [];
  for (const item of list) {
    if (Array.isArray(item)) {
      resultParts.push(...item);
    } else {
      resultParts.push(item);
    }
  }
  return resultParts;
}

enum StreamProcessingStatus {
  Completed,
  UserCancelled,
  Error,
}

/**
 * Manages the Gemini stream, including user input, command processing,
 * API interaction, and tool call lifecycle.
 */
export const useGeminiStream = (
  geminiClient: GeminiClient,
  history: HistoryItem[],
  addItem: UseHistoryManagerReturn['addItem'],
  setShowHelp: React.Dispatch<React.SetStateAction<boolean>>,
  config: Config,
  onDebugMessage: (message: string) => void,
  handleSlashCommand: (
    cmd: PartListUnion,
  ) => Promise<SlashCommandProcessorResult | false>,
  shellModeActive: boolean,
  getPreferredEditor: () => EditorType | undefined,
  onAuthError: () => void,
  performMemoryRefresh: () => Promise<void>,
  modelSwitchedFromQuotaError: boolean,
  setModelSwitchedFromQuotaError: React.Dispatch<React.SetStateAction<boolean>>,
) => {
  const [initError, setInitError] = useState<string | null>(null);
  const abortControllerRef = useRef<AbortController | null>(null);
  const turnCancelledRef = useRef(false);
  const [isResponding, setIsResponding] = useState<boolean>(false);
  const [thought, setThought] = useState<ThoughtSummary | null>(null);
  const [pendingHistoryItemRef, setPendingHistoryItem] =
    useStateAndRef<HistoryItemWithoutId | null>(null);
  const processedMemoryToolsRef = useRef<Set<string>>(new Set());
  const { startNewPrompt, getPromptCount } = useSessionStats();
  const logger = useLogger();
  const gitService = useMemo(() => {
    if (!config.getProjectRoot()) {
      return;
    }
    return new GitService(config.getProjectRoot());
  }, [config]);

  const [toolCalls, scheduleToolCalls, markToolsAsSubmitted] =
    useReactToolScheduler(
      async (completedToolCallsFromScheduler) => {
        // This onComplete is called when ALL scheduled tools for a given batch are done.
        if (completedToolCallsFromScheduler.length > 0) {
          // Add the final state of these tools to the history for display.
          addItem(
            mapTrackedToolCallsToDisplay(
              completedToolCallsFromScheduler as TrackedToolCall[],
            ),
            Date.now(),
          );

          // Handle tool response submission immediately when tools complete
          await handleCompletedTools(
            completedToolCallsFromScheduler as TrackedToolCall[],
          );
        }
      },
      config,
      setPendingHistoryItem,
      getPreferredEditor,
    );

  const pendingToolCallGroupDisplay = useMemo(
    () =>
      toolCalls.length ? mapTrackedToolCallsToDisplay(toolCalls) : undefined,
    [toolCalls],
  );

  const loopDetectedRef = useRef(false);

  const onExec = useCallback(async (done: Promise<void>) => {
    setIsResponding(true);
    await done;
    setIsResponding(false);
  }, []);
  const { handleShellCommand } = useShellCommandProcessor(
    addItem,
    setPendingHistoryItem,
    onExec,
    onDebugMessage,
    config,
    geminiClient,
  );

  const streamingState = useMemo(() => {
    if (toolCalls.some((tc) => tc.status === 'awaiting_approval')) {
      return StreamingState.WaitingForConfirmation;
    }
    if (
      isResponding ||
      toolCalls.some(
        (tc) =>
          tc.status === 'executing' ||
          tc.status === 'scheduled' ||
          tc.status === 'validating' ||
          ((tc.status === 'success' ||
            tc.status === 'error' ||
            tc.status === 'cancelled') &&
            !(tc as TrackedCompletedToolCall | TrackedCancelledToolCall)
              .responseSubmittedToGemini),
      )
    ) {
      return StreamingState.Responding;
    }
    return StreamingState.Idle;
  }, [isResponding, toolCalls]);

  useInput((_input, key) => {
    if (streamingState === StreamingState.Responding && key.escape) {
      if (turnCancelledRef.current) {
        return;
      }
      turnCancelledRef.current = true;
      abortControllerRef.current?.abort();
      if (pendingHistoryItemRef.current) {
        addItem(pendingHistoryItemRef.current, Date.now());
      }
      addItem(
        {
          type: MessageType.INFO,
          text: 'Request cancelled.',
        },
        Date.now(),
      );
      setPendingHistoryItem(null);
      setIsResponding(false);
    }
  });

  const prepareQueryForGemini = useCallback(
    async (
      query: PartListUnion,
      userMessageTimestamp: number,
      abortSignal: AbortSignal,
      prompt_id: string,
    ): Promise<{
      queryToSend: PartListUnion | null;
      shouldProceed: boolean;
    }> => {
      if (turnCancelledRef.current) {
        return { queryToSend: null, shouldProceed: false };
      }
      if (typeof query === 'string' && query.trim().length === 0) {
        return { queryToSend: null, shouldProceed: false };
      }

      let localQueryToSendToGemini: PartListUnion | null = null;

      if (typeof query === 'string') {
        const trimmedQuery = query.trim();
        logUserPrompt(
          config,
          new UserPromptEvent(
            trimmedQuery.length,
            prompt_id,
            config.getContentGeneratorConfig()?.authType,
            trimmedQuery,
          ),
        );
        onDebugMessage(`User query: '${trimmedQuery}'`);
        await logger?.logMessage(MessageSenderType.USER, trimmedQuery);

        // Handle UI-only commands first
        const slashCommandResult = await handleSlashCommand(trimmedQuery);

        if (slashCommandResult) {
          if (slashCommandResult.type === 'schedule_tool') {
            const { toolName, toolArgs } = slashCommandResult;
            const toolCallRequest: ToolCallRequestInfo = {
              callId: `${toolName}-${Date.now()}-${Math.random().toString(16).slice(2)}`,
              name: toolName,
              args: toolArgs,
              isClientInitiated: true,
              prompt_id,
            };
            scheduleToolCalls([toolCallRequest], abortSignal);
          }

          return { queryToSend: null, shouldProceed: false };
        }

        if (shellModeActive && handleShellCommand(trimmedQuery, abortSignal)) {
          return { queryToSend: null, shouldProceed: false };
        }

        // Handle @-commands (which might involve tool calls)
        if (isAtCommand(trimmedQuery)) {
          const atCommandResult = await handleAtCommand({
            query: trimmedQuery,
            config,
            addItem,
            onDebugMessage,
            messageId: userMessageTimestamp,
            signal: abortSignal,
          });
          if (!atCommandResult.shouldProceed) {
            return { queryToSend: null, shouldProceed: false };
          }
          localQueryToSendToGemini = atCommandResult.processedQuery;
        } else {
          // Normal query for Gemini
          addItem(
            { type: MessageType.USER, text: trimmedQuery },
            userMessageTimestamp,
          );
          localQueryToSendToGemini = trimmedQuery;
        }
      } else {
        // It's a function response (PartListUnion that isn't a string)
        localQueryToSendToGemini = query;
      }

      if (localQueryToSendToGemini === null) {
        onDebugMessage(
          'Query processing resulted in null, not sending to Gemini.',
        );
        return { queryToSend: null, shouldProceed: false };
      }
      return { queryToSend: localQueryToSendToGemini, shouldProceed: true };
    },
    [
      config,
      addItem,
      onDebugMessage,
      handleShellCommand,
      handleSlashCommand,
      logger,
      shellModeActive,
      scheduleToolCalls,
    ],
  );

  // --- Stream Event Handlers ---

  const handleContentEvent = useCallback(
    (
      eventValue: ContentEvent['value'],
      currentGeminiMessageBuffer: string,
      userMessageTimestamp: number,
    ): string => {
      if (turnCancelledRef.current) {
        // Prevents additional output after a user initiated cancel.
        return '';
      }
      let newGeminiMessageBuffer = currentGeminiMessageBuffer + eventValue;
      if (
        pendingHistoryItemRef.current?.type !== 'gemini' &&
        pendingHistoryItemRef.current?.type !== 'gemini_content'
      ) {
        if (pendingHistoryItemRef.current) {
          addItem(pendingHistoryItemRef.current, userMessageTimestamp);
        }
        setPendingHistoryItem({ type: 'gemini', text: '' });
        newGeminiMessageBuffer = eventValue;
      }
      // Split large messages for better rendering performance. Ideally,
      // we should maximize the amount of output sent to <Static />.
      const splitPoint = findLastSafeSplitPoint(newGeminiMessageBuffer);
      if (splitPoint === newGeminiMessageBuffer.length) {
        // Update the existing message with accumulated content
        setPendingHistoryItem((item) => ({
          type: item?.type as 'gemini' | 'gemini_content',
          text: newGeminiMessageBuffer,
        }));
      } else {
        // This indicates that we need to split up this Gemini Message.
        // Splitting a message is primarily a performance consideration. There is a
        // <Static> component at the root of App.tsx which takes care of rendering
        // content statically or dynamically. Everything but the last message is
        // treated as static in order to prevent re-rendering an entire message history
        // multiple times per-second (as streaming occurs). Prior to this change you'd
        // see heavy flickering of the terminal. This ensures that larger messages get
        // broken up so that there are more "statically" rendered.
        const beforeText = newGeminiMessageBuffer.substring(0, splitPoint);
        const afterText = newGeminiMessageBuffer.substring(splitPoint);
        addItem(
          {
            type: pendingHistoryItemRef.current?.type as
              | 'gemini'
              | 'gemini_content',
            text: beforeText,
          },
          userMessageTimestamp,
        );
        setPendingHistoryItem({ type: 'gemini_content', text: afterText });
        newGeminiMessageBuffer = afterText;
      }
      return newGeminiMessageBuffer;
    },
    [addItem, pendingHistoryItemRef, setPendingHistoryItem],
  );

  const handleUserCancelledEvent = useCallback(
    (userMessageTimestamp: number) => {
      if (turnCancelledRef.current) {
        return;
      }
      if (pendingHistoryItemRef.current) {
        if (pendingHistoryItemRef.current.type === 'tool_group') {
          const updatedTools = pendingHistoryItemRef.current.tools.map(
            (tool) =>
              tool.status === ToolCallStatus.Pending ||
              tool.status === ToolCallStatus.Confirming ||
              tool.status === ToolCallStatus.Executing
                ? { ...tool, status: ToolCallStatus.Canceled }
                : tool,
          );
          const pendingItem: HistoryItemToolGroup = {
            ...pendingHistoryItemRef.current,
            tools: updatedTools,
          };
          addItem(pendingItem, userMessageTimestamp);
        } else {
          addItem(pendingHistoryItemRef.current, userMessageTimestamp);
        }
        setPendingHistoryItem(null);
      }
      addItem(
        { type: MessageType.INFO, text: 'User cancelled the request.' },
        userMessageTimestamp,
      );
      setIsResponding(false);
    },
    [addItem, pendingHistoryItemRef, setPendingHistoryItem],
  );

  const handleErrorEvent = useCallback(
    (eventValue: ErrorEvent['value'], userMessageTimestamp: number) => {
      if (pendingHistoryItemRef.current) {
        addItem(pendingHistoryItemRef.current, userMessageTimestamp);
        setPendingHistoryItem(null);
      }
      addItem(
        {
          type: MessageType.ERROR,
          text: parseAndFormatApiError(
            eventValue.error,
            config.getContentGeneratorConfig()?.authType,
            undefined,
            config.getModel(),
            DEFAULT_GEMINI_FLASH_MODEL,
          ),
        },
        userMessageTimestamp,
      );
    },
    [addItem, pendingHistoryItemRef, setPendingHistoryItem, config],
  );

  const handleChatCompressionEvent = useCallback(
    (eventValue: ServerGeminiChatCompressedEvent['value']) =>
      addItem(
        {
          type: 'info',
          text:
            `IMPORTANT: This conversation approached the input token limit for ${config.getModel()}. ` +
            `A compressed context will be sent for future messages (compressed from: ` +
            `${eventValue?.originalTokenCount ?? 'unknown'} to ` +
            `${eventValue?.newTokenCount ?? 'unknown'} tokens).`,
        },
        Date.now(),
      ),
    [addItem, config],
  );

  const handleMaxSessionTurnsEvent = useCallback(
    () =>
      addItem(
        {
          type: 'info',
          text:
            `The session has reached the maximum number of turns: ${config.getMaxSessionTurns()}. ` +
            `Please update this limit in your setting.json file.`,
        },
        Date.now(),
      ),
    [addItem, config],
  );

  const handleLoopDetectedEvent = useCallback(() => {
    addItem(
      {
        type: 'info',
        text: `A potential loop was detected. This can happen due to repetitive tool calls or other model behavior. The request has been halted.`,
      },
      Date.now(),
    );
  }, [addItem]);

  const processGeminiStreamEvents = useCallback(
    async (
      stream: AsyncIterable<GeminiEvent>,
      userMessageTimestamp: number,
      signal: AbortSignal,
    ): Promise<StreamProcessingStatus> => {
      let geminiMessageBuffer = '';
      const toolCallRequests: ToolCallRequestInfo[] = [];
      for await (const event of stream) {
        switch (event.type) {
          case ServerGeminiEventType.Thought:
            setThought(event.value);
            break;
          case ServerGeminiEventType.Content:
            geminiMessageBuffer = handleContentEvent(
              event.value,
              geminiMessageBuffer,
              userMessageTimestamp,
            );
            break;
          case ServerGeminiEventType.ToolCallRequest:
            toolCallRequests.push(event.value);
            break;
          case ServerGeminiEventType.UserCancelled:
            handleUserCancelledEvent(userMessageTimestamp);
            break;
          case ServerGeminiEventType.Error:
            handleErrorEvent(event.value, userMessageTimestamp);
            break;
          case ServerGeminiEventType.ChatCompressed:
            handleChatCompressionEvent(event.value);
            break;
          case ServerGeminiEventType.ToolCallConfirmation:
          case ServerGeminiEventType.ToolCallResponse:
            // do nothing
            break;
          case ServerGeminiEventType.MaxSessionTurns:
            handleMaxSessionTurnsEvent();
            break;
          case ServerGeminiEventType.LoopDetected:
            // handle later because we want to move pending history to history
            // before we add loop detected message to history
            loopDetectedRef.current = true;
            break;
          default: {
            // enforces exhaustive switch-case
            const unreachable: never = event;
            return unreachable;
          }
        }
      }
      if (toolCallRequests.length > 0) {
        scheduleToolCalls(toolCallRequests, signal);
      }
      return StreamProcessingStatus.Completed;
    },
    [
      handleContentEvent,
      handleUserCancelledEvent,
      handleErrorEvent,
      scheduleToolCalls,
      handleChatCompressionEvent,
      handleMaxSessionTurnsEvent,
    ],
  );

  const submitQuery = useCallback(
    async (
      query: PartListUnion,
      options?: { isContinuation: boolean },
      prompt_id?: string,
    ) => {
      if (
        (streamingState === StreamingState.Responding ||
          streamingState === StreamingState.WaitingForConfirmation) &&
        !options?.isContinuation
      )
        return;

      const userMessageTimestamp = Date.now();
      setShowHelp(false);

      // Reset quota error flag when starting a new query (not a continuation)
      if (!options?.isContinuation) {
        setModelSwitchedFromQuotaError(false);
        config.setQuotaErrorOccurred(false);
      }

      abortControllerRef.current = new AbortController();
      const abortSignal = abortControllerRef.current.signal;
      turnCancelledRef.current = false;

      if (!prompt_id) {
        prompt_id = config.getSessionId() + '########' + getPromptCount();
      }

      const { queryToSend, shouldProceed } = await prepareQueryForGemini(
        query,
        userMessageTimestamp,
        abortSignal,
        prompt_id!,
      );

      if (!shouldProceed || queryToSend === null) {
        return;
      }

      if (!options?.isContinuation) {
        startNewPrompt();
      }

      setIsResponding(true);
      setInitError(null);

      try {
        const stream = geminiClient.sendMessageStream(
          queryToSend,
          abortSignal,
          prompt_id!,
        );
        const processingStatus = await processGeminiStreamEvents(
          stream,
          userMessageTimestamp,
          abortSignal,
        );

        if (processingStatus === StreamProcessingStatus.UserCancelled) {
          return;
        }

        if (pendingHistoryItemRef.current) {
          addItem(pendingHistoryItemRef.current, userMessageTimestamp);
          setPendingHistoryItem(null);
        }
        if (loopDetectedRef.current) {
          loopDetectedRef.current = false;
          handleLoopDetectedEvent();
        }
      } catch (error: unknown) {
        if (error instanceof UnauthorizedError) {
          onAuthError();
        } else if (!isNodeError(error) || error.name !== 'AbortError') {
          addItem(
            {
              type: MessageType.ERROR,
              text: parseAndFormatApiError(
                getErrorMessage(error) || 'Unknown error',
                config.getContentGeneratorConfig()?.authType,
                undefined,
                config.getModel(),
                DEFAULT_GEMINI_FLASH_MODEL,
              ),
            },
            userMessageTimestamp,
          );
        }
      } finally {
        setIsResponding(false);
      }
    },
    [
      streamingState,
      setShowHelp,
      setModelSwitchedFromQuotaError,
      prepareQueryForGemini,
      processGeminiStreamEvents,
      pendingHistoryItemRef,
      addItem,
      setPendingHistoryItem,
      setInitError,
      geminiClient,
      onAuthError,
      config,
      startNewPrompt,
      getPromptCount,
      handleLoopDetectedEvent,
    ],
  );

  const handleCompletedTools = useCallback(
    async (completedToolCallsFromScheduler: TrackedToolCall[]) => {
      if (isResponding) {
        return;
      }

      const completedAndReadyToSubmitTools =
        completedToolCallsFromScheduler.filter(
          (
            tc: TrackedToolCall,
          ): tc is TrackedCompletedToolCall | TrackedCancelledToolCall => {
            const isTerminalState =
              tc.status === 'success' ||
              tc.status === 'error' ||
              tc.status === 'cancelled';

            if (isTerminalState) {
              const completedOrCancelledCall = tc as
                | TrackedCompletedToolCall
                | TrackedCancelledToolCall;
              return (
                completedOrCancelledCall.response?.responseParts !== undefined
              );
            }
            return false;
          },
        );

      // Finalize any client-initiated tools as soon as they are done.
      const clientTools = completedAndReadyToSubmitTools.filter(
        (t) => t.request.isClientInitiated,
      );
      if (clientTools.length > 0) {
        markToolsAsSubmitted(clientTools.map((t) => t.request.callId));
      }

      // Identify new, successful save_memory calls that we haven't processed yet.
      const newSuccessfulMemorySaves = completedAndReadyToSubmitTools.filter(
        (t) =>
          t.request.name === 'save_memory' &&
          t.status === 'success' &&
          !processedMemoryToolsRef.current.has(t.request.callId),
      );

      if (newSuccessfulMemorySaves.length > 0) {
        // Perform the refresh only if there are new ones.
        void performMemoryRefresh();
        // Mark them as processed so we don't do this again on the next render.
        newSuccessfulMemorySaves.forEach((t) =>
          processedMemoryToolsRef.current.add(t.request.callId),
        );
      }

      const geminiTools = completedAndReadyToSubmitTools.filter(
        (t) => !t.request.isClientInitiated,
      );

      if (geminiTools.length === 0) {
        return;
      }

      // If all the tools were cancelled, don't submit a response to Gemini.
      const allToolsCancelled = geminiTools.every(
        (tc) => tc.status === 'cancelled',
      );

      if (allToolsCancelled) {
        if (geminiClient) {
          // We need to manually add the function responses to the history
          // so the model knows the tools were cancelled.
          const responsesToAdd = geminiTools.flatMap(
            (toolCall) => toolCall.response.responseParts,
          );
          const combinedParts: Part[] = [];
          for (const response of responsesToAdd) {
            if (Array.isArray(response)) {
              combinedParts.push(...response);
            } else if (typeof response === 'string') {
              combinedParts.push({ text: response });
            } else {
              combinedParts.push(response);
            }
          }
          geminiClient.addHistory({
            role: 'user',
            parts: combinedParts,
          });
        }

        const callIdsToMarkAsSubmitted = geminiTools.map(
          (toolCall) => toolCall.request.callId,
        );
        markToolsAsSubmitted(callIdsToMarkAsSubmitted);
        return;
      }

      const responsesToSend: PartListUnion[] = geminiTools.map(
        (toolCall) => toolCall.response.responseParts,
      );
      const callIdsToMarkAsSubmitted = geminiTools.map(
        (toolCall) => toolCall.request.callId,
      );

      const prompt_ids = geminiTools.map(
        (toolCall) => toolCall.request.prompt_id,
      );

      markToolsAsSubmitted(callIdsToMarkAsSubmitted);

      // Don't continue if model was switched due to quota error
      if (modelSwitchedFromQuotaError) {
        return;
      }

      submitQuery(
        mergePartListUnions(responsesToSend),
        {
          isContinuation: true,
        },
        prompt_ids[0],
      );
    },
    [
      isResponding,
      submitQuery,
      markToolsAsSubmitted,
      geminiClient,
      performMemoryRefresh,
      modelSwitchedFromQuotaError,
    ],
  );

  const pendingHistoryItems = [
    pendingHistoryItemRef.current,
    pendingToolCallGroupDisplay,
  ].filter((i) => i !== undefined && i !== null);

  useEffect(() => {
    const saveRestorableToolCalls = async () => {
      if (!config.getCheckpointingEnabled()) {
        return;
      }
      const restorableToolCalls = toolCalls.filter(
        (toolCall) =>
          (toolCall.request.name === 'replace' ||
            toolCall.request.name === 'write_file') &&
          toolCall.status === 'awaiting_approval',
      );

      if (restorableToolCalls.length > 0) {
        const checkpointDir = config.getProjectTempDir()
          ? path.join(config.getProjectTempDir(), 'checkpoints')
          : undefined;

        if (!checkpointDir) {
          return;
        }

        try {
          await fs.mkdir(checkpointDir, { recursive: true });
        } catch (error) {
          if (!isNodeError(error) || error.code !== 'EEXIST') {
            onDebugMessage(
              `Failed to create checkpoint directory: ${getErrorMessage(error)}`,
            );
            return;
          }
        }

        for (const toolCall of restorableToolCalls) {
          const filePath = toolCall.request.args['file_path'] as string;
          if (!filePath) {
            onDebugMessage(
              `Skipping restorable tool call due to missing file_path: ${toolCall.request.name}`,
            );
            continue;
          }

          try {
            let commitHash = await gitService?.createFileSnapshot(
              `Snapshot for ${toolCall.request.name}`,
            );

            if (!commitHash) {
              commitHash = await gitService?.getCurrentCommitHash();
            }

            if (!commitHash) {
              onDebugMessage(
                `Failed to create snapshot for ${filePath}. Skipping restorable tool call.`,
              );
              continue;
            }

            const timestamp = new Date()
              .toISOString()
              .replace(/:/g, '-')
              .replace(/\./g, '_');
            const toolName = toolCall.request.name;
            const fileName = path.basename(filePath);
            const toolCallWithSnapshotFileName = `${timestamp}-${fileName}-${toolName}.json`;
            const clientHistory = await geminiClient?.getHistory();
            const toolCallWithSnapshotFilePath = path.join(
              checkpointDir,
              toolCallWithSnapshotFileName,
            );

            await fs.writeFile(
              toolCallWithSnapshotFilePath,
              JSON.stringify(
                {
                  history,
                  clientHistory,
                  toolCall: {
                    name: toolCall.request.name,
                    args: toolCall.request.args,
                  },
                  commitHash,
                  filePath,
                },
                null,
                2,
              ),
            );
          } catch (error) {
            onDebugMessage(
              `Failed to write restorable tool call file: ${getErrorMessage(
                error,
              )}`,
            );
          }
        }
      }
    };
    saveRestorableToolCalls();
  }, [toolCalls, config, onDebugMessage, gitService, history, geminiClient]);

  return {
    streamingState,
    submitQuery,
    initError,
    pendingHistoryItems,
    thought,
  };
};<|MERGE_RESOLUTION|>--- conflicted
+++ resolved
@@ -24,12 +24,8 @@
   ThoughtSummary,
   UnauthorizedError,
   UserPromptEvent,
-<<<<<<< HEAD
+  DEFAULT_GEMINI_FLASH_MODEL,
 } from '@wct-cli/wct-cli-core';
-=======
-  DEFAULT_GEMINI_FLASH_MODEL,
-} from '@gen-cli/gen-cli-core';
->>>>>>> 5d4a9b77
 import { type Part, type PartListUnion } from '@google/genai';
 import {
   StreamingState,
