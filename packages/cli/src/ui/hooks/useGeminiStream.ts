--- conflicted
+++ resolved
@@ -24,12 +24,8 @@
   ThoughtSummary,
   UnauthorizedError,
   UserPromptEvent,
-<<<<<<< HEAD
+  DEFAULT_GEMINI_FLASH_MODEL,
 } from '@gen-cli/gen-cli-core';
-=======
-  DEFAULT_GEMINI_FLASH_MODEL,
-} from '@google/gemini-cli-core';
->>>>>>> da50a1ee
 import { type Part, type PartListUnion } from '@google/genai';
 import {
   StreamingState,
