/**
 * @license
 * Copyright 2025 Google LLC
 * SPDX-License-Identifier: Apache-2.0
 */

const { mockProcessExit } = vi.hoisted(() => ({
  mockProcessExit: vi.fn((_code?: number): never => undefined as never),
}));

vi.mock('node:process', () => ({
  default: {
    exit: mockProcessExit,
    cwd: vi.fn(() => '/mock/cwd'),
    get env() {
      return process.env;
    }, // Use a getter to ensure current process.env is used
    platform: 'test-platform',
    version: 'test-node-version',
    memoryUsage: vi.fn(() => ({
      rss: 12345678,
      heapTotal: 23456789,
      heapUsed: 10234567,
      external: 1234567,
      arrayBuffers: 123456,
    })),
  },
  // Provide top-level exports as well for compatibility
  exit: mockProcessExit,
  cwd: vi.fn(() => '/mock/cwd'),
  get env() {
    return process.env;
  }, // Use a getter here too
  platform: 'test-platform',
  version: 'test-node-version',
  memoryUsage: vi.fn(() => ({
    rss: 12345678,
    heapTotal: 23456789,
    heapUsed: 10234567,
    external: 1234567,
    arrayBuffers: 123456,
  })),
}));

vi.mock('node:fs/promises', () => ({
  readFile: vi.fn(),
  writeFile: vi.fn(),
  mkdir: vi.fn(),
}));

const mockGetCliVersionFn = vi.fn(() => Promise.resolve('0.1.0'));
vi.mock('../../utils/version.js', () => ({
  getCliVersion: (...args: []) => mockGetCliVersionFn(...args),
}));

import { act, renderHook } from '@testing-library/react';
import { vi, describe, it, expect, beforeEach, afterEach, Mock } from 'vitest';
import open from 'open';
import { useSlashCommandProcessor } from './slashCommandProcessor.js';
import { MessageType, SlashCommandProcessorResult } from '../types.js';
import {
  Config,
  MCPDiscoveryState,
  MCPServerStatus,
  getMCPDiscoveryState,
  getMCPServerStatus,
  GeminiClient,
} from '@gen-cli/gen-cli-core';
import { useSessionStats } from '../contexts/SessionContext.js';
import { LoadedSettings } from '../../config/settings.js';
import * as ShowMemoryCommandModule from './useShowMemoryCommand.js';
import { GIT_COMMIT_INFO } from '../../generated/git-commit.js';
import { CommandService } from '../../services/CommandService.js';
import { SlashCommand } from '../commands/types.js';

vi.mock('../contexts/SessionContext.js', () => ({
  useSessionStats: vi.fn(),
}));

vi.mock('../../services/CommandService.js');

vi.mock('./useShowMemoryCommand.js', () => ({
  SHOW_MEMORY_COMMAND_NAME: '/memory show',
  createShowMemoryAction: vi.fn(() => vi.fn()),
}));

vi.mock('open', () => ({
  default: vi.fn(),
}));

vi.mock('@google/gemini-cli-core', async (importOriginal) => {
  const actual =
    await importOriginal<typeof import('@google/gemini-cli-core')>();
  return {
    ...actual,
    getMCPServerStatus: vi.fn(),
    getMCPDiscoveryState: vi.fn(),
  };
});

describe('useSlashCommandProcessor', () => {
  let mockAddItem: ReturnType<typeof vi.fn>;
  let mockClearItems: ReturnType<typeof vi.fn>;
  let mockLoadHistory: ReturnType<typeof vi.fn>;
  let mockRefreshStatic: ReturnType<typeof vi.fn>;
  let mockSetShowHelp: ReturnType<typeof vi.fn>;
  let mockOnDebugMessage: ReturnType<typeof vi.fn>;
  let mockOpenThemeDialog: ReturnType<typeof vi.fn>;
  let mockOpenAuthDialog: ReturnType<typeof vi.fn>;
  let mockOpenEditorDialog: ReturnType<typeof vi.fn>;
  let mockSetQuittingMessages: ReturnType<typeof vi.fn>;
  let mockTryCompressChat: ReturnType<typeof vi.fn>;
  let mockGeminiClient: GeminiClient;
  let mockConfig: Config;
  let mockCorgiMode: ReturnType<typeof vi.fn>;
  const mockUseSessionStats = useSessionStats as Mock;

  beforeEach(() => {
    // Reset all mocks to clear any previous state or calls.
    vi.clearAllMocks();

    // Default mock setup for CommandService for all the OLD tests.
    // This makes them pass again by simulating the original behavior where
    // the service is constructed but doesn't do much yet.
    vi.mocked(CommandService).mockImplementation(
      () =>
        ({
          loadCommands: vi.fn().mockResolvedValue(undefined),
          getCommands: vi.fn().mockReturnValue([]), // Return an empty array by default
        }) as unknown as CommandService,
    );

    mockAddItem = vi.fn();
    mockClearItems = vi.fn();
    mockLoadHistory = vi.fn();
    mockRefreshStatic = vi.fn();
    mockSetShowHelp = vi.fn();
    mockOnDebugMessage = vi.fn();
    mockOpenThemeDialog = vi.fn();
    mockOpenAuthDialog = vi.fn();
    mockOpenEditorDialog = vi.fn();
    mockSetQuittingMessages = vi.fn();
    mockTryCompressChat = vi.fn();
    mockGeminiClient = {
      tryCompressChat: mockTryCompressChat,
    } as unknown as GeminiClient;
    mockConfig = {
      getDebugMode: vi.fn(() => false),
      getGeminiClient: () => mockGeminiClient,
      getSandbox: vi.fn(() => 'test-sandbox'),
      getModel: vi.fn(() => 'test-model'),
      getProjectRoot: vi.fn(() => '/test/dir'),
      getCheckpointingEnabled: vi.fn(() => true),
      getBugCommand: vi.fn(() => undefined),
      getSessionId: vi.fn(() => 'test-session-id'),
    } as unknown as Config;
    mockCorgiMode = vi.fn();
    mockUseSessionStats.mockReturnValue({
      stats: {
        sessionStartTime: new Date('2025-01-01T00:00:00.000Z'),
        cumulative: {
          turnCount: 0,
          promptTokenCount: 0,
          candidatesTokenCount: 0,
          totalTokenCount: 0,
          cachedContentTokenCount: 0,
          toolUsePromptTokenCount: 0,
          thoughtsTokenCount: 0,
        },
      },
    });

    (open as Mock).mockClear();
    mockProcessExit.mockClear();
    (ShowMemoryCommandModule.createShowMemoryAction as Mock).mockClear();
    process.env = { ...globalThis.process.env };
  });

  const getProcessorHook = (showToolDescriptions: boolean = false) => {
    const settings = {
      merged: {
        contextFileName: 'GEMINI.md',
      },
    } as unknown as LoadedSettings;
    return renderHook(() =>
      useSlashCommandProcessor(
        mockConfig,
        settings,
        [],
        mockAddItem,
        mockClearItems,
        mockLoadHistory,
        mockRefreshStatic,
        mockSetShowHelp,
        mockOnDebugMessage,
        mockOpenThemeDialog,
        mockOpenAuthDialog,
        mockOpenEditorDialog,
        mockCorgiMode,
        showToolDescriptions,
        mockSetQuittingMessages,
        vi.fn(), // mockOpenPrivacyNotice
      ),
    );
  };

  const getProcessor = (showToolDescriptions: boolean = false) =>
    getProcessorHook(showToolDescriptions).result.current;

  describe('/stats command', () => {
    it('should show detailed session statistics', async () => {
      // Arrange
      mockUseSessionStats.mockReturnValue({
        stats: {
          sessionStartTime: new Date('2025-01-01T00:00:00.000Z'),
        },
      });

      const { handleSlashCommand } = getProcessor();
      const mockDate = new Date('2025-01-01T01:02:03.000Z'); // 1h 2m 3s duration
      vi.setSystemTime(mockDate);

      // Act
      await act(async () => {
        handleSlashCommand('/stats');
      });

      // Assert
      expect(mockAddItem).toHaveBeenNthCalledWith(
        2, // Called after the user message
        expect.objectContaining({
          type: MessageType.STATS,
          duration: '1h 2m 3s',
        }),
        expect.any(Number),
      );

      vi.useRealTimers();
    });

    it('should show model-specific statistics when using /stats model', async () => {
      // Arrange
      const { handleSlashCommand } = getProcessor();

      // Act
      await act(async () => {
        handleSlashCommand('/stats model');
      });

      // Assert
      expect(mockAddItem).toHaveBeenNthCalledWith(
        2, // Called after the user message
        expect.objectContaining({
          type: MessageType.MODEL_STATS,
        }),
        expect.any(Number),
      );
    });

    it('should show tool-specific statistics when using /stats tools', async () => {
      // Arrange
      const { handleSlashCommand } = getProcessor();

      // Act
      await act(async () => {
        handleSlashCommand('/stats tools');
      });

      // Assert
      expect(mockAddItem).toHaveBeenNthCalledWith(
        2, // Called after the user message
        expect.objectContaining({
          type: MessageType.TOOL_STATS,
        }),
        expect.any(Number),
      );
    });
  });

  describe('/about command', () => {
    it('should show the about box with all details including auth and project', async () => {
      // Arrange
      mockGetCliVersionFn.mockResolvedValue('test-version');
      process.env.SANDBOX = 'gemini-sandbox';
      process.env.GOOGLE_CLOUD_PROJECT = 'test-gcp-project';
      vi.mocked(mockConfig.getModel).mockReturnValue('test-model-from-config');

      const settings = {
        merged: {
          selectedAuthType: 'test-auth-type',
          contextFileName: 'GEMINI.md',
        },
      } as unknown as LoadedSettings;

      const { result } = renderHook(() =>
        useSlashCommandProcessor(
          mockConfig,
          settings,
          [],
          mockAddItem,
          mockClearItems,
          mockLoadHistory,
          mockRefreshStatic,
          mockSetShowHelp,
          mockOnDebugMessage,
          mockOpenThemeDialog,
          mockOpenAuthDialog,
          mockOpenEditorDialog,
          mockCorgiMode,
          false,
          mockSetQuittingMessages,
          vi.fn(), // mockOpenPrivacyNotice
        ),
      );

      // Act
      await act(async () => {
        await result.current.handleSlashCommand('/about');
      });

      // Assert
      expect(mockAddItem).toHaveBeenCalledTimes(2); // user message + about message
      expect(mockAddItem).toHaveBeenNthCalledWith(
        2,
        expect.objectContaining({
          type: 'about',
          cliVersion: 'test-version',
          osVersion: 'test-platform',
          sandboxEnv: 'gemini-sandbox',
          modelVersion: 'test-model-from-config',
          selectedAuthType: 'test-auth-type',
          gcpProject: 'test-gcp-project',
        }),
        expect.any(Number),
      );
    });

    it('should show sandbox-exec profile when applicable', async () => {
      // Arrange
      mockGetCliVersionFn.mockResolvedValue('test-version');
      process.env.SANDBOX = 'sandbox-exec';
      process.env.SEATBELT_PROFILE = 'test-profile';
      vi.mocked(mockConfig.getModel).mockReturnValue('test-model-from-config');

      const { result } = getProcessorHook();

      // Act
      await act(async () => {
        await result.current.handleSlashCommand('/about');
      });

      // Assert
      expect(mockAddItem).toHaveBeenNthCalledWith(
        2,
        expect.objectContaining({
          sandboxEnv: 'sandbox-exec (test-profile)',
        }),
        expect.any(Number),
      );
    });
  });

  describe('Other commands', () => {
    it('/editor should open editor dialog and return handled', async () => {
      const { handleSlashCommand } = getProcessor();
      let commandResult: SlashCommandProcessorResult | false = false;
      await act(async () => {
        commandResult = await handleSlashCommand('/editor');
      });
      expect(mockOpenEditorDialog).toHaveBeenCalled();
      expect(commandResult).toEqual({ type: 'handled' });
    });
  });

  describe('New command registry', () => {
    let ActualCommandService: typeof CommandService;

    beforeAll(async () => {
      const actual = (await vi.importActual(
        '../../services/CommandService.js',
      )) as { CommandService: typeof CommandService };
      ActualCommandService = actual.CommandService;
    });

    beforeEach(() => {
      vi.clearAllMocks();
    });

    it('should execute a command from the new registry', async () => {
      const mockAction = vi.fn();
      const newCommand: SlashCommand = { name: 'test', action: mockAction };
      const mockLoader = async () => [newCommand];

      // We create the instance outside the mock implementation.
      const commandServiceInstance = new ActualCommandService(mockLoader);

      // This mock ensures the hook uses our pre-configured instance.
      vi.mocked(CommandService).mockImplementation(
        () => commandServiceInstance,
      );

      const { result } = getProcessorHook();

      await vi.waitFor(() => {
        // We check that the `slashCommands` array, which is the public API
        // of our hook, eventually contains the command we injected.
        expect(
          result.current.slashCommands.some((c) => c.name === 'test'),
        ).toBe(true);
      });

      let commandResult: SlashCommandProcessorResult | false = false;
      await act(async () => {
        commandResult = await result.current.handleSlashCommand('/test');
      });

      expect(mockAction).toHaveBeenCalledTimes(1);
      expect(commandResult).toEqual({ type: 'handled' });
    });

    it('should return "schedule_tool" when a new command returns a tool action', async () => {
      const mockAction = vi.fn().mockResolvedValue({
        type: 'tool',
        toolName: 'my_tool',
        toolArgs: { arg1: 'value1' },
      });
      const newCommand: SlashCommand = { name: 'test', action: mockAction };
      const mockLoader = async () => [newCommand];
      const commandServiceInstance = new ActualCommandService(mockLoader);
      vi.mocked(CommandService).mockImplementation(
        () => commandServiceInstance,
      );

      const { result } = getProcessorHook();
      await vi.waitFor(() => {
        expect(
          result.current.slashCommands.some((c) => c.name === 'test'),
        ).toBe(true);
      });

      const commandResult = await result.current.handleSlashCommand('/test');

      expect(mockAction).toHaveBeenCalledTimes(1);
      expect(commandResult).toEqual({
        type: 'schedule_tool',
        toolName: 'my_tool',
        toolArgs: { arg1: 'value1' },
      });
    });

    it('should return "handled" when a new command returns a message action', async () => {
      const mockAction = vi.fn().mockResolvedValue({
        type: 'message',
        messageType: 'info',
        content: 'This is a message',
      });
      const newCommand: SlashCommand = { name: 'test', action: mockAction };
      const mockLoader = async () => [newCommand];
      const commandServiceInstance = new ActualCommandService(mockLoader);
      vi.mocked(CommandService).mockImplementation(
        () => commandServiceInstance,
      );

      const { result } = getProcessorHook();
      await vi.waitFor(() => {
        expect(
          result.current.slashCommands.some((c) => c.name === 'test'),
        ).toBe(true);
      });

      const commandResult = await result.current.handleSlashCommand('/test');

      expect(mockAction).toHaveBeenCalledTimes(1);
      expect(mockAddItem).toHaveBeenCalledWith(
        expect.objectContaining({
          type: 'info',
          text: 'This is a message',
        }),
        expect.any(Number),
      );
      expect(commandResult).toEqual({ type: 'handled' });
    });

    it('should return "handled" when a new command returns a dialog action', async () => {
      const mockAction = vi.fn().mockResolvedValue({
        type: 'dialog',
        dialog: 'help',
      });
      const newCommand: SlashCommand = { name: 'test', action: mockAction };
      const mockLoader = async () => [newCommand];
      const commandServiceInstance = new ActualCommandService(mockLoader);
      vi.mocked(CommandService).mockImplementation(
        () => commandServiceInstance,
      );

      const { result } = getProcessorHook();
      await vi.waitFor(() => {
        expect(
          result.current.slashCommands.some((c) => c.name === 'test'),
        ).toBe(true);
      });

      const commandResult = await result.current.handleSlashCommand('/test');

      expect(mockAction).toHaveBeenCalledTimes(1);
      expect(mockSetShowHelp).toHaveBeenCalledWith(true);
      expect(commandResult).toEqual({ type: 'handled' });
    });

    it('should show help for a parent command with no action', async () => {
      const parentCommand: SlashCommand = {
        name: 'parent',
        subCommands: [
          { name: 'child', description: 'A child.', action: vi.fn() },
        ],
      };

      const mockLoader = async () => [parentCommand];
      const commandServiceInstance = new ActualCommandService(mockLoader);
      vi.mocked(CommandService).mockImplementation(
        () => commandServiceInstance,
      );

      const { result } = getProcessorHook();

      await vi.waitFor(() => {
        expect(
          result.current.slashCommands.some((c) => c.name === 'parent'),
        ).toBe(true);
      });

      await act(async () => {
        await result.current.handleSlashCommand('/parent');
      });

      expect(mockAddItem).toHaveBeenCalledWith(
        expect.objectContaining({
          type: 'info',
          text: expect.stringContaining(
            "Command '/parent' requires a subcommand.",
          ),
        }),
        expect.any(Number),
      );
    });
  });

  describe('/bug command', () => {
    const originalEnv = process.env;
    beforeEach(() => {
      vi.resetModules();
      mockGetCliVersionFn.mockResolvedValue('0.1.0');
      process.env = { ...originalEnv };
    });

    afterEach(() => {
      vi.useRealTimers();
      process.env = originalEnv;
    });

    const getExpectedUrl = (
      description?: string,
      sandboxEnvVar?: string,
      seatbeltProfileVar?: string,
      cliVersion?: string,
    ) => {
      const osVersion = 'test-platform test-node-version';
      let sandboxEnvStr = 'no sandbox';
      if (sandboxEnvVar && sandboxEnvVar !== 'sandbox-exec') {
        sandboxEnvStr = sandboxEnvVar.replace(/^gemini-(?:code-)?/, '');
      } else if (sandboxEnvVar === 'sandbox-exec') {
        sandboxEnvStr = `sandbox-exec (${seatbeltProfileVar || 'unknown'})`;
      }
      const modelVersion = 'test-model';
      // Use the mocked memoryUsage value
      const memoryUsage = '11.8 MB';

      const info = `
*   **CLI Version:** ${cliVersion}
*   **Git Commit:** ${GIT_COMMIT_INFO}
*   **Operating System:** ${osVersion}
*   **Sandbox Environment:** ${sandboxEnvStr}
*   **Model Version:** ${modelVersion}
*   **Memory Usage:** ${memoryUsage}
`;
      let url =
        'https://github.com/google-gemini/gemini-cli/issues/new?template=bug_report.yml';
      if (description) {
        url += `&title=${encodeURIComponent(description)}`;
      }
      url += `&info=${encodeURIComponent(info)}`;
      return url;
    };

    it('should call open with the correct GitHub issue URL and return true', async () => {
      mockGetCliVersionFn.mockResolvedValue('test-version');
      process.env.SANDBOX = 'gemini-sandbox';
      process.env.SEATBELT_PROFILE = 'test_profile';
      const { handleSlashCommand } = getProcessor();
      const bugDescription = 'This is a test bug';
      const expectedUrl = getExpectedUrl(
        bugDescription,
        process.env.SANDBOX,
        process.env.SEATBELT_PROFILE,
        'test-version',
      );
      let commandResult: SlashCommandProcessorResult | false = false;
      await act(async () => {
        commandResult = await handleSlashCommand(`/bug ${bugDescription}`);
      });

      expect(mockAddItem).toHaveBeenCalledTimes(2);
      expect(open).toHaveBeenCalledWith(expectedUrl);
      expect(commandResult).toEqual({ type: 'handled' });
    });

    it('should use the custom bug command URL from config if available', async () => {
      process.env.CLI_VERSION = '0.1.0';
      process.env.SANDBOX = 'sandbox-exec';
      process.env.SEATBELT_PROFILE = 'permissive-open';
      const bugCommand = {
        urlTemplate:
          'https://custom-bug-tracker.com/new?title={title}&info={info}',
      };
      mockConfig = {
        ...mockConfig,
        getBugCommand: vi.fn(() => bugCommand),
      } as unknown as Config;
      process.env.CLI_VERSION = '0.1.0';

      const { handleSlashCommand } = getProcessor();
      const bugDescription = 'This is a custom bug';
      const info = `
*   **CLI Version:** 0.1.0
*   **Git Commit:** ${GIT_COMMIT_INFO}
*   **Operating System:** test-platform test-node-version
*   **Sandbox Environment:** sandbox-exec (permissive-open)
*   **Model Version:** test-model
*   **Memory Usage:** 11.8 MB
`;
      const expectedUrl = bugCommand.urlTemplate
        .replace('{title}', encodeURIComponent(bugDescription))
        .replace('{info}', encodeURIComponent(info));

      let commandResult: SlashCommandProcessorResult | false = false;
      await act(async () => {
        commandResult = await handleSlashCommand(`/bug ${bugDescription}`);
      });

      expect(mockAddItem).toHaveBeenCalledTimes(2);
      expect(open).toHaveBeenCalledWith(expectedUrl);
      expect(commandResult).toEqual({ type: 'handled' });
    });
  });

  describe('/quit and /exit commands', () => {
    beforeEach(() => {
      vi.useFakeTimers();
    });

    afterEach(() => {
      vi.useRealTimers();
    });

    it.each([['/quit'], ['/exit']])(
      'should handle %s, set quitting messages, and exit the process',
      async (command) => {
        const { handleSlashCommand } = getProcessor();
        const mockDate = new Date('2025-01-01T01:02:03.000Z');
        vi.setSystemTime(mockDate);

        await act(async () => {
          handleSlashCommand(command);
        });

        expect(mockAddItem).not.toHaveBeenCalled();
        expect(mockSetQuittingMessages).toHaveBeenCalledWith([
          {
            type: 'user',
            text: command,
            id: expect.any(Number),
          },
          {
            type: 'quit',
            duration: '1h 2m 3s',
            id: expect.any(Number),
          },
        ]);

        // Fast-forward timers to trigger process.exit
        await act(async () => {
          vi.advanceTimersByTime(100);
        });
        expect(mockProcessExit).toHaveBeenCalledWith(0);
      },
    );
  });

  describe('Unknown command', () => {
    it('should show an error and return handled for a general unknown command', async () => {
      const { handleSlashCommand } = getProcessor();
      let commandResult: SlashCommandProcessorResult | false = false;
      await act(async () => {
        commandResult = await handleSlashCommand('/unknowncommand');
      });
      expect(mockAddItem).toHaveBeenNthCalledWith(
        2,
        expect.objectContaining({
          type: MessageType.ERROR,
          text: 'Unknown command: /unknowncommand',
        }),
        expect.any(Number),
      );
      expect(commandResult).toEqual({ type: 'handled' });
    });
  });

  describe('/tools command', () => {
    it('should show an error if tool registry is not available', async () => {
      mockConfig = {
        ...mockConfig,
        getToolRegistry: vi.fn().mockResolvedValue(undefined),
      } as unknown as Config;
      const { handleSlashCommand } = getProcessor();
      let commandResult: SlashCommandProcessorResult | false = false;
      await act(async () => {
        commandResult = await handleSlashCommand('/tools');
      });

      expect(mockAddItem).toHaveBeenNthCalledWith(
        2,
        expect.objectContaining({
          type: MessageType.ERROR,
          text: 'Could not retrieve tools.',
        }),
        expect.any(Number),
      );
      expect(commandResult).toEqual({ type: 'handled' });
    });

    it('should show an error if getAllTools returns undefined', async () => {
      mockConfig = {
        ...mockConfig,
        getToolRegistry: vi.fn().mockResolvedValue({
          getAllTools: vi.fn().mockReturnValue(undefined),
        }),
      } as unknown as Config;
      const { handleSlashCommand } = getProcessor();
      let commandResult: SlashCommandProcessorResult | false = false;
      await act(async () => {
        commandResult = await handleSlashCommand('/tools');
      });

      expect(mockAddItem).toHaveBeenNthCalledWith(
        2,
        expect.objectContaining({
          type: MessageType.ERROR,
          text: 'Could not retrieve tools.',
        }),
        expect.any(Number),
      );
      expect(commandResult).toEqual({ type: 'handled' });
    });

    it('should display only Gemini CLI tools (filtering out MCP tools)', async () => {
      // Create mock tools - some with serverName property (MCP tools) and some without (Gemini CLI tools)
      const mockTools = [
        { name: 'tool1', displayName: 'Tool1' },
        { name: 'tool2', displayName: 'Tool2' },
        { name: 'mcp_tool1', serverName: 'mcp-server1' },
        { name: 'mcp_tool2', serverName: 'mcp-server1' },
      ];

      mockConfig = {
        ...mockConfig,
        getToolRegistry: vi.fn().mockResolvedValue({
          getAllTools: vi.fn().mockReturnValue(mockTools),
        }),
      } as unknown as Config;

      const { handleSlashCommand } = getProcessor();
      let commandResult: SlashCommandProcessorResult | false = false;
      await act(async () => {
        commandResult = await handleSlashCommand('/tools');
      });

      // Should only show tool1 and tool2, not the MCP tools
      const message = mockAddItem.mock.calls[1][0].text;
      expect(message).toContain('Tool1');
      expect(message).toContain('Tool2');
      expect(commandResult).toEqual({ type: 'handled' });
    });

    it('should display a message when no Gemini CLI tools are available', async () => {
      // Only MCP tools available
      const mockTools = [
        { name: 'mcp_tool1', serverName: 'mcp-server1' },
        { name: 'mcp_tool2', serverName: 'mcp-server1' },
      ];

      mockConfig = {
        ...mockConfig,
        getToolRegistry: vi.fn().mockResolvedValue({
          getAllTools: vi.fn().mockReturnValue(mockTools),
        }),
      } as unknown as Config;

      const { handleSlashCommand } = getProcessor();
      let commandResult: SlashCommandProcessorResult | false = false;
      await act(async () => {
        commandResult = await handleSlashCommand('/tools');
      });

      const message = mockAddItem.mock.calls[1][0].text;
      expect(message).toContain('No tools available');
      expect(commandResult).toEqual({ type: 'handled' });
    });

    it('should display tool descriptions when /tools desc is used', async () => {
      const mockTools = [
        {
          name: 'tool1',
          displayName: 'Tool1',
          description: 'Description for Tool1',
        },
        {
          name: 'tool2',
          displayName: 'Tool2',
          description: 'Description for Tool2',
        },
      ];

      mockConfig = {
        ...mockConfig,
        getToolRegistry: vi.fn().mockResolvedValue({
          getAllTools: vi.fn().mockReturnValue(mockTools),
        }),
      } as unknown as Config;

      const { handleSlashCommand } = getProcessor();
      let commandResult: SlashCommandProcessorResult | false = false;
      await act(async () => {
        commandResult = await handleSlashCommand('/tools desc');
      });

      const message = mockAddItem.mock.calls[1][0].text;
      expect(message).toContain('Tool1');
      expect(message).toContain('Description for Tool1');
      expect(message).toContain('Tool2');
      expect(message).toContain('Description for Tool2');
      expect(commandResult).toEqual({ type: 'handled' });
    });
  });

  describe('/mcp command', () => {
<<<<<<< HEAD
    beforeEach(() => {
      // Mock the core module with getMCPServerStatus and getMCPDiscoveryState
      vi.mock('@gen-cli/gen-cli-core', async (importOriginal) => {
        const actual = await importOriginal();
        return {
          ...actual,
          MCPServerStatus: {
            CONNECTED: 'connected',
            CONNECTING: 'connecting',
            DISCONNECTED: 'disconnected',
          },
          MCPDiscoveryState: {
            NOT_STARTED: 'not_started',
            IN_PROGRESS: 'in_progress',
            COMPLETED: 'completed',
          },
          getMCPServerStatus: vi.fn(),
          getMCPDiscoveryState: vi.fn(),
        };
      });
    });

=======
>>>>>>> a34cc612
    it('should show an error if tool registry is not available', async () => {
      mockConfig = {
        ...mockConfig,
        getToolRegistry: vi.fn().mockResolvedValue(undefined),
      } as unknown as Config;
      const { handleSlashCommand } = getProcessor();
      let commandResult: SlashCommandProcessorResult | false = false;
      await act(async () => {
        commandResult = await handleSlashCommand('/mcp');
      });

      expect(mockAddItem).toHaveBeenNthCalledWith(
        2,
        expect.objectContaining({
          type: MessageType.ERROR,
          text: 'Could not retrieve tool registry.',
        }),
        expect.any(Number),
      );
      expect(commandResult).toEqual({ type: 'handled' });
    });

    it('should display a message with a URL when no MCP servers are configured in a sandbox', async () => {
      process.env.SANDBOX = 'sandbox';
      mockConfig = {
        ...mockConfig,
        getToolRegistry: vi.fn().mockResolvedValue({
          getToolsByServer: vi.fn().mockReturnValue([]),
        }),
        getMcpServers: vi.fn().mockReturnValue({}),
      } as unknown as Config;

      const { handleSlashCommand } = getProcessor();
      let commandResult: SlashCommandProcessorResult | false = false;
      await act(async () => {
        commandResult = await handleSlashCommand('/mcp');
      });

      expect(mockAddItem).toHaveBeenNthCalledWith(
        2,
        expect.objectContaining({
          type: MessageType.INFO,
          text: `No MCP servers configured. Please open the following URL in your browser to view documentation:\nhttps://goo.gle/gemini-cli-docs-mcp`,
        }),
        expect.any(Number),
      );
      expect(commandResult).toEqual({ type: 'handled' });
      delete process.env.SANDBOX;
    });

    it('should display a message and open a URL when no MCP servers are configured outside a sandbox', async () => {
      mockConfig = {
        ...mockConfig,
        getToolRegistry: vi.fn().mockResolvedValue({
          getToolsByServer: vi.fn().mockReturnValue([]),
        }),
        getMcpServers: vi.fn().mockReturnValue({}),
      } as unknown as Config;

      const { handleSlashCommand } = getProcessor();
      let commandResult: SlashCommandProcessorResult | false = false;
      await act(async () => {
        commandResult = await handleSlashCommand('/mcp');
      });

      expect(mockAddItem).toHaveBeenNthCalledWith(
        2,
        expect.objectContaining({
          type: MessageType.INFO,
          text: 'No MCP servers configured. Opening documentation in your browser: https://goo.gle/gemini-cli-docs-mcp',
        }),
        expect.any(Number),
      );
      expect(open).toHaveBeenCalledWith('https://goo.gle/gemini-cli-docs-mcp');
      expect(commandResult).toEqual({ type: 'handled' });
    });

    it('should display configured MCP servers with status indicators and their tools', async () => {
      // Mock MCP servers configuration
      const mockMcpServers = {
        server1: { command: 'cmd1' },
        server2: { command: 'cmd2' },
        server3: { command: 'cmd3' },
      };

      // Setup getMCPServerStatus mock implementation - use all CONNECTED to avoid startup message in this test
      vi.mocked(getMCPServerStatus).mockImplementation((serverName) => {
        if (serverName === 'server1') return MCPServerStatus.CONNECTED;
        if (serverName === 'server2') return MCPServerStatus.CONNECTED;
        return MCPServerStatus.DISCONNECTED; // Default for server3 and others
      });

      // Setup getMCPDiscoveryState mock to return completed so no startup message is shown
      vi.mocked(getMCPDiscoveryState).mockReturnValue(
        MCPDiscoveryState.COMPLETED,
      );

      // Mock tools from each server
      const mockServer1Tools = [
        { name: 'server1_tool1' },
        { name: 'server1_tool2' },
      ];

      const mockServer2Tools = [{ name: 'server2_tool1' }];

      const mockServer3Tools = [{ name: 'server3_tool1' }];

      const mockGetToolsByServer = vi.fn().mockImplementation((serverName) => {
        if (serverName === 'server1') return mockServer1Tools;
        if (serverName === 'server2') return mockServer2Tools;
        if (serverName === 'server3') return mockServer3Tools;
        return [];
      });

      mockConfig = {
        ...mockConfig,
        getToolRegistry: vi.fn().mockResolvedValue({
          getToolsByServer: mockGetToolsByServer,
        }),
        getMcpServers: vi.fn().mockReturnValue(mockMcpServers),
      } as unknown as Config;

      const { handleSlashCommand } = getProcessor();
      let commandResult: SlashCommandProcessorResult | false = false;
      await act(async () => {
        commandResult = await handleSlashCommand('/mcp');
      });

      expect(mockAddItem).toHaveBeenNthCalledWith(
        2,
        expect.objectContaining({
          type: MessageType.INFO,
          text: expect.stringContaining('Configured MCP servers:'),
        }),
        expect.any(Number),
      );

      // Check that the message contains details about servers and their tools
      const message = mockAddItem.mock.calls[1][0].text;
      // Server 1 - Connected
      expect(message).toContain(
        '🟢 \u001b[1mserver1\u001b[0m - Ready (2 tools)',
      );
      expect(message).toContain('\u001b[36mserver1_tool1\u001b[0m');
      expect(message).toContain('\u001b[36mserver1_tool2\u001b[0m');

      // Server 2 - Connected
      expect(message).toContain(
        '🟢 \u001b[1mserver2\u001b[0m - Ready (1 tools)',
      );
      expect(message).toContain('\u001b[36mserver2_tool1\u001b[0m');

      // Server 3 - Disconnected
      expect(message).toContain(
        '🔴 \u001b[1mserver3\u001b[0m - Disconnected (1 tools cached)',
      );
      expect(message).toContain('\u001b[36mserver3_tool1\u001b[0m');

      expect(commandResult).toEqual({ type: 'handled' });
    });

    it('should display tool descriptions when showToolDescriptions is true', async () => {
      // Mock MCP servers configuration with server description
      const mockMcpServers = {
        server1: {
          command: 'cmd1',
          description: 'This is a server description',
        },
      };

      // Setup getMCPServerStatus mock implementation
      vi.mocked(getMCPServerStatus).mockImplementation((serverName) => {
        if (serverName === 'server1') return MCPServerStatus.CONNECTED;
        return MCPServerStatus.DISCONNECTED;
      });

      // Setup getMCPDiscoveryState mock to return completed
      vi.mocked(getMCPDiscoveryState).mockReturnValue(
        MCPDiscoveryState.COMPLETED,
      );

      // Mock tools from server with descriptions
      const mockServerTools = [
        { name: 'tool1', description: 'This is tool 1 description' },
        { name: 'tool2', description: 'This is tool 2 description' },
      ];

      mockConfig = {
        ...mockConfig,
        getToolRegistry: vi.fn().mockResolvedValue({
          getToolsByServer: vi.fn().mockReturnValue(mockServerTools),
        }),
        getMcpServers: vi.fn().mockReturnValue(mockMcpServers),
      } as unknown as Config;

      const { handleSlashCommand } = getProcessor(true);
      let commandResult: SlashCommandProcessorResult | false = false;
      await act(async () => {
        commandResult = await handleSlashCommand('/mcp');
      });

      expect(mockAddItem).toHaveBeenNthCalledWith(
        2,
        expect.objectContaining({
          type: MessageType.INFO,
          text: expect.stringContaining('Configured MCP servers:'),
        }),
        expect.any(Number),
      );

      const message = mockAddItem.mock.calls[1][0].text;

      // Check that server description is included (with ANSI color codes)
      expect(message).toContain('\u001b[1mserver1\u001b[0m - Ready (2 tools)');
      expect(message).toContain(
        '\u001b[32mThis is a server description\u001b[0m',
      );

      // Check that tool descriptions are included (with ANSI color codes)
      expect(message).toContain('\u001b[36mtool1\u001b[0m');
      expect(message).toContain(
        '\u001b[32mThis is tool 1 description\u001b[0m',
      );
      expect(message).toContain('\u001b[36mtool2\u001b[0m');
      expect(message).toContain(
        '\u001b[32mThis is tool 2 description\u001b[0m',
      );

      expect(commandResult).toEqual({ type: 'handled' });
    });

    it('should indicate when a server has no tools', async () => {
      // Mock MCP servers configuration
      const mockMcpServers = {
        server1: { command: 'cmd1' },
        server2: { command: 'cmd2' },
      };

      // Setup getMCPServerStatus mock implementation
      vi.mocked(getMCPServerStatus).mockImplementation((serverName) => {
        if (serverName === 'server1') return MCPServerStatus.CONNECTED;
        if (serverName === 'server2') return MCPServerStatus.DISCONNECTED;
        return MCPServerStatus.DISCONNECTED;
      });

      // Setup getMCPDiscoveryState mock to return completed
      vi.mocked(getMCPDiscoveryState).mockReturnValue(
        MCPDiscoveryState.COMPLETED,
      );

      // Mock tools from each server - server2 has no tools
      const mockServer1Tools = [{ name: 'server1_tool1' }];

      const mockServer2Tools: Array<{ name: string }> = [];

      const mockGetToolsByServer = vi.fn().mockImplementation((serverName) => {
        if (serverName === 'server1') return mockServer1Tools;
        if (serverName === 'server2') return mockServer2Tools;
        return [];
      });

      mockConfig = {
        ...mockConfig,
        getToolRegistry: vi.fn().mockResolvedValue({
          getToolsByServer: mockGetToolsByServer,
        }),
        getMcpServers: vi.fn().mockReturnValue(mockMcpServers),
      } as unknown as Config;

      const { handleSlashCommand } = getProcessor();
      let commandResult: SlashCommandProcessorResult | false = false;
      await act(async () => {
        commandResult = await handleSlashCommand('/mcp');
      });

      expect(mockAddItem).toHaveBeenNthCalledWith(
        2,
        expect.objectContaining({
          type: MessageType.INFO,
          text: expect.stringContaining('Configured MCP servers:'),
        }),
        expect.any(Number),
      );

      // Check that the message contains details about both servers and their tools
      const message = mockAddItem.mock.calls[1][0].text;
      expect(message).toContain(
        '🟢 \u001b[1mserver1\u001b[0m - Ready (1 tools)',
      );
      expect(message).toContain('\u001b[36mserver1_tool1\u001b[0m');
      expect(message).toContain(
        '🔴 \u001b[1mserver2\u001b[0m - Disconnected (0 tools cached)',
      );
      expect(message).toContain('No tools available');

      expect(commandResult).toEqual({ type: 'handled' });
    });

    it('should show startup indicator when servers are connecting', async () => {
      // Mock MCP servers configuration
      const mockMcpServers = {
        server1: { command: 'cmd1' },
        server2: { command: 'cmd2' },
      };

      // Setup getMCPServerStatus mock implementation with one server connecting
      vi.mocked(getMCPServerStatus).mockImplementation((serverName) => {
        if (serverName === 'server1') return MCPServerStatus.CONNECTED;
        if (serverName === 'server2') return MCPServerStatus.CONNECTING;
        return MCPServerStatus.DISCONNECTED;
      });

      // Setup getMCPDiscoveryState mock to return in progress
      vi.mocked(getMCPDiscoveryState).mockReturnValue(
        MCPDiscoveryState.IN_PROGRESS,
      );

      // Mock tools from each server
      const mockServer1Tools = [{ name: 'server1_tool1' }];
      const mockServer2Tools = [{ name: 'server2_tool1' }];

      const mockGetToolsByServer = vi.fn().mockImplementation((serverName) => {
        if (serverName === 'server1') return mockServer1Tools;
        if (serverName === 'server2') return mockServer2Tools;
        return [];
      });

      mockConfig = {
        ...mockConfig,
        getToolRegistry: vi.fn().mockResolvedValue({
          getToolsByServer: mockGetToolsByServer,
        }),
        getMcpServers: vi.fn().mockReturnValue(mockMcpServers),
      } as unknown as Config;

      const { handleSlashCommand } = getProcessor();
      let commandResult: SlashCommandProcessorResult | false = false;
      await act(async () => {
        commandResult = await handleSlashCommand('/mcp');
      });

      const message = mockAddItem.mock.calls[1][0].text;

      // Check that startup indicator is shown
      expect(message).toContain(
        '⏳ MCP servers are starting up (1 initializing)...',
      );
      expect(message).toContain(
        'Note: First startup may take longer. Tool availability will update automatically.',
      );

      // Check server statuses
      expect(message).toContain(
        '🟢 \u001b[1mserver1\u001b[0m - Ready (1 tools)',
      );
      expect(message).toContain(
        '🔄 \u001b[1mserver2\u001b[0m - Starting... (first startup may take longer) (tools will appear when ready)',
      );

      expect(commandResult).toEqual({ type: 'handled' });
    });
  });

  describe('/mcp schema', () => {
    it('should display tool schemas and descriptions', async () => {
      // Mock MCP servers configuration with server description
      const mockMcpServers = {
        server1: {
          command: 'cmd1',
          description: 'This is a server description',
        },
      };

      // Setup getMCPServerStatus mock implementation
      vi.mocked(getMCPServerStatus).mockImplementation((serverName) => {
        if (serverName === 'server1') return MCPServerStatus.CONNECTED;
        return MCPServerStatus.DISCONNECTED;
      });

      // Setup getMCPDiscoveryState mock to return completed
      vi.mocked(getMCPDiscoveryState).mockReturnValue(
        MCPDiscoveryState.COMPLETED,
      );

      // Mock tools from server with descriptions
      const mockServerTools = [
        {
          name: 'tool1',
          description: 'This is tool 1 description',
          schema: {
            parameters: [{ name: 'param1', type: 'string' }],
          },
        },
        {
          name: 'tool2',
          description: 'This is tool 2 description',
          schema: {
            parameters: [{ name: 'param2', type: 'number' }],
          },
        },
      ];

      mockConfig = {
        ...mockConfig,
        getToolRegistry: vi.fn().mockResolvedValue({
          getToolsByServer: vi.fn().mockReturnValue(mockServerTools),
        }),
        getMcpServers: vi.fn().mockReturnValue(mockMcpServers),
      } as unknown as Config;

      const { handleSlashCommand } = getProcessor(true);
      let commandResult: SlashCommandProcessorResult | false = false;
      await act(async () => {
        commandResult = await handleSlashCommand('/mcp schema');
      });

      expect(mockAddItem).toHaveBeenNthCalledWith(
        2,
        expect.objectContaining({
          type: MessageType.INFO,
          text: expect.stringContaining('Configured MCP servers:'),
        }),
        expect.any(Number),
      );

      const message = mockAddItem.mock.calls[1][0].text;

      // Check that server description is included
      expect(message).toContain('Ready (2 tools)');
      expect(message).toContain('This is a server description');

      // Check that tool schemas are included
      expect(message).toContain('tool 1 description');
      expect(message).toContain('param1');
      expect(message).toContain('string');
      expect(message).toContain('tool 2 description');
      expect(message).toContain('param2');
      expect(message).toContain('number');

      expect(commandResult).toEqual({ type: 'handled' });
    });
  });

  describe('/compress command', () => {
    it('should call tryCompressChat(true)', async () => {
      const hook = getProcessorHook();
      mockTryCompressChat.mockResolvedValue({
        originalTokenCount: 100,
        newTokenCount: 50,
      });

      await act(async () => {
        hook.result.current.handleSlashCommand('/compress');
      });
      await act(async () => {
        hook.rerender();
      });
      expect(hook.result.current.pendingHistoryItems).toEqual([]);
      expect(mockGeminiClient.tryCompressChat).toHaveBeenCalledWith(true);
      expect(mockAddItem).toHaveBeenNthCalledWith(
        2,
        expect.objectContaining({
          type: MessageType.COMPRESSION,
          compression: {
            isPending: false,
            originalTokenCount: 100,
            newTokenCount: 50,
          },
        }),
        expect.any(Number),
      );
    });
  });
});<|MERGE_RESOLUTION|>--- conflicted
+++ resolved
@@ -853,31 +853,6 @@
   });
 
   describe('/mcp command', () => {
-<<<<<<< HEAD
-    beforeEach(() => {
-      // Mock the core module with getMCPServerStatus and getMCPDiscoveryState
-      vi.mock('@gen-cli/gen-cli-core', async (importOriginal) => {
-        const actual = await importOriginal();
-        return {
-          ...actual,
-          MCPServerStatus: {
-            CONNECTED: 'connected',
-            CONNECTING: 'connecting',
-            DISCONNECTED: 'disconnected',
-          },
-          MCPDiscoveryState: {
-            NOT_STARTED: 'not_started',
-            IN_PROGRESS: 'in_progress',
-            COMPLETED: 'completed',
-          },
-          getMCPServerStatus: vi.fn(),
-          getMCPDiscoveryState: vi.fn(),
-        };
-      });
-    });
-
-=======
->>>>>>> a34cc612
     it('should show an error if tool registry is not available', async () => {
       mockConfig = {
         ...mockConfig,
