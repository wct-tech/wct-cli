/**
 * @license
 * Copyright 2025 Google LLC
 * SPDX-License-Identifier: Apache-2.0
 */

const { mockProcessExit } = vi.hoisted(() => ({
  mockProcessExit: vi.fn((_code?: number): never => undefined as never),
}));

vi.mock('node:process', () => ({
  default: {
    exit: mockProcessExit,
    cwd: vi.fn(() => '/mock/cwd'),
    get env() {
      return process.env;
    }, // Use a getter to ensure current process.env is used
    platform: 'test-platform',
    version: 'test-node-version',
    memoryUsage: vi.fn(() => ({
      rss: 12345678,
      heapTotal: 23456789,
      heapUsed: 10234567,
      external: 1234567,
      arrayBuffers: 123456,
    })),
  },
  // Provide top-level exports as well for compatibility
  exit: mockProcessExit,
  cwd: vi.fn(() => '/mock/cwd'),
  get env() {
    return process.env;
  }, // Use a getter here too
  platform: 'test-platform',
  version: 'test-node-version',
  memoryUsage: vi.fn(() => ({
    rss: 12345678,
    heapTotal: 23456789,
    heapUsed: 10234567,
    external: 1234567,
    arrayBuffers: 123456,
  })),
}));

vi.mock('node:fs/promises', () => ({
  readFile: vi.fn(),
  writeFile: vi.fn(),
  mkdir: vi.fn(),
}));

const mockGetCliVersionFn = vi.fn(() => Promise.resolve('0.1.0'));
vi.mock('../../utils/version.js', () => ({
  getCliVersion: (...args: []) => mockGetCliVersionFn(...args),
}));

import { act, renderHook } from '@testing-library/react';
import { vi, describe, it, expect, beforeEach, beforeAll, Mock } from 'vitest';
import open from 'open';
import { useSlashCommandProcessor } from './slashCommandProcessor.js';
<<<<<<< HEAD
import { MessageType, SlashCommandProcessorResult } from '../types.js';
import {
  Config,
  MCPDiscoveryState,
  MCPServerStatus,
  getMCPDiscoveryState,
  getMCPServerStatus,
  GeminiClient,
} from '@wct-cli/wct-cli-core';
=======
import { SlashCommandProcessorResult } from '../types.js';
import { Config, GeminiClient } from '@gen-cli/gen-cli-core';
>>>>>>> 5d4a9b77
import { useSessionStats } from '../contexts/SessionContext.js';
import { LoadedSettings } from '../../config/settings.js';
import * as ShowMemoryCommandModule from './useShowMemoryCommand.js';
import { CommandService } from '../../services/CommandService.js';
import { SlashCommand } from '../commands/types.js';

vi.mock('../contexts/SessionContext.js', () => ({
  useSessionStats: vi.fn(),
}));

vi.mock('../../services/CommandService.js');

vi.mock('./useShowMemoryCommand.js', () => ({
  SHOW_MEMORY_COMMAND_NAME: '/memory show',
  createShowMemoryAction: vi.fn(() => vi.fn()),
}));

vi.mock('open', () => ({
  default: vi.fn(),
}));

vi.mock('@gen-cli/gen-cli-core', async (importOriginal) => {
  const actual = await importOriginal<typeof import('@gen-cli/gen-cli-core')>();
  return {
    ...actual,
  };
});

describe('useSlashCommandProcessor', () => {
  let mockAddItem: ReturnType<typeof vi.fn>;
  let mockClearItems: ReturnType<typeof vi.fn>;
  let mockLoadHistory: ReturnType<typeof vi.fn>;
  let mockRefreshStatic: ReturnType<typeof vi.fn>;
  let mockSetShowHelp: ReturnType<typeof vi.fn>;
  let mockOnDebugMessage: ReturnType<typeof vi.fn>;
  let mockOpenThemeDialog: ReturnType<typeof vi.fn>;
  let mockOpenAuthDialog: ReturnType<typeof vi.fn>;
  let mockOpenEditorDialog: ReturnType<typeof vi.fn>;
  let mockSetQuittingMessages: ReturnType<typeof vi.fn>;
  let mockTryCompressChat: ReturnType<typeof vi.fn>;
  let mockGeminiClient: GeminiClient;
  let mockConfig: Config;
  let mockCorgiMode: ReturnType<typeof vi.fn>;
  const mockUseSessionStats = useSessionStats as Mock;

  beforeEach(() => {
    // Reset all mocks to clear any previous state or calls.
    vi.clearAllMocks();

    // Default mock setup for CommandService for all the OLD tests.
    // This makes them pass again by simulating the original behavior where
    // the service is constructed but doesn't do much yet.
    vi.mocked(CommandService).mockImplementation(
      () =>
        ({
          loadCommands: vi.fn().mockResolvedValue(undefined),
          getCommands: vi.fn().mockReturnValue([]), // Return an empty array by default
        }) as unknown as CommandService,
    );

    mockAddItem = vi.fn();
    mockClearItems = vi.fn();
    mockLoadHistory = vi.fn();
    mockRefreshStatic = vi.fn();
    mockSetShowHelp = vi.fn();
    mockOnDebugMessage = vi.fn();
    mockOpenThemeDialog = vi.fn();
    mockOpenAuthDialog = vi.fn();
    mockOpenEditorDialog = vi.fn();
    mockSetQuittingMessages = vi.fn();
    mockTryCompressChat = vi.fn();
    mockGeminiClient = {
      tryCompressChat: mockTryCompressChat,
    } as unknown as GeminiClient;
    mockConfig = {
      getDebugMode: vi.fn(() => false),
      getGeminiClient: () => mockGeminiClient,
      getSandbox: vi.fn(() => 'test-sandbox'),
      getModel: vi.fn(() => 'test-model'),
      getProjectRoot: vi.fn(() => '/test/dir'),
      getCheckpointingEnabled: vi.fn(() => true),
      getBugCommand: vi.fn(() => undefined),
      getSessionId: vi.fn(() => 'test-session-id'),
      getIdeMode: vi.fn(() => false),
    } as unknown as Config;
    mockCorgiMode = vi.fn();
    mockUseSessionStats.mockReturnValue({
      stats: {
        sessionStartTime: new Date('2025-01-01T00:00:00.000Z'),
        cumulative: {
          promptCount: 0,
          promptTokenCount: 0,
          candidatesTokenCount: 0,
          totalTokenCount: 0,
          cachedContentTokenCount: 0,
          toolUsePromptTokenCount: 0,
          thoughtsTokenCount: 0,
        },
      },
    });

    (open as Mock).mockClear();
    mockProcessExit.mockClear();
    (ShowMemoryCommandModule.createShowMemoryAction as Mock).mockClear();
    process.env = { ...globalThis.process.env };
  });

  const getProcessorHook = () => {
    const settings = {
      merged: {
        contextFileName: 'GEMINI.md',
      },
    } as unknown as LoadedSettings;
    return renderHook(() =>
      useSlashCommandProcessor(
        mockConfig,
        settings,
        [],
        mockAddItem,
        mockClearItems,
        mockLoadHistory,
        mockRefreshStatic,
        mockSetShowHelp,
        mockOnDebugMessage,
        mockOpenThemeDialog,
        mockOpenAuthDialog,
        mockOpenEditorDialog,
        mockCorgiMode,
        mockSetQuittingMessages,
        vi.fn(), // mockOpenPrivacyNotice
      ),
    );
  };

  describe('New command registry', () => {
    let ActualCommandService: typeof CommandService;

    beforeAll(async () => {
      const actual = (await vi.importActual(
        '../../services/CommandService.js',
      )) as { CommandService: typeof CommandService };
      ActualCommandService = actual.CommandService;
    });

    beforeEach(() => {
      vi.clearAllMocks();
    });

    it('should execute a command from the new registry', async () => {
      const mockAction = vi.fn();
      const newCommand: SlashCommand = { name: 'test', action: mockAction };
      const mockLoader = async () => [newCommand];

      // We create the instance outside the mock implementation.
      const commandServiceInstance = new ActualCommandService(
        mockConfig,
        mockLoader,
      );

      // This mock ensures the hook uses our pre-configured instance.
      vi.mocked(CommandService).mockImplementation(
        () => commandServiceInstance,
      );

      const { result } = getProcessorHook();

      await vi.waitFor(() => {
        // We check that the `slashCommands` array, which is the public API
        // of our hook, eventually contains the command we injected.
        expect(
          result.current.slashCommands.some((c) => c.name === 'test'),
        ).toBe(true);
      });

      let commandResult: SlashCommandProcessorResult | false = false;
      await act(async () => {
        commandResult = await result.current.handleSlashCommand('/test');
      });

      expect(mockAction).toHaveBeenCalledTimes(1);
      expect(commandResult).toEqual({ type: 'handled' });
    });

    it('should return "schedule_tool" when a new command returns a tool action', async () => {
      const mockAction = vi.fn().mockResolvedValue({
        type: 'tool',
        toolName: 'my_tool',
        toolArgs: { arg1: 'value1' },
      });
      const newCommand: SlashCommand = { name: 'test', action: mockAction };
      const mockLoader = async () => [newCommand];
      const commandServiceInstance = new ActualCommandService(
        mockConfig,
        mockLoader,
      );
      vi.mocked(CommandService).mockImplementation(
        () => commandServiceInstance,
      );

      const { result } = getProcessorHook();
      await vi.waitFor(() => {
        expect(
          result.current.slashCommands.some((c) => c.name === 'test'),
        ).toBe(true);
      });

      const commandResult = await result.current.handleSlashCommand('/test');

      expect(mockAction).toHaveBeenCalledTimes(1);
      expect(commandResult).toEqual({
        type: 'schedule_tool',
        toolName: 'my_tool',
        toolArgs: { arg1: 'value1' },
      });
    });

    it('should return "handled" when a new command returns a message action', async () => {
      const mockAction = vi.fn().mockResolvedValue({
        type: 'message',
        messageType: 'info',
        content: 'This is a message',
      });
      const newCommand: SlashCommand = { name: 'test', action: mockAction };
      const mockLoader = async () => [newCommand];
      const commandServiceInstance = new ActualCommandService(
        mockConfig,
        mockLoader,
      );
      vi.mocked(CommandService).mockImplementation(
        () => commandServiceInstance,
      );

      const { result } = getProcessorHook();
      await vi.waitFor(() => {
        expect(
          result.current.slashCommands.some((c) => c.name === 'test'),
        ).toBe(true);
      });

      const commandResult = await result.current.handleSlashCommand('/test');

      expect(mockAction).toHaveBeenCalledTimes(1);
      expect(mockAddItem).toHaveBeenCalledWith(
        expect.objectContaining({
          type: 'info',
          text: 'This is a message',
        }),
        expect.any(Number),
      );
      expect(commandResult).toEqual({ type: 'handled' });
    });

    it('should return "handled" when a new command returns a dialog action', async () => {
      const mockAction = vi.fn().mockResolvedValue({
        type: 'dialog',
        dialog: 'help',
      });
      const newCommand: SlashCommand = { name: 'test', action: mockAction };
      const mockLoader = async () => [newCommand];
      const commandServiceInstance = new ActualCommandService(
        mockConfig,
        mockLoader,
      );
      vi.mocked(CommandService).mockImplementation(
        () => commandServiceInstance,
      );

      const { result } = getProcessorHook();
      await vi.waitFor(() => {
        expect(
          result.current.slashCommands.some((c) => c.name === 'test'),
        ).toBe(true);
      });

      const commandResult = await result.current.handleSlashCommand('/test');

      expect(mockAction).toHaveBeenCalledTimes(1);
      expect(mockSetShowHelp).toHaveBeenCalledWith(true);
      expect(commandResult).toEqual({ type: 'handled' });
    });

    it('should open the auth dialog when a new command returns an auth dialog action', async () => {
      const mockAction = vi.fn().mockResolvedValue({
        type: 'dialog',
        dialog: 'auth',
      });
      const newAuthCommand: SlashCommand = { name: 'auth', action: mockAction };

      const mockLoader = async () => [newAuthCommand];
      const commandServiceInstance = new ActualCommandService(
        mockConfig,
        mockLoader,
      );
      vi.mocked(CommandService).mockImplementation(
        () => commandServiceInstance,
      );

      const { result } = getProcessorHook();
      await vi.waitFor(() => {
        expect(
          result.current.slashCommands.some((c) => c.name === 'auth'),
        ).toBe(true);
      });

      const commandResult = await result.current.handleSlashCommand('/auth');

      expect(mockAction).toHaveBeenCalledTimes(1);
      expect(mockOpenAuthDialog).toHaveBeenCalledWith();
      expect(commandResult).toEqual({ type: 'handled' });
    });

    it('should open the theme dialog when a new command returns a theme dialog action', async () => {
      const mockAction = vi.fn().mockResolvedValue({
        type: 'dialog',
        dialog: 'theme',
      });
      const newCommand: SlashCommand = { name: 'test', action: mockAction };
      const mockLoader = async () => [newCommand];
      const commandServiceInstance = new ActualCommandService(
        mockConfig,
        mockLoader,
      );
      vi.mocked(CommandService).mockImplementation(
        () => commandServiceInstance,
      );

      const { result } = getProcessorHook();
      await vi.waitFor(() => {
        expect(
          result.current.slashCommands.some((c) => c.name === 'test'),
        ).toBe(true);
      });

      const commandResult = await result.current.handleSlashCommand('/test');

      expect(mockAction).toHaveBeenCalledTimes(1);
      expect(mockOpenThemeDialog).toHaveBeenCalledWith();
      expect(commandResult).toEqual({ type: 'handled' });
    });

    it('should show help for a parent command with no action', async () => {
      const parentCommand: SlashCommand = {
        name: 'parent',
        subCommands: [
          { name: 'child', description: 'A child.', action: vi.fn() },
        ],
      };

      const mockLoader = async () => [parentCommand];
      const commandServiceInstance = new ActualCommandService(
        mockConfig,
        mockLoader,
      );
      vi.mocked(CommandService).mockImplementation(
        () => commandServiceInstance,
      );

      const { result } = getProcessorHook();

      await vi.waitFor(() => {
        expect(
          result.current.slashCommands.some((c) => c.name === 'parent'),
        ).toBe(true);
      });

      await act(async () => {
        await result.current.handleSlashCommand('/parent');
      });

      expect(mockAddItem).toHaveBeenCalledWith(
        expect.objectContaining({
          type: 'info',
          text: expect.stringContaining(
            "Command '/parent' requires a subcommand.",
          ),
        }),
        expect.any(Number),
      );
    });
  });
});<|MERGE_RESOLUTION|>--- conflicted
+++ resolved
@@ -57,20 +57,8 @@
 import { vi, describe, it, expect, beforeEach, beforeAll, Mock } from 'vitest';
 import open from 'open';
 import { useSlashCommandProcessor } from './slashCommandProcessor.js';
-<<<<<<< HEAD
-import { MessageType, SlashCommandProcessorResult } from '../types.js';
-import {
-  Config,
-  MCPDiscoveryState,
-  MCPServerStatus,
-  getMCPDiscoveryState,
-  getMCPServerStatus,
-  GeminiClient,
-} from '@wct-cli/wct-cli-core';
-=======
 import { SlashCommandProcessorResult } from '../types.js';
-import { Config, GeminiClient } from '@gen-cli/gen-cli-core';
->>>>>>> 5d4a9b77
+import { Config, GeminiClient } from '@wct-cli/wct-cli-core';
 import { useSessionStats } from '../contexts/SessionContext.js';
 import { LoadedSettings } from '../../config/settings.js';
 import * as ShowMemoryCommandModule from './useShowMemoryCommand.js';
