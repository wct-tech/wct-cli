--- conflicted
+++ resolved
@@ -15,12 +15,8 @@
   getErrorMessage,
   Config,
   FileDiscoveryService,
-<<<<<<< HEAD
   DEFAULT_FILE_FILTERING_OPTIONS,
-} from '@google/gemini-cli-core';
-=======
 } from '@wct-cli/wct-cli-core';
->>>>>>> 15b67d83
 import {
   MAX_SUGGESTIONS_TO_SHOW,
   Suggestion,
@@ -253,11 +249,7 @@
         // enter should submit immediately.
         if (potentialSuggestions.length > 0 && !hasTrailingSpace) {
           const perfectMatch = potentialSuggestions.find(
-<<<<<<< HEAD
             (s) => s.name === partial || s.altNames?.includes(partial),
-=======
-            (s) => s.name === partial,
->>>>>>> 15b67d83
           );
           if (perfectMatch && perfectMatch.action) {
             potentialSuggestions = [];
@@ -505,7 +497,19 @@
           if (aIsDir && !bIsDir) return -1;
           if (!aIsDir && bIsDir) return 1;
 
-          return a.label.localeCompare(b.label);
+          // exclude extension when comparing
+          const filenameA = a.label.substring(
+            0,
+            a.label.length - path.extname(a.label).length,
+          );
+          const filenameB = b.label.substring(
+            0,
+            b.label.length - path.extname(b.label).length,
+          );
+
+          return (
+            filenameA.localeCompare(filenameB) || a.label.localeCompare(b.label)
+          );
         });
 
         if (isMounted) {
