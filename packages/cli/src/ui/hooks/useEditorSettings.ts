/**
 * @license
 * Copyright 2025 Google LLC
 * SPDX-License-Identifier: Apache-2.0
 */

import { useState, useCallback } from 'react';
import { LoadedSettings, SettingScope } from '../../config/settings.js';
import { type HistoryItem, MessageType } from '../types.js';
import {
  allowEditorTypeInSandbox,
  checkHasEditorType,
  EditorType,
<<<<<<< HEAD
} from '@google/gemini-cli-core';
=======
} from '@wct-cli/wct-cli-core';
>>>>>>> 15b67d83

interface UseEditorSettingsReturn {
  isEditorDialogOpen: boolean;
  openEditorDialog: () => void;
  handleEditorSelect: (
    editorType: EditorType | undefined,
    scope: SettingScope,
  ) => void;
  exitEditorDialog: () => void;
}

export const useEditorSettings = (
  loadedSettings: LoadedSettings,
  setEditorError: (error: string | null) => void,
  addItem: (item: Omit<HistoryItem, 'id'>, timestamp: number) => void,
): UseEditorSettingsReturn => {
  const [isEditorDialogOpen, setIsEditorDialogOpen] = useState(false);

  const openEditorDialog = useCallback(() => {
    setIsEditorDialogOpen(true);
  }, []);

  const handleEditorSelect = useCallback(
    (editorType: EditorType | undefined, scope: SettingScope) => {
      if (
        editorType &&
        (!checkHasEditorType(editorType) ||
          !allowEditorTypeInSandbox(editorType))
      ) {
        return;
      }

      try {
        loadedSettings.setValue(scope, 'preferredEditor', editorType);
        addItem(
          {
            type: MessageType.INFO,
            text: `Editor preference ${editorType ? `set to "${editorType}"` : 'cleared'} in ${scope} settings.`,
          },
          Date.now(),
        );
        setEditorError(null);
        setIsEditorDialogOpen(false);
      } catch (error) {
        setEditorError(`Failed to set editor preference: ${error}`);
      }
    },
    [loadedSettings, setEditorError, addItem],
  );

  const exitEditorDialog = useCallback(() => {
    setIsEditorDialogOpen(false);
  }, []);

  return {
    isEditorDialogOpen,
    openEditorDialog,
    handleEditorSelect,
    exitEditorDialog,
  };
};<|MERGE_RESOLUTION|>--- conflicted
+++ resolved
@@ -11,11 +11,7 @@
   allowEditorTypeInSandbox,
   checkHasEditorType,
   EditorType,
-<<<<<<< HEAD
-} from '@google/gemini-cli-core';
-=======
 } from '@wct-cli/wct-cli-core';
->>>>>>> 15b67d83
 
 interface UseEditorSettingsReturn {
   isEditorDialogOpen: boolean;
