/**
 * @license
 * Copyright 2025 Google LLC
 * SPDX-License-Identifier: Apache-2.0
 */

import { useState, useCallback, useEffect } from 'react';
import { LoadedSettings, SettingScope } from '../../config/settings.js';
import {
  AuthType,
  Config,
  clearCachedCredentialFile,
  getErrorMessage,
<<<<<<< HEAD
} from '@wct-cli/wct-cli-core';
=======
} from '@gen-cli/gen-cli-core';
import { runExitCleanup } from '../../utils/cleanup.js';
>>>>>>> 5d4a9b77

export const useAuthCommand = (
  settings: LoadedSettings,
  setAuthError: (error: string | null) => void,
  config: Config,
) => {
  const [isAuthDialogOpen, setIsAuthDialogOpen] = useState(
    settings.merged.selectedAuthType === undefined,
  );

  const openAuthDialog = useCallback(() => {
    setIsAuthDialogOpen(true);
  }, []);

  const [isAuthenticating, setIsAuthenticating] = useState(false);

  useEffect(() => {
    const authFlow = async () => {
      const authType = settings.merged.selectedAuthType;
      if (isAuthDialogOpen || !authType) {
        return;
      }

      try {
        setIsAuthenticating(true);
        await config.refreshAuth(authType);
        console.log(`Authenticated via "${authType}".`);
      } catch (e) {
        setAuthError(`Failed to login. Message: ${getErrorMessage(e)}`);
        openAuthDialog();
      } finally {
        setIsAuthenticating(false);
      }
    };

    void authFlow();
  }, [isAuthDialogOpen, settings, config, setAuthError, openAuthDialog]);

  const handleAuthSelect = useCallback(
    async (authType: AuthType | undefined, scope: SettingScope) => {
      if (authType) {
        await clearCachedCredentialFile();
        settings.setValue(scope, 'selectedAuthType', authType);
        if (authType === AuthType.LOGIN_WITH_GOOGLE && config.getNoBrowser()) {
          runExitCleanup();
          console.log(
            `
----------------------------------------------------------------
Logging in with Google... Please restart Gemini CLI to continue.
----------------------------------------------------------------
            `,
          );
          process.exit(0);
        }
      }
      setIsAuthDialogOpen(false);
      setAuthError(null);
    },
    [settings, setAuthError, config],
  );

  const cancelAuthentication = useCallback(() => {
    setIsAuthenticating(false);
  }, []);

  return {
    isAuthDialogOpen,
    openAuthDialog,
    handleAuthSelect,
    isAuthenticating,
    cancelAuthentication,
  };
};<|MERGE_RESOLUTION|>--- conflicted
+++ resolved
@@ -11,12 +11,8 @@
   Config,
   clearCachedCredentialFile,
   getErrorMessage,
-<<<<<<< HEAD
 } from '@wct-cli/wct-cli-core';
-=======
-} from '@gen-cli/gen-cli-core';
 import { runExitCleanup } from '../../utils/cleanup.js';
->>>>>>> 5d4a9b77
 
 export const useAuthCommand = (
   settings: LoadedSettings,
