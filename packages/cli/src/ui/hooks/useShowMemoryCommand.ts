--- conflicted
+++ resolved
@@ -5,11 +5,7 @@
  */
 
 import { Message, MessageType } from '../types.js';
-<<<<<<< HEAD
-import { Config } from '@google/gemini-cli-core';
-=======
 import { Config } from '@wct-cli/wct-cli-core';
->>>>>>> 15b67d83
 import { LoadedSettings } from '../../config/settings.js';
 
 export function createShowMemoryAction(
