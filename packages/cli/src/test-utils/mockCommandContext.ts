--- conflicted
+++ resolved
@@ -7,11 +7,7 @@
 import { vi } from 'vitest';
 import { CommandContext } from '../ui/commands/types.js';
 import { LoadedSettings } from '../config/settings.js';
-<<<<<<< HEAD
-import { GitService } from '@google/gemini-cli-core';
-=======
 import { GitService } from '@wct-cli/wct-cli-core';
->>>>>>> 15b67d83
 import { SessionStatsState } from '../ui/contexts/SessionContext.js';
 
 // A utility type to make all properties of an object, and its nested objects, partial.
@@ -53,13 +49,10 @@
       addItem: vi.fn(),
       clear: vi.fn(),
       setDebugMessage: vi.fn(),
-<<<<<<< HEAD
       pendingItem: null,
       setPendingItem: vi.fn(),
       loadHistory: vi.fn(),
       toggleCorgiMode: vi.fn(),
-=======
->>>>>>> 15b67d83
     },
     session: {
       stats: {
@@ -90,15 +83,13 @@
         const targetValue = output[key];
 
         if (
-          sourceValue &&
-          typeof sourceValue === 'object' &&
-          !Array.isArray(sourceValue) &&
-          targetValue &&
-          typeof targetValue === 'object' &&
-          !Array.isArray(targetValue)
+          // We only want to recursivlty merge plain objects
+          Object.prototype.toString.call(sourceValue) === '[object Object]' &&
+          Object.prototype.toString.call(targetValue) === '[object Object]'
         ) {
           output[key] = merge(targetValue, sourceValue);
         } else {
+          // If not, we do a direct assignment. This preserves Date objects and others.
           output[key] = sourceValue;
         }
       }
