/**
 * @license
 * Copyright 2025 Google LLC
 * SPDX-License-Identifier: Apache-2.0
 */

import { exec, execSync, spawn, type ChildProcess } from 'node:child_process';
import os from 'node:os';
import path from 'node:path';
import fs from 'node:fs';
import { readFile } from 'node:fs/promises';
import { quote } from 'shell-quote';
import {
  USER_SETTINGS_DIR,
  SETTINGS_DIRECTORY_NAME,
} from '../config/settings.js';
import { promisify } from 'util';
<<<<<<< HEAD
import { SandboxConfig } from '@google/gemini-cli-core';
=======
import { SandboxConfig } from '@wct-cli/wct-cli-core';
>>>>>>> 15b67d83

const execAsync = promisify(exec);

function getContainerPath(hostPath: string): string {
  if (os.platform() !== 'win32') {
    return hostPath;
  }
  const withForwardSlashes = hostPath.replace(/\\/g, '/');
  const match = withForwardSlashes.match(/^([A-Z]):\/(.*)/i);
  if (match) {
    return `/${match[1].toLowerCase()}/${match[2]}`;
  }
  return hostPath;
}

const LOCAL_DEV_SANDBOX_IMAGE_NAME = 'gemini-cli-sandbox';
const SANDBOX_NETWORK_NAME = 'gemini-cli-sandbox';
const SANDBOX_PROXY_NAME = 'gemini-cli-sandbox-proxy';
const BUILTIN_SEATBELT_PROFILES = [
  'permissive-open',
  'permissive-closed',
  'permissive-proxied',
  'restrictive-open',
  'restrictive-closed',
  'restrictive-proxied',
];

/**
 * Determines whether the sandbox container should be run with the current user's UID and GID.
 * This is often necessary on Linux systems (especially Debian/Ubuntu based) when using
 * rootful Docker without userns-remap configured, to avoid permission issues with
 * mounted volumes.
 *
 * The behavior is controlled by the `SANDBOX_SET_UID_GID` environment variable:
 * - If `SANDBOX_SET_UID_GID` is "1" or "true", this function returns `true`.
 * - If `SANDBOX_SET_UID_GID` is "0" or "false", this function returns `false`.
 * - If `SANDBOX_SET_UID_GID` is not set:
 *   - On Debian/Ubuntu Linux, it defaults to `true`.
 *   - On other OSes, or if OS detection fails, it defaults to `false`.
 *
 * For more context on running Docker containers as non-root, see:
 * https://medium.com/redbubble/running-a-docker-container-as-a-non-root-user-7d2e00f8ee15
 *
 * @returns {Promise<boolean>} A promise that resolves to true if the current user's UID/GID should be used, false otherwise.
 */
async function shouldUseCurrentUserInSandbox(): Promise<boolean> {
  const envVar = process.env.SANDBOX_SET_UID_GID?.toLowerCase().trim();

  if (envVar === '1' || envVar === 'true') {
    return true;
  }
  if (envVar === '0' || envVar === 'false') {
    return false;
  }

  // If environment variable is not explicitly set, check for Debian/Ubuntu Linux
  if (os.platform() === 'linux') {
    try {
      const osReleaseContent = await readFile('/etc/os-release', 'utf8');
      if (
        osReleaseContent.includes('ID=debian') ||
        osReleaseContent.includes('ID=ubuntu') ||
        osReleaseContent.match(/^ID_LIKE=.*debian.*/m) || // Covers derivatives
        osReleaseContent.match(/^ID_LIKE=.*ubuntu.*/m) // Covers derivatives
      ) {
        // note here and below we use console.error for informational messages on stderr
        console.error(
          'INFO: Defaulting to use current user UID/GID for Debian/Ubuntu-based Linux.',
        );
        return true;
      }
    } catch (_err) {
      // Silently ignore if /etc/os-release is not found or unreadable.
      // The default (false) will be applied in this case.
      console.warn(
        'Warning: Could not read /etc/os-release to auto-detect Debian/Ubuntu for UID/GID default.',
      );
    }
  }
  return false; // Default to false if no other condition is met
}

// docker does not allow container names to contain ':' or '/', so we
// parse those out to shorten the name
function parseImageName(image: string): string {
  const [fullName, tag] = image.split(':');
  const name = fullName.split('/').at(-1) ?? 'unknown-image';
  return tag ? `${name}-${tag}` : name;
}

function ports(): string[] {
  return (process.env.SANDBOX_PORTS ?? '')
    .split(',')
    .filter((p) => p.trim())
    .map((p) => p.trim());
}

function entrypoint(workdir: string): string[] {
  const isWindows = os.platform() === 'win32';
  const containerWorkdir = getContainerPath(workdir);
  const shellCmds = [];
  const pathSeparator = isWindows ? ';' : ':';

  let pathSuffix = '';
  if (process.env.PATH) {
    const paths = process.env.PATH.split(pathSeparator);
    for (const p of paths) {
      const containerPath = getContainerPath(p);
      if (
        containerPath.toLowerCase().startsWith(containerWorkdir.toLowerCase())
      ) {
        pathSuffix += `:${containerPath}`;
      }
    }
  }
  if (pathSuffix) {
    shellCmds.push(`export PATH="$PATH${pathSuffix}";`);
  }

  let pythonPathSuffix = '';
  if (process.env.PYTHONPATH) {
    const paths = process.env.PYTHONPATH.split(pathSeparator);
    for (const p of paths) {
      const containerPath = getContainerPath(p);
      if (
        containerPath.toLowerCase().startsWith(containerWorkdir.toLowerCase())
      ) {
        pythonPathSuffix += `:${containerPath}`;
      }
    }
  }
  if (pythonPathSuffix) {
    shellCmds.push(`export PYTHONPATH="$PYTHONPATH${pythonPathSuffix}";`);
  }

  const projectSandboxBashrc = path.join(
    SETTINGS_DIRECTORY_NAME,
    'sandbox.bashrc',
  );
  if (fs.existsSync(projectSandboxBashrc)) {
    shellCmds.push(`source ${getContainerPath(projectSandboxBashrc)};`);
  }

  ports().forEach((p) =>
    shellCmds.push(
      `socat TCP4-LISTEN:${p},bind=$(hostname -i),fork,reuseaddr TCP4:127.0.0.1:${p} 2> /dev/null &`,
    ),
  );

  const cliArgs = process.argv.slice(2).map((arg) => quote([arg]));
  const cliCmd =
    process.env.NODE_ENV === 'development'
      ? process.env.DEBUG
        ? 'npm run debug --'
        : 'npm rebuild && npm run start --'
      : process.env.DEBUG
        ? `node --inspect-brk=0.0.0.0:${process.env.DEBUG_PORT || '9229'} $(which gemini)`
        : 'gemini';

  const args = [...shellCmds, cliCmd, ...cliArgs];

  return ['bash', '-c', args.join(' ')];
}

export async function start_sandbox(
  config: SandboxConfig,
  nodeArgs: string[] = [],
) {
  if (config.command === 'sandbox-exec') {
    // disallow BUILD_SANDBOX
    if (process.env.BUILD_SANDBOX) {
      console.error('ERROR: cannot BUILD_SANDBOX when using macOS Seatbelt');
      process.exit(1);
    }
    const profile = (process.env.SEATBELT_PROFILE ??= 'permissive-open');
    let profileFile = new URL(`sandbox-macos-${profile}.sb`, import.meta.url)
      .pathname;
    // if profile name is not recognized, then look for file under project settings directory
    if (!BUILTIN_SEATBELT_PROFILES.includes(profile)) {
      profileFile = path.join(
        SETTINGS_DIRECTORY_NAME,
        `sandbox-macos-${profile}.sb`,
      );
    }
    if (!fs.existsSync(profileFile)) {
      console.error(
        `ERROR: missing macos seatbelt profile file '${profileFile}'`,
      );
      process.exit(1);
    }
    // Log on STDERR so it doesn't clutter the output on STDOUT
    console.error(`using macos seatbelt (profile: ${profile}) ...`);
    // if DEBUG is set, convert to --inspect-brk in NODE_OPTIONS
    const nodeOptions = [
      ...(process.env.DEBUG ? ['--inspect-brk'] : []),
      ...nodeArgs,
    ].join(' ');

    const args = [
      '-D',
      `TARGET_DIR=${fs.realpathSync(process.cwd())}`,
      '-D',
      `TMP_DIR=${fs.realpathSync(os.tmpdir())}`,
      '-D',
      `HOME_DIR=${fs.realpathSync(os.homedir())}`,
      '-D',
      `CACHE_DIR=${fs.realpathSync(execSync(`getconf DARWIN_USER_CACHE_DIR`).toString().trim())}`,
      '-f',
      profileFile,
      'sh',
      '-c',
      [
        `SANDBOX=sandbox-exec`,
        `NODE_OPTIONS="${nodeOptions}"`,
        ...process.argv.map((arg) => quote([arg])),
      ].join(' '),
    ];
    // start and set up proxy if GEMINI_SANDBOX_PROXY_COMMAND is set
    const proxyCommand = process.env.GEMINI_SANDBOX_PROXY_COMMAND;
    let proxyProcess: ChildProcess | undefined = undefined;
    let sandboxProcess: ChildProcess | undefined = undefined;
    const sandboxEnv = { ...process.env };
    if (proxyCommand) {
      const proxy =
        process.env.HTTPS_PROXY ||
        process.env.https_proxy ||
        process.env.HTTP_PROXY ||
        process.env.http_proxy ||
        'http://localhost:8877';
      sandboxEnv['HTTPS_PROXY'] = proxy;
      sandboxEnv['https_proxy'] = proxy; // lower-case can be required, e.g. for curl
      sandboxEnv['HTTP_PROXY'] = proxy;
      sandboxEnv['http_proxy'] = proxy;
      const noProxy = process.env.NO_PROXY || process.env.no_proxy;
      if (noProxy) {
        sandboxEnv['NO_PROXY'] = noProxy;
        sandboxEnv['no_proxy'] = noProxy;
      }
      proxyProcess = spawn(proxyCommand, {
        stdio: ['ignore', 'pipe', 'pipe'],
        shell: true,
        detached: true,
      });
      // install handlers to stop proxy on exit/signal
      const stopProxy = () => {
        console.log('stopping proxy ...');
        if (proxyProcess?.pid) {
          process.kill(-proxyProcess.pid, 'SIGTERM');
        }
      };
      process.on('exit', stopProxy);
      process.on('SIGINT', stopProxy);
      process.on('SIGTERM', stopProxy);

      // commented out as it disrupts ink rendering
      // proxyProcess.stdout?.on('data', (data) => {
      //   console.info(data.toString());
      // });
      proxyProcess.stderr?.on('data', (data) => {
        console.error(data.toString());
      });
      proxyProcess.on('close', (code, signal) => {
        console.error(
          `ERROR: proxy command '${proxyCommand}' exited with code ${code}, signal ${signal}`,
        );
        if (sandboxProcess?.pid) {
          process.kill(-sandboxProcess.pid, 'SIGTERM');
        }
        process.exit(1);
      });
      console.log('waiting for proxy to start ...');
      await execAsync(
        `until timeout 0.25 curl -s http://localhost:8877; do sleep 0.25; done`,
      );
    }
    // spawn child and let it inherit stdio
    sandboxProcess = spawn(config.command, args, {
      stdio: 'inherit',
    });
    await new Promise((resolve) => sandboxProcess?.on('close', resolve));
    return;
  }

  console.error(`hopping into sandbox (command: ${config.command}) ...`);

  // determine full path for gemini-cli to distinguish linked vs installed setting
  const gcPath = fs.realpathSync(process.argv[1]);

  const projectSandboxDockerfile = path.join(
    SETTINGS_DIRECTORY_NAME,
    'sandbox.Dockerfile',
  );
  const isCustomProjectSandbox = fs.existsSync(projectSandboxDockerfile);

  const image = config.image;
  const workdir = path.resolve(process.cwd());
  const containerWorkdir = getContainerPath(workdir);

  // if BUILD_SANDBOX is set, then call scripts/build_sandbox.js under gemini-cli repo
  //
  // note this can only be done with binary linked from gemini-cli repo
  if (process.env.BUILD_SANDBOX) {
    if (!gcPath.includes('gemini-cli/packages/')) {
      console.error(
        'ERROR: cannot build sandbox using installed gemini binary; ' +
          'run `npm link ./packages/cli` under gemini-cli repo to switch to linked binary.',
      );
      process.exit(1);
    } else {
      console.error('building sandbox ...');
      const gcRoot = gcPath.split('/packages/')[0];
      // if project folder has sandbox.Dockerfile under project settings folder, use that
      let buildArgs = '';
      const projectSandboxDockerfile = path.join(
        SETTINGS_DIRECTORY_NAME,
        'sandbox.Dockerfile',
      );
      if (isCustomProjectSandbox) {
        console.error(`using ${projectSandboxDockerfile} for sandbox`);
        buildArgs += `-f ${path.resolve(projectSandboxDockerfile)} -i ${image}`;
      }
      execSync(
        `cd ${gcRoot} && node scripts/build_sandbox.js -s ${buildArgs}`,
        {
          stdio: 'inherit',
          env: {
            ...process.env,
            GEMINI_SANDBOX: config.command, // in case sandbox is enabled via flags (see config.ts under cli package)
          },
        },
      );
    }
  }

  // stop if image is missing
  if (!(await ensureSandboxImageIsPresent(config.command, image))) {
    const remedy =
      image === LOCAL_DEV_SANDBOX_IMAGE_NAME
        ? 'Try running `npm run build:all` or `npm run build:sandbox` under the gemini-cli repo to build it locally, or check the image name and your network connection.'
        : 'Please check the image name, your network connection, or notify gemini-cli-dev@google.com if the issue persists.';
    console.error(
      `ERROR: Sandbox image '${image}' is missing or could not be pulled. ${remedy}`,
    );
    process.exit(1);
  }

  // use interactive mode and auto-remove container on exit
  // run init binary inside container to forward signals & reap zombies
  const args = ['run', '-i', '--rm', '--init', '--workdir', containerWorkdir];

  // add TTY only if stdin is TTY as well, i.e. for piped input don't init TTY in container
  if (process.stdin.isTTY) {
    args.push('-t');
  }

  // mount current directory as working directory in sandbox (set via --workdir)
  args.push('--volume', `${workdir}:${containerWorkdir}`);

  // mount user settings directory inside container, after creating if missing
  // note user/home changes inside sandbox and we mount at BOTH paths for consistency
  const userSettingsDirOnHost = USER_SETTINGS_DIR;
  const userSettingsDirInSandbox = getContainerPath(
    `/home/node/${SETTINGS_DIRECTORY_NAME}`,
  );
  if (!fs.existsSync(userSettingsDirOnHost)) {
    fs.mkdirSync(userSettingsDirOnHost);
  }
  args.push('--volume', `${userSettingsDirOnHost}:${userSettingsDirInSandbox}`);
  if (userSettingsDirInSandbox !== userSettingsDirOnHost) {
    args.push(
      '--volume',
      `${userSettingsDirOnHost}:${getContainerPath(userSettingsDirOnHost)}`,
    );
  }

  // mount os.tmpdir() as os.tmpdir() inside container
  args.push('--volume', `${os.tmpdir()}:${getContainerPath(os.tmpdir())}`);

  // mount gcloud config directory if it exists
  const gcloudConfigDir = path.join(os.homedir(), '.config', 'gcloud');
  if (fs.existsSync(gcloudConfigDir)) {
    args.push(
      '--volume',
      `${gcloudConfigDir}:${getContainerPath(gcloudConfigDir)}:ro`,
    );
  }

  // mount ADC file if GOOGLE_APPLICATION_CREDENTIALS is set
  if (process.env.GOOGLE_APPLICATION_CREDENTIALS) {
    const adcFile = process.env.GOOGLE_APPLICATION_CREDENTIALS;
    if (fs.existsSync(adcFile)) {
      args.push('--volume', `${adcFile}:${getContainerPath(adcFile)}:ro`);
      args.push(
        '--env',
        `GOOGLE_APPLICATION_CREDENTIALS=${getContainerPath(adcFile)}`,
      );
    }
  }

  // mount paths listed in SANDBOX_MOUNTS
  if (process.env.SANDBOX_MOUNTS) {
    for (let mount of process.env.SANDBOX_MOUNTS.split(',')) {
      if (mount.trim()) {
        // parse mount as from:to:opts
        let [from, to, opts] = mount.trim().split(':');
        to = to || from; // default to mount at same path inside container
        opts = opts || 'ro'; // default to read-only
        mount = `${from}:${to}:${opts}`;
        // check that from path is absolute
        if (!path.isAbsolute(from)) {
          console.error(
            `ERROR: path '${from}' listed in SANDBOX_MOUNTS must be absolute`,
          );
          process.exit(1);
        }
        // check that from path exists on host
        if (!fs.existsSync(from)) {
          console.error(
            `ERROR: missing mount path '${from}' listed in SANDBOX_MOUNTS`,
          );
          process.exit(1);
        }
        console.error(`SANDBOX_MOUNTS: ${from} -> ${to} (${opts})`);
        args.push('--volume', mount);
      }
    }
  }

  // expose env-specified ports on the sandbox
  ports().forEach((p) => args.push('--publish', `${p}:${p}`));

  // if DEBUG is set, expose debugging port
  if (process.env.DEBUG) {
    const debugPort = process.env.DEBUG_PORT || '9229';
    args.push(`--publish`, `${debugPort}:${debugPort}`);
  }

  // copy proxy environment variables, replacing localhost with SANDBOX_PROXY_NAME
  // copy as both upper-case and lower-case as is required by some utilities
  // GEMINI_SANDBOX_PROXY_COMMAND implies HTTPS_PROXY unless HTTP_PROXY is set
  const proxyCommand = process.env.GEMINI_SANDBOX_PROXY_COMMAND;

  if (proxyCommand) {
    let proxy =
      process.env.HTTPS_PROXY ||
      process.env.https_proxy ||
      process.env.HTTP_PROXY ||
      process.env.http_proxy ||
      'http://localhost:8877';
    proxy = proxy.replace('localhost', SANDBOX_PROXY_NAME);
    if (proxy) {
      args.push('--env', `HTTPS_PROXY=${proxy}`);
      args.push('--env', `https_proxy=${proxy}`); // lower-case can be required, e.g. for curl
      args.push('--env', `HTTP_PROXY=${proxy}`);
      args.push('--env', `http_proxy=${proxy}`);
    }
    const noProxy = process.env.NO_PROXY || process.env.no_proxy;
    if (noProxy) {
      args.push('--env', `NO_PROXY=${noProxy}`);
      args.push('--env', `no_proxy=${noProxy}`);
    }

    // if using proxy, switch to internal networking through proxy
    if (proxy) {
      execSync(
        `${config.command} network inspect ${SANDBOX_NETWORK_NAME} || ${config.command} network create --internal ${SANDBOX_NETWORK_NAME}`,
      );
      args.push('--network', SANDBOX_NETWORK_NAME);
      // if proxy command is set, create a separate network w/ host access (i.e. non-internal)
      // we will run proxy in its own container connected to both host network and internal network
      // this allows proxy to work even on rootless podman on macos with host<->vm<->container isolation
      if (proxyCommand) {
        execSync(
          `${config.command} network inspect ${SANDBOX_PROXY_NAME} || ${config.command} network create ${SANDBOX_PROXY_NAME}`,
        );
      }
    }
  }

  // name container after image, plus numeric suffix to avoid conflicts
  const imageName = parseImageName(image);
  let index = 0;
  const containerNameCheck = execSync(
    `${config.command} ps -a --format "{{.Names}}"`,
  )
    .toString()
    .trim();
  while (containerNameCheck.includes(`${imageName}-${index}`)) {
    index++;
  }
  const containerName = `${imageName}-${index}`;
  args.push('--name', containerName, '--hostname', containerName);

  // copy GEMINI_API_KEY(s)
  if (process.env.GEMINI_API_KEY) {
    args.push('--env', `GEMINI_API_KEY=${process.env.GEMINI_API_KEY}`);
  }
  if (process.env.GOOGLE_API_KEY) {
    args.push('--env', `GOOGLE_API_KEY=${process.env.GOOGLE_API_KEY}`);
  }

  // copy GOOGLE_GENAI_USE_VERTEXAI
  if (process.env.GOOGLE_GENAI_USE_VERTEXAI) {
    args.push(
      '--env',
      `GOOGLE_GENAI_USE_VERTEXAI=${process.env.GOOGLE_GENAI_USE_VERTEXAI}`,
    );
  }

  // copy GOOGLE_CLOUD_PROJECT
  if (process.env.GOOGLE_CLOUD_PROJECT) {
    args.push(
      '--env',
      `GOOGLE_CLOUD_PROJECT=${process.env.GOOGLE_CLOUD_PROJECT}`,
    );
  }

  // copy GOOGLE_CLOUD_LOCATION
  if (process.env.GOOGLE_CLOUD_LOCATION) {
    args.push(
      '--env',
      `GOOGLE_CLOUD_LOCATION=${process.env.GOOGLE_CLOUD_LOCATION}`,
    );
  }

  // copy GEMINI_MODEL
  if (process.env.GEMINI_MODEL) {
    args.push('--env', `GEMINI_MODEL=${process.env.GEMINI_MODEL}`);
  }

  // copy TERM and COLORTERM to try to maintain terminal setup
  if (process.env.TERM) {
    args.push('--env', `TERM=${process.env.TERM}`);
  }
  if (process.env.COLORTERM) {
    args.push('--env', `COLORTERM=${process.env.COLORTERM}`);
  }

  // copy VIRTUAL_ENV if under working directory
  // also mount-replace VIRTUAL_ENV directory with <project_settings>/sandbox.venv
  // sandbox can then set up this new VIRTUAL_ENV directory using sandbox.bashrc (see below)
  // directory will be empty if not set up, which is still preferable to having host binaries
  if (
    process.env.VIRTUAL_ENV?.toLowerCase().startsWith(workdir.toLowerCase())
  ) {
    const sandboxVenvPath = path.resolve(
      SETTINGS_DIRECTORY_NAME,
      'sandbox.venv',
    );
    if (!fs.existsSync(sandboxVenvPath)) {
      fs.mkdirSync(sandboxVenvPath, { recursive: true });
    }
    args.push(
      '--volume',
      `${sandboxVenvPath}:${getContainerPath(process.env.VIRTUAL_ENV)}`,
    );
    args.push(
      '--env',
      `VIRTUAL_ENV=${getContainerPath(process.env.VIRTUAL_ENV)}`,
    );
  }

  // copy additional environment variables from SANDBOX_ENV
  if (process.env.SANDBOX_ENV) {
    for (let env of process.env.SANDBOX_ENV.split(',')) {
      if ((env = env.trim())) {
        if (env.includes('=')) {
          console.error(`SANDBOX_ENV: ${env}`);
          args.push('--env', env);
        } else {
          console.error(
            'ERROR: SANDBOX_ENV must be a comma-separated list of key=value pairs',
          );
          process.exit(1);
        }
      }
    }
  }

  // copy NODE_OPTIONS
  const existingNodeOptions = process.env.NODE_OPTIONS || '';
  const allNodeOptions = [
    ...(existingNodeOptions ? [existingNodeOptions] : []),
    ...nodeArgs,
  ].join(' ');

  if (allNodeOptions.length > 0) {
    args.push('--env', `NODE_OPTIONS="${allNodeOptions}"`);
  }

  // set SANDBOX as container name
  args.push('--env', `SANDBOX=${containerName}`);

  // for podman only, use empty --authfile to skip unnecessary auth refresh overhead
  if (config.command === 'podman') {
    const emptyAuthFilePath = path.join(os.tmpdir(), 'empty_auth.json');
    fs.writeFileSync(emptyAuthFilePath, '{}', 'utf-8');
    args.push('--authfile', emptyAuthFilePath);
  }

  // Determine if the current user's UID/GID should be passed to the sandbox.
  // See shouldUseCurrentUserInSandbox for more details.
  let userFlag = '';
  const finalEntrypoint = entrypoint(workdir);

  if (process.env.GEMINI_CLI_INTEGRATION_TEST === 'true') {
    args.push('--user', 'root');
    userFlag = '--user root';
  } else if (await shouldUseCurrentUserInSandbox()) {
    // For the user-creation logic to work, the container must start as root.
    // The entrypoint script then handles dropping privileges to the correct user.
    args.push('--user', 'root');

    const uid = execSync('id -u').toString().trim();
    const gid = execSync('id -g').toString().trim();

    // Instead of passing --user to the main sandbox container, we let it
    // start as root, then create a user with the host's UID/GID, and
    // finally switch to that user to run the gemini process. This is
    // necessary on Linux to ensure the user exists within the
    // container's /etc/passwd file, which is required by os.userInfo().
    const username = 'gemini';
    const homeDir = getContainerPath(os.homedir());

    const setupUserCommands = [
      // Use -f with groupadd to avoid errors if the group already exists.
      `groupadd -f -g ${gid} ${username}`,
      // Create user only if it doesn't exist. Use -o for non-unique UID.
      `id -u ${username} &>/dev/null || useradd -o -u ${uid} -g ${gid} -d ${homeDir} -s /bin/bash ${username}`,
    ].join(' && ');

    const originalCommand = finalEntrypoint[2];
    const escapedOriginalCommand = originalCommand.replace(/'/g, "'\\''");

    // Use `su -p` to preserve the environment.
    const suCommand = `su -p ${username} -c '${escapedOriginalCommand}'`;

    // The entrypoint is always `['bash', '-c', '<command>']`, so we modify the command part.
    finalEntrypoint[2] = `${setupUserCommands} && ${suCommand}`;

    // We still need userFlag for the simpler proxy container, which does not have this issue.
    userFlag = `--user ${uid}:${gid}`;
    // When forcing a UID in the sandbox, $HOME can be reset to '/', so we copy $HOME as well.
    args.push('--env', `HOME=${os.homedir()}`);
  }

  // push container image name
  args.push(image);

  // push container entrypoint (including args)
  args.push(...finalEntrypoint);

  // start and set up proxy if GEMINI_SANDBOX_PROXY_COMMAND is set
  let proxyProcess: ChildProcess | undefined = undefined;
  let sandboxProcess: ChildProcess | undefined = undefined;

  if (proxyCommand) {
    // run proxyCommand in its own container
    const proxyContainerCommand = `${config.command} run --rm --init ${userFlag} --name ${SANDBOX_PROXY_NAME} --network ${SANDBOX_PROXY_NAME} -p 8877:8877 -v ${process.cwd()}:${workdir} --workdir ${workdir} ${image} ${proxyCommand}`;
    proxyProcess = spawn(proxyContainerCommand, {
      stdio: ['ignore', 'pipe', 'pipe'],
      shell: true,
      detached: true,
    });
    // install handlers to stop proxy on exit/signal
    const stopProxy = () => {
      console.log('stopping proxy container ...');
      execSync(`${config.command} rm -f ${SANDBOX_PROXY_NAME}`);
    };
    process.on('exit', stopProxy);
    process.on('SIGINT', stopProxy);
    process.on('SIGTERM', stopProxy);

    // commented out as it disrupts ink rendering
    // proxyProcess.stdout?.on('data', (data) => {
    //   console.info(data.toString());
    // });
    proxyProcess.stderr?.on('data', (data) => {
      console.error(data.toString().trim());
    });
    proxyProcess.on('close', (code, signal) => {
      console.error(
        `ERROR: proxy container command '${proxyContainerCommand}' exited with code ${code}, signal ${signal}`,
      );
      if (sandboxProcess?.pid) {
        process.kill(-sandboxProcess.pid, 'SIGTERM');
      }
      process.exit(1);
    });
    console.log('waiting for proxy to start ...');
    await execAsync(
      `until timeout 0.25 curl -s http://localhost:8877; do sleep 0.25; done`,
    );
    // connect proxy container to sandbox network
    // (workaround for older versions of docker that don't support multiple --network args)
    await execAsync(
      `${config.command} network connect ${SANDBOX_NETWORK_NAME} ${SANDBOX_PROXY_NAME}`,
    );
  }

  // spawn child and let it inherit stdio
  sandboxProcess = spawn(config.command, args, {
    stdio: 'inherit',
  });

  sandboxProcess.on('error', (err) => {
    console.error('Sandbox process error:', err);
  });

  await new Promise<void>((resolve) => {
    sandboxProcess?.on('close', (code, signal) => {
      if (code !== 0) {
        console.log(
          `Sandbox process exited with code: ${code}, signal: ${signal}`,
        );
      }
      resolve();
    });
  });
}

// Helper functions to ensure sandbox image is present
async function imageExists(sandbox: string, image: string): Promise<boolean> {
  return new Promise((resolve) => {
    const args = ['images', '-q', image];
    const checkProcess = spawn(sandbox, args);

    let stdoutData = '';
    if (checkProcess.stdout) {
      checkProcess.stdout.on('data', (data) => {
        stdoutData += data.toString();
      });
    }

    checkProcess.on('error', (err) => {
      console.warn(
        `Failed to start '${sandbox}' command for image check: ${err.message}`,
      );
      resolve(false);
    });

    checkProcess.on('close', (code) => {
      // Non-zero code might indicate docker daemon not running, etc.
      // The primary success indicator is non-empty stdoutData.
      if (code !== 0) {
        // console.warn(`'${sandbox} images -q ${image}' exited with code ${code}.`);
      }
      resolve(stdoutData.trim() !== '');
    });
  });
}

async function pullImage(sandbox: string, image: string): Promise<boolean> {
  console.info(`Attempting to pull image ${image} using ${sandbox}...`);
  return new Promise((resolve) => {
    const args = ['pull', image];
    const pullProcess = spawn(sandbox, args, { stdio: 'pipe' });

    let stderrData = '';

    const onStdoutData = (data: Buffer) => {
      console.info(data.toString().trim()); // Show pull progress
    };

    const onStderrData = (data: Buffer) => {
      stderrData += data.toString();
      console.error(data.toString().trim()); // Show pull errors/info from the command itself
    };

    const onError = (err: Error) => {
      console.warn(
        `Failed to start '${sandbox} pull ${image}' command: ${err.message}`,
      );
      cleanup();
      resolve(false);
    };

    const onClose = (code: number | null) => {
      if (code === 0) {
        console.info(`Successfully pulled image ${image}.`);
        cleanup();
        resolve(true);
      } else {
        console.warn(
          `Failed to pull image ${image}. '${sandbox} pull ${image}' exited with code ${code}.`,
        );
        if (stderrData.trim()) {
          // Details already printed by the stderr listener above
        }
        cleanup();
        resolve(false);
      }
    };

    const cleanup = () => {
      if (pullProcess.stdout) {
        pullProcess.stdout.removeListener('data', onStdoutData);
      }
      if (pullProcess.stderr) {
        pullProcess.stderr.removeListener('data', onStderrData);
      }
      pullProcess.removeListener('error', onError);
      pullProcess.removeListener('close', onClose);
      if (pullProcess.connected) {
        pullProcess.disconnect();
      }
    };

    if (pullProcess.stdout) {
      pullProcess.stdout.on('data', onStdoutData);
    }
    if (pullProcess.stderr) {
      pullProcess.stderr.on('data', onStderrData);
    }
    pullProcess.on('error', onError);
    pullProcess.on('close', onClose);
  });
}

async function ensureSandboxImageIsPresent(
  sandbox: string,
  image: string,
): Promise<boolean> {
  console.info(`Checking for sandbox image: ${image}`);
  if (await imageExists(sandbox, image)) {
    console.info(`Sandbox image ${image} found locally.`);
    return true;
  }

  console.info(`Sandbox image ${image} not found locally.`);
  if (image === LOCAL_DEV_SANDBOX_IMAGE_NAME) {
    // user needs to build the image themselves
    return false;
  }

  if (await pullImage(sandbox, image)) {
    // After attempting to pull, check again to be certain
    if (await imageExists(sandbox, image)) {
      console.info(`Sandbox image ${image} is now available after pulling.`);
      return true;
    } else {
      console.warn(
        `Sandbox image ${image} still not found after a pull attempt. This might indicate an issue with the image name or registry, or the pull command reported success but failed to make the image available.`,
      );
      return false;
    }
  }

  console.error(
    `Failed to obtain sandbox image ${image} after check and pull attempt.`,
  );
  return false; // Pull command failed or image still not present
}<|MERGE_RESOLUTION|>--- conflicted
+++ resolved
@@ -15,11 +15,7 @@
   SETTINGS_DIRECTORY_NAME,
 } from '../config/settings.js';
 import { promisify } from 'util';
-<<<<<<< HEAD
-import { SandboxConfig } from '@google/gemini-cli-core';
-=======
 import { SandboxConfig } from '@wct-cli/wct-cli-core';
->>>>>>> 15b67d83
 
 const execAsync = promisify(exec);
 
