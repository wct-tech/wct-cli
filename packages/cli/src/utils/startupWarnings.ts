/**
 * @license
 * Copyright 2025 Google LLC
 * SPDX-License-Identifier: Apache-2.0
 */

import fs from 'fs/promises';
import os from 'os';
import { join as pathJoin } from 'node:path';
<<<<<<< HEAD
import { getErrorMessage } from '@google/gemini-cli-core';
=======
import { getErrorMessage } from '@wct-cli/wct-cli-core';
>>>>>>> 15b67d83

const warningsFilePath = pathJoin(os.tmpdir(), 'gemini-cli-warnings.txt');

export async function getStartupWarnings(): Promise<string[]> {
  try {
    await fs.access(warningsFilePath); // Check if file exists
    const warningsContent = await fs.readFile(warningsFilePath, 'utf-8');
    const warnings = warningsContent
      .split('\n')
      .filter((line) => line.trim() !== '');
    try {
      await fs.unlink(warningsFilePath);
    } catch {
      warnings.push('Warning: Could not delete temporary warnings file.');
    }
    return warnings;
  } catch (err: unknown) {
    // If fs.access throws, it means the file doesn't exist or is not accessible.
    // This is not an error in the context of fetching warnings, so return empty.
    // Only return an error message if it's not a "file not found" type error.
    // However, the original logic returned an error message for any fs.existsSync failure.
    // To maintain closer parity while making it async, we'll check the error code.
    // ENOENT is "Error NO ENTry" (file not found).
    if (err instanceof Error && 'code' in err && err.code === 'ENOENT') {
      return []; // File not found, no warnings to return.
    }
    // For other errors (permissions, etc.), return the error message.
    return [`Error checking/reading warnings file: ${getErrorMessage(err)}`];
  }
}<|MERGE_RESOLUTION|>--- conflicted
+++ resolved
@@ -7,11 +7,7 @@
 import fs from 'fs/promises';
 import os from 'os';
 import { join as pathJoin } from 'node:path';
-<<<<<<< HEAD
-import { getErrorMessage } from '@google/gemini-cli-core';
-=======
 import { getErrorMessage } from '@wct-cli/wct-cli-core';
->>>>>>> 15b67d83
 
 const warningsFilePath = pathJoin(os.tmpdir(), 'gemini-cli-warnings.txt');
 
