/**
 * @license
 * Copyright 2025 Google LLC
 * SPDX-License-Identifier: Apache-2.0
 */

import {
  Config,
  ToolCallRequestInfo,
  executeToolCall,
  ToolRegistry,
  shutdownTelemetry,
  isTelemetrySdkInitialized,
<<<<<<< HEAD
} from '@google/gemini-cli-core';
=======
} from '@wct-cli/wct-cli-core';
>>>>>>> 15b67d83
import {
  Content,
  Part,
  FunctionCall,
  GenerateContentResponse,
} from '@google/genai';

import { parseAndFormatApiError } from './ui/utils/errorParsing.js';

function getResponseText(response: GenerateContentResponse): string | null {
  if (response.candidates && response.candidates.length > 0) {
    const candidate = response.candidates[0];
    if (
      candidate.content &&
      candidate.content.parts &&
      candidate.content.parts.length > 0
    ) {
      // We are running in headless mode so we don't need to return thoughts to STDOUT.
      const thoughtPart = candidate.content.parts[0];
      if (thoughtPart?.thought) {
        return null;
      }
      return candidate.content.parts
        .filter((part) => part.text)
        .map((part) => part.text)
        .join('');
    }
  }
  return null;
}

export async function runNonInteractive(
  config: Config,
  input: string,
): Promise<void> {
  // Handle EPIPE errors when the output is piped to a command that closes early.
  process.stdout.on('error', (err: NodeJS.ErrnoException) => {
    if (err.code === 'EPIPE') {
      // Exit gracefully if the pipe is closed.
      process.exit(0);
    }
  });

  const geminiClient = config.getGeminiClient();
  const toolRegistry: ToolRegistry = await config.getToolRegistry();

  const chat = await geminiClient.getChat();
  const abortController = new AbortController();
  let currentMessages: Content[] = [{ role: 'user', parts: [{ text: input }] }];

  try {
    while (true) {
      const functionCalls: FunctionCall[] = [];

      const responseStream = await chat.sendMessageStream({
        message: currentMessages[0]?.parts || [], // Ensure parts are always provided
        config: {
          abortSignal: abortController.signal,
          tools: [
            { functionDeclarations: toolRegistry.getFunctionDeclarations() },
          ],
        },
      });

      for await (const resp of responseStream) {
        if (abortController.signal.aborted) {
          console.error('Operation cancelled.');
          return;
        }
        const textPart = getResponseText(resp);
        if (textPart) {
          process.stdout.write(textPart);
        }
        if (resp.functionCalls) {
          functionCalls.push(...resp.functionCalls);
        }
      }

      if (functionCalls.length > 0) {
        const toolResponseParts: Part[] = [];

        for (const fc of functionCalls) {
          const callId = fc.id ?? `${fc.name}-${Date.now()}`;
          const requestInfo: ToolCallRequestInfo = {
            callId,
            name: fc.name as string,
            args: (fc.args ?? {}) as Record<string, unknown>,
            isClientInitiated: false,
          };

          const toolResponse = await executeToolCall(
            config,
            requestInfo,
            toolRegistry,
            abortController.signal,
          );

          if (toolResponse.error) {
            const isToolNotFound = toolResponse.error.message.includes(
              'not found in registry',
            );
            console.error(
              `Error executing tool ${fc.name}: ${toolResponse.resultDisplay || toolResponse.error.message}`,
            );
            if (!isToolNotFound) {
              process.exit(1);
            }
          }

          if (toolResponse.responseParts) {
            const parts = Array.isArray(toolResponse.responseParts)
              ? toolResponse.responseParts
              : [toolResponse.responseParts];
            for (const part of parts) {
              if (typeof part === 'string') {
                toolResponseParts.push({ text: part });
              } else if (part) {
                toolResponseParts.push(part);
              }
            }
          }
        }
        currentMessages = [{ role: 'user', parts: toolResponseParts }];
      } else {
        process.stdout.write('\n'); // Ensure a final newline
        return;
      }
    }
  } catch (error) {
    console.error(
      parseAndFormatApiError(
        error,
        config.getContentGeneratorConfig().authType,
      ),
    );
    process.exit(1);
  } finally {
    if (isTelemetrySdkInitialized()) {
      await shutdownTelemetry();
    }
  }
}<|MERGE_RESOLUTION|>--- conflicted
+++ resolved
@@ -11,11 +11,7 @@
   ToolRegistry,
   shutdownTelemetry,
   isTelemetrySdkInitialized,
-<<<<<<< HEAD
-} from '@google/gemini-cli-core';
-=======
 } from '@wct-cli/wct-cli-core';
->>>>>>> 15b67d83
 import {
   Content,
   Part,
@@ -50,7 +46,9 @@
 export async function runNonInteractive(
   config: Config,
   input: string,
+  prompt_id: string,
 ): Promise<void> {
+  await config.initialize();
   // Handle EPIPE errors when the output is piped to a command that closes early.
   process.stdout.on('error', (err: NodeJS.ErrnoException) => {
     if (err.code === 'EPIPE') {
@@ -65,20 +63,33 @@
   const chat = await geminiClient.getChat();
   const abortController = new AbortController();
   let currentMessages: Content[] = [{ role: 'user', parts: [{ text: input }] }];
-
+  let turnCount = 0;
   try {
     while (true) {
+      turnCount++;
+      if (
+        config.getMaxSessionTurns() > 0 &&
+        turnCount > config.getMaxSessionTurns()
+      ) {
+        console.error(
+          '\n Reached max session turns for this session. Increase the number of turns by specifying maxSessionTurns in settings.json.',
+        );
+        return;
+      }
       const functionCalls: FunctionCall[] = [];
 
-      const responseStream = await chat.sendMessageStream({
-        message: currentMessages[0]?.parts || [], // Ensure parts are always provided
-        config: {
-          abortSignal: abortController.signal,
-          tools: [
-            { functionDeclarations: toolRegistry.getFunctionDeclarations() },
-          ],
+      const responseStream = await chat.sendMessageStream(
+        {
+          message: currentMessages[0]?.parts || [], // Ensure parts are always provided
+          config: {
+            abortSignal: abortController.signal,
+            tools: [
+              { functionDeclarations: toolRegistry.getFunctionDeclarations() },
+            ],
+          },
         },
-      });
+        prompt_id,
+      );
 
       for await (const resp of responseStream) {
         if (abortController.signal.aborted) {
@@ -104,6 +115,7 @@
             name: fc.name as string,
             args: (fc.args ?? {}) as Record<string, unknown>,
             isClientInitiated: false,
+            prompt_id,
           };
 
           const toolResponse = await executeToolCall(
@@ -148,7 +160,7 @@
     console.error(
       parseAndFormatApiError(
         error,
-        config.getContentGeneratorConfig().authType,
+        config.getContentGeneratorConfig()?.authType,
       ),
     );
     process.exit(1);
