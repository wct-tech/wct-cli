/**
 * @license
 * Copyright 2025 Google LLC
 * SPDX-License-Identifier: Apache-2.0
 */

import React from 'react';
import { render } from 'ink';
import { AppWrapper } from './ui/App.js';
import { loadCliConfig, parseArguments, CliArgs } from './config/config.js';
import { readStdin } from './utils/readStdin.js';
import { basename } from 'node:path';
import v8 from 'node:v8';
import os from 'node:os';
import { spawn } from 'node:child_process';
import { start_sandbox } from './utils/sandbox.js';
import {
  LoadedSettings,
  loadSettings,
  USER_SETTINGS_PATH,
  SettingScope,
} from './config/settings.js';
import { themeManager } from './ui/themes/theme-manager.js';
import { getStartupWarnings } from './utils/startupWarnings.js';
import { getUserStartupWarnings } from './utils/userStartupWarnings.js';
import { runNonInteractive } from './nonInteractiveCli.js';
import { loadExtensions, Extension } from './config/extension.js';
import { cleanupCheckpoints, registerCleanup } from './utils/cleanup.js';
import { getCliVersion } from './utils/version.js';
import {
  ApprovalMode,
  Config,
  EditTool,
  ShellTool,
  WriteFileTool,
  sessionId,
  logUserPrompt,
  AuthType,
<<<<<<< HEAD
} from '@wct-cli/wct-cli-core';
=======
  getOauthClient,
} from '@gen-cli/gen-cli-core';
>>>>>>> 5d4a9b77
import { validateAuthMethod } from './config/auth.js';
import { setMaxSizedBoxDebugging } from './ui/components/shared/MaxSizedBox.js';

function getNodeMemoryArgs(config: Config): string[] {
  const totalMemoryMB = os.totalmem() / (1024 * 1024);
  const heapStats = v8.getHeapStatistics();
  const currentMaxOldSpaceSizeMb = Math.floor(
    heapStats.heap_size_limit / 1024 / 1024,
  );

  // Set target to 50% of total memory
  const targetMaxOldSpaceSizeInMB = Math.floor(totalMemoryMB * 0.5);
  if (config.getDebugMode()) {
    console.debug(
      `Current heap size ${currentMaxOldSpaceSizeMb.toFixed(2)} MB`,
    );
  }

  if (process.env.GEMINI_CLI_NO_RELAUNCH) {
    return [];
  }

  if (targetMaxOldSpaceSizeInMB > currentMaxOldSpaceSizeMb) {
    if (config.getDebugMode()) {
      console.debug(
        `Need to relaunch with more memory: ${targetMaxOldSpaceSizeInMB.toFixed(2)} MB`,
      );
    }
    return [`--max-old-space-size=${targetMaxOldSpaceSizeInMB}`];
  }

  return [];
}

async function relaunchWithAdditionalArgs(additionalArgs: string[]) {
  const nodeArgs = [...additionalArgs, ...process.argv.slice(1)];
  const newEnv = { ...process.env, GEMINI_CLI_NO_RELAUNCH: 'true' };

  const child = spawn(process.execPath, nodeArgs, {
    stdio: 'inherit',
    env: newEnv,
  });

  await new Promise((resolve) => child.on('close', resolve));
  process.exit(0);
}

export async function main() {
  const workspaceRoot = process.cwd();
  const settings = loadSettings(workspaceRoot);

  await cleanupCheckpoints();
  if (settings.errors.length > 0) {
    for (const error of settings.errors) {
      let errorMessage = `Error in ${error.path}: ${error.message}`;
      if (!process.env.NO_COLOR) {
        errorMessage = `\x1b[31m${errorMessage}\x1b[0m`;
      }
      console.error(errorMessage);
      console.error(`Please fix ${error.path} and try again.`);
    }
    process.exit(1);
  }

  const argv = await parseArguments();
  const extensions = loadExtensions(workspaceRoot);
  const config = await loadCliConfig(
    settings.merged,
    extensions,
    sessionId,
    argv,
  );

  if (argv.promptInteractive && !process.stdin.isTTY) {
    console.error(
      'Error: The --prompt-interactive flag is not supported when piping input from stdin.',
    );
    process.exit(1);
  }

  if (config.getListExtensions()) {
    console.log('Installed extensions:');
    for (const extension of extensions) {
      console.log(`- ${extension.config.name}`);
    }
    process.exit(0);
  }

  // Set a default auth type if one isn't set.
  if (!settings.merged.selectedAuthType) {
    if (process.env.CLOUD_SHELL === 'true') {
      settings.setValue(
        SettingScope.User,
        'selectedAuthType',
        AuthType.CLOUD_SHELL,
      );
    }
  }
  settings.setValue(
    SettingScope.User,
    'selectedAuthType',
    AuthType.USE_SILICONFLOW,
  );
  setMaxSizedBoxDebugging(config.getDebugMode());

  await config.initialize();

  if (settings.merged.theme) {
    if (!themeManager.setActiveTheme(settings.merged.theme)) {
      // If the theme is not found during initial load, log a warning and continue.
      // The useThemeCommand hook in App.tsx will handle opening the dialog.
      console.warn(`Warning: Theme "${settings.merged.theme}" not found.`);
    }
  }

  // hop into sandbox if we are outside and sandboxing is enabled
  if (!process.env.SANDBOX) {
    const memoryArgs = settings.merged.autoConfigureMaxOldSpaceSize
      ? getNodeMemoryArgs(config)
      : [];
    const sandboxConfig = config.getSandbox();
    if (sandboxConfig) {
      if (settings.merged.selectedAuthType) {
        // Validate authentication here because the sandbox will interfere with the Oauth2 web redirect.
        try {
          const err = validateAuthMethod(settings.merged.selectedAuthType);
          if (err) {
            throw new Error(err);
          }
          await config.refreshAuth(settings.merged.selectedAuthType);
        } catch (err) {
          console.error('Error authenticating:', err);
          process.exit(1);
        }
      }
      await start_sandbox(sandboxConfig, memoryArgs);
      process.exit(0);
    } else {
      // Not in a sandbox and not entering one, so relaunch with additional
      // arguments to control memory usage if needed.
      if (memoryArgs.length > 0) {
        await relaunchWithAdditionalArgs(memoryArgs);
        process.exit(0);
      }
    }
  }

  if (
    settings.merged.selectedAuthType === AuthType.LOGIN_WITH_GOOGLE &&
    config.getNoBrowser()
  ) {
    // Do oauth before app renders to make copying the link possible.
    await getOauthClient(settings.merged.selectedAuthType, config);
  }

  let input = config.getQuestion();
  const startupWarnings = [
    ...(await getStartupWarnings()),
    ...(await getUserStartupWarnings(workspaceRoot)),
  ];

  const shouldBeInteractive =
    !!argv.promptInteractive || (process.stdin.isTTY && input?.length === 0);

  // Render UI, passing necessary config values. Check that there is no command line question.
  if (shouldBeInteractive) {
    const version = await getCliVersion();
    setWindowTitle(basename(workspaceRoot), settings);
    const instance = render(
      <React.StrictMode>
        <AppWrapper
          config={config}
          settings={settings}
          startupWarnings={startupWarnings}
          version={version}
        />
      </React.StrictMode>,
      { exitOnCtrlC: false },
    );

    registerCleanup(() => instance.unmount());
    return;
  }
  // If not a TTY, read from stdin
  // This is for cases where the user pipes input directly into the command
  if (!process.stdin.isTTY && !input) {
    input += await readStdin();
  }
  if (!input) {
    console.error('No input provided via stdin.');
    process.exit(1);
  }

  const prompt_id = Math.random().toString(16).slice(2);
  logUserPrompt(config, {
    'event.name': 'user_prompt',
    'event.timestamp': new Date().toISOString(),
    prompt: input,
    prompt_id,
    auth_type: config.getContentGeneratorConfig()?.authType,
    prompt_length: input.length,
  });

  // Non-interactive mode handled by runNonInteractive
  const nonInteractiveConfig = await loadNonInteractiveConfig(
    config,
    extensions,
    settings,
    argv,
  );

  await runNonInteractive(nonInteractiveConfig, input, prompt_id);
  process.exit(0);
}

function setWindowTitle(title: string, settings: LoadedSettings) {
  if (!settings.merged.hideWindowTitle) {
    const windowTitle = (process.env.CLI_TITLE || `Gemini - ${title}`).replace(
      // eslint-disable-next-line no-control-regex
      /[\x00-\x1F\x7F]/g,
      '',
    );
    process.stdout.write(`\x1b]2;${windowTitle}\x07`);

    process.on('exit', () => {
      process.stdout.write(`\x1b]2;\x07`);
    });
  }
}

// --- Global Unhandled Rejection Handler ---
process.on('unhandledRejection', (reason, _promise) => {
  // Log other unexpected unhandled rejections as critical errors
  console.error('=========================================');
  console.error('CRITICAL: Unhandled Promise Rejection!');
  console.error('=========================================');
  console.error('Reason:', reason);
  console.error('Stack trace may follow:');
  if (!(reason instanceof Error)) {
    console.error(reason);
  }
  // Exit for genuinely unhandled errors
  process.exit(1);
});

async function loadNonInteractiveConfig(
  config: Config,
  extensions: Extension[],
  settings: LoadedSettings,
  argv: CliArgs,
) {
  let finalConfig = config;
  if (config.getApprovalMode() !== ApprovalMode.YOLO) {
    // Everything is not allowed, ensure that only read-only tools are configured.
    const existingExcludeTools = settings.merged.excludeTools || [];
    const interactiveTools = [
      ShellTool.Name,
      EditTool.Name,
      WriteFileTool.Name,
    ];

    const newExcludeTools = [
      ...new Set([...existingExcludeTools, ...interactiveTools]),
    ];

    const nonInteractiveSettings = {
      ...settings.merged,
      excludeTools: newExcludeTools,
    };
    finalConfig = await loadCliConfig(
      nonInteractiveSettings,
      extensions,
      config.getSessionId(),
      argv,
    );
    await finalConfig.initialize();
  }

  return await validateNonInterActiveAuth(
    settings.merged.selectedAuthType,
    finalConfig,
  );
}

async function validateNonInterActiveAuth(
  selectedAuthType: AuthType | undefined,
  nonInteractiveConfig: Config,
) {
  // making a special case for the cli. many headless environments might not have a settings.json set
  // so if GEMINI_API_KEY is set, we'll use that. However since the oauth things are interactive anyway, we'll
  // still expect that exists
  if (!selectedAuthType && !process.env.GEMINI_API_KEY) {
    console.error(
      `Please set an Auth method in your ${USER_SETTINGS_PATH} OR specify GEMINI_API_KEY env variable file before running`,
    );
    process.exit(1);
  }

  selectedAuthType = selectedAuthType || AuthType.USE_IWHALECLOUD;
  const err = validateAuthMethod(selectedAuthType);
  if (err != null) {
    console.error(err);
    process.exit(1);
  }

  await nonInteractiveConfig.refreshAuth(selectedAuthType);
  return nonInteractiveConfig;
}<|MERGE_RESOLUTION|>--- conflicted
+++ resolved
@@ -36,12 +36,8 @@
   sessionId,
   logUserPrompt,
   AuthType,
-<<<<<<< HEAD
+  getOauthClient,
 } from '@wct-cli/wct-cli-core';
-=======
-  getOauthClient,
-} from '@gen-cli/gen-cli-core';
->>>>>>> 5d4a9b77
 import { validateAuthMethod } from './config/auth.js';
 import { setMaxSizedBoxDebugging } from './ui/components/shared/MaxSizedBox.js';
 
@@ -143,7 +139,7 @@
   settings.setValue(
     SettingScope.User,
     'selectedAuthType',
-    AuthType.USE_SILICONFLOW,
+    AuthType.USE_IWHALECLOUD,
   );
   setMaxSizedBoxDebugging(config.getDebugMode());
 
