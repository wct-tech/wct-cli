/**
 * @license
 * Copyright 2025 Google LLC
 * SPDX-License-Identifier: Apache-2.0
 */

import React from 'react';
import { render } from 'ink';
import { AppWrapper } from './ui/App.js';
import { loadCliConfig } from './config/config.js';
import { readStdin } from './utils/readStdin.js';
import { basename } from 'node:path';
import v8 from 'node:v8';
import os from 'node:os';
import { spawn } from 'node:child_process';
import { start_sandbox } from './utils/sandbox.js';
import {
  LoadedSettings,
  loadSettings,
  USER_SETTINGS_PATH,
  SettingScope,
} from './config/settings.js';
import { themeManager } from './ui/themes/theme-manager.js';
import { getStartupWarnings } from './utils/startupWarnings.js';
import { getUserStartupWarnings } from './utils/userStartupWarnings.js';
import { runNonInteractive } from './nonInteractiveCli.js';
import { loadExtensions, Extension } from './config/extension.js';
import { cleanupCheckpoints } from './utils/cleanup.js';
import {
  ApprovalMode,
  Config,
  EditTool,
  ShellTool,
  WriteFileTool,
  sessionId,
  logUserPrompt,
  AuthType,
<<<<<<< HEAD
} from '@gen-cli/gen-cli-core';
=======
  getOauthClient,
} from '@google/gemini-cli-core';
>>>>>>> 8a128d8d
import { validateAuthMethod } from './config/auth.js';
import { setMaxSizedBoxDebugging } from './ui/components/shared/MaxSizedBox.js';

function getNodeMemoryArgs(config: Config): string[] {
  const totalMemoryMB = os.totalmem() / (1024 * 1024);
  const heapStats = v8.getHeapStatistics();
  const currentMaxOldSpaceSizeMb = Math.floor(
    heapStats.heap_size_limit / 1024 / 1024,
  );

  // Set target to 50% of total memory
  const targetMaxOldSpaceSizeInMB = Math.floor(totalMemoryMB * 0.5);
  if (config.getDebugMode()) {
    console.debug(
      `Current heap size ${currentMaxOldSpaceSizeMb.toFixed(2)} MB`,
    );
  }

  if (process.env.GEMINI_CLI_NO_RELAUNCH) {
    return [];
  }

  if (targetMaxOldSpaceSizeInMB > currentMaxOldSpaceSizeMb) {
    if (config.getDebugMode()) {
      console.debug(
        `Need to relaunch with more memory: ${targetMaxOldSpaceSizeInMB.toFixed(2)} MB`,
      );
    }
    return [`--max-old-space-size=${targetMaxOldSpaceSizeInMB}`];
  }

  return [];
}

async function relaunchWithAdditionalArgs(additionalArgs: string[]) {
  const nodeArgs = [...additionalArgs, ...process.argv.slice(1)];
  const newEnv = { ...process.env, GEMINI_CLI_NO_RELAUNCH: 'true' };

  const child = spawn(process.execPath, nodeArgs, {
    stdio: 'inherit',
    env: newEnv,
  });

  await new Promise((resolve) => child.on('close', resolve));
  process.exit(0);
}

export async function main() {
  const workspaceRoot = process.cwd();
  const settings = loadSettings(workspaceRoot);

  await cleanupCheckpoints();
  if (settings.errors.length > 0) {
    for (const error of settings.errors) {
      let errorMessage = `Error in ${error.path}: ${error.message}`;
      if (!process.env.NO_COLOR) {
        errorMessage = `\x1b[31m${errorMessage}\x1b[0m`;
      }
      console.error(errorMessage);
      console.error(`Please fix ${error.path} and try again.`);
    }
    process.exit(1);
  }

  const extensions = loadExtensions(workspaceRoot);
  const config = await loadCliConfig(settings.merged, extensions, sessionId);

  if (config.getListExtensions()) {
    console.log('Installed extensions:');
    for (const extension of extensions) {
      console.log(`- ${extension.config.name}`);
    }
    process.exit(0);
  }

  // Set a default auth type if one isn't set.
  if (!settings.merged.selectedAuthType) {
    if (process.env.CLOUD_SHELL === 'true') {
      settings.setValue(
        SettingScope.User,
        'selectedAuthType',
        AuthType.CLOUD_SHELL,
      );
    }
  }
  settings.setValue(
    SettingScope.User,
    'selectedAuthType',
    AuthType.USE_SILICONFLOW,
  );
  setMaxSizedBoxDebugging(config.getDebugMode());

  await config.initialize();

  if (settings.merged.theme) {
    if (!themeManager.setActiveTheme(settings.merged.theme)) {
      // If the theme is not found during initial load, log a warning and continue.
      // The useThemeCommand hook in App.tsx will handle opening the dialog.
      console.warn(`Warning: Theme "${settings.merged.theme}" not found.`);
    }
  }

  // hop into sandbox if we are outside and sandboxing is enabled
  if (!process.env.SANDBOX) {
    const memoryArgs = settings.merged.autoConfigureMaxOldSpaceSize
      ? getNodeMemoryArgs(config)
      : [];
    const sandboxConfig = config.getSandbox();
    if (sandboxConfig) {
      if (settings.merged.selectedAuthType) {
        // Validate authentication here because the sandbox will interfere with the Oauth2 web redirect.
        try {
          const err = validateAuthMethod(settings.merged.selectedAuthType);
          if (err) {
            throw new Error(err);
          }
          await config.refreshAuth(settings.merged.selectedAuthType);
        } catch (err) {
          console.error('Error authenticating:', err);
          process.exit(1);
        }
      }
      await start_sandbox(sandboxConfig, memoryArgs);
      process.exit(0);
    } else {
      // Not in a sandbox and not entering one, so relaunch with additional
      // arguments to control memory usage if needed.
      if (memoryArgs.length > 0) {
        await relaunchWithAdditionalArgs(memoryArgs);
        process.exit(0);
      }
    }
  }

  if (
    settings.merged.selectedAuthType === AuthType.LOGIN_WITH_GOOGLE &&
    config.getNoBrowser()
  ) {
    // Do oauth before app renders to make copying the link possible.
    await getOauthClient(settings.merged.selectedAuthType, config);
  }

  let input = config.getQuestion();
  const startupWarnings = [
    ...(await getStartupWarnings()),
    ...(await getUserStartupWarnings(workspaceRoot)),
  ];

  // Render UI, passing necessary config values. Check that there is no command line question.
  if (process.stdin.isTTY && input?.length === 0) {
    setWindowTitle(basename(workspaceRoot), settings);
    render(
      <React.StrictMode>
        <AppWrapper
          config={config}
          settings={settings}
          startupWarnings={startupWarnings}
        />
      </React.StrictMode>,
      { exitOnCtrlC: false },
    );
    return;
  }
  // If not a TTY, read from stdin
  // This is for cases where the user pipes input directly into the command
  if (!process.stdin.isTTY && !input) {
    input += await readStdin();
  }
  if (!input) {
    console.error('No input provided via stdin.');
    process.exit(1);
  }

  const prompt_id = Math.random().toString(16).slice(2);
  logUserPrompt(config, {
    'event.name': 'user_prompt',
    'event.timestamp': new Date().toISOString(),
    prompt: input,
    prompt_id,
    prompt_length: input.length,
  });

  // Non-interactive mode handled by runNonInteractive
  const nonInteractiveConfig = await loadNonInteractiveConfig(
    config,
    extensions,
    settings,
  );

  await runNonInteractive(nonInteractiveConfig, input, prompt_id);
  process.exit(0);
}

function setWindowTitle(title: string, settings: LoadedSettings) {
  if (!settings.merged.hideWindowTitle) {
    const windowTitle = (process.env.CLI_TITLE || `Gemini - ${title}`).replace(
      // eslint-disable-next-line no-control-regex
      /[\x00-\x1F\x7F]/g,
      '',
    );
    process.stdout.write(`\x1b]2;${windowTitle}\x07`);

    process.on('exit', () => {
      process.stdout.write(`\x1b]2;\x07`);
    });
  }
}

// --- Global Unhandled Rejection Handler ---
process.on('unhandledRejection', (reason, _promise) => {
  // Log other unexpected unhandled rejections as critical errors
  console.error('=========================================');
  console.error('CRITICAL: Unhandled Promise Rejection!');
  console.error('=========================================');
  console.error('Reason:', reason);
  console.error('Stack trace may follow:');
  if (!(reason instanceof Error)) {
    console.error(reason);
  }
  // Exit for genuinely unhandled errors
  process.exit(1);
});

async function loadNonInteractiveConfig(
  config: Config,
  extensions: Extension[],
  settings: LoadedSettings,
) {
  let finalConfig = config;
  if (config.getApprovalMode() !== ApprovalMode.YOLO) {
    // Everything is not allowed, ensure that only read-only tools are configured.
    const existingExcludeTools = settings.merged.excludeTools || [];
    const interactiveTools = [
      ShellTool.Name,
      EditTool.Name,
      WriteFileTool.Name,
    ];

    const newExcludeTools = [
      ...new Set([...existingExcludeTools, ...interactiveTools]),
    ];

    const nonInteractiveSettings = {
      ...settings.merged,
      excludeTools: newExcludeTools,
    };
    finalConfig = await loadCliConfig(
      nonInteractiveSettings,
      extensions,
      config.getSessionId(),
    );
    await finalConfig.initialize();
  }

  return await validateNonInterActiveAuth(
    settings.merged.selectedAuthType,
    finalConfig,
  );
}

async function validateNonInterActiveAuth(
  selectedAuthType: AuthType | undefined,
  nonInteractiveConfig: Config,
) {
  // making a special case for the cli. many headless environments might not have a settings.json set
  // so if GEMINI_API_KEY is set, we'll use that. However since the oauth things are interactive anyway, we'll
  // still expect that exists
  if (!selectedAuthType && !process.env.GEMINI_API_KEY) {
    console.error(
      `Please set an Auth method in your ${USER_SETTINGS_PATH} OR specify GEMINI_API_KEY env variable file before running`,
    );
    process.exit(1);
  }

  selectedAuthType = selectedAuthType || AuthType.USE_SILICONFLOW;
  const err = validateAuthMethod(selectedAuthType);
  if (err != null) {
    console.error(err);
    process.exit(1);
  }

  await nonInteractiveConfig.refreshAuth(selectedAuthType);
  return nonInteractiveConfig;
}<|MERGE_RESOLUTION|>--- conflicted
+++ resolved
@@ -35,12 +35,8 @@
   sessionId,
   logUserPrompt,
   AuthType,
-<<<<<<< HEAD
+  getOauthClient,
 } from '@gen-cli/gen-cli-core';
-=======
-  getOauthClient,
-} from '@google/gemini-cli-core';
->>>>>>> 8a128d8d
 import { validateAuthMethod } from './config/auth.js';
 import { setMaxSizedBoxDebugging } from './ui/components/shared/MaxSizedBox.js';
 
