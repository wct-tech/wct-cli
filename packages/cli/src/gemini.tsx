/**
 * @license
 * Copyright 2025 Google LLC
 * SPDX-License-Identifier: Apache-2.0
 */

import React from 'react';
import { render } from 'ink';
import { AppWrapper } from './ui/App.js';
import { loadCliConfig, parseArguments, CliArgs } from './config/config.js';
import { readStdin } from './utils/readStdin.js';
import { basename } from 'node:path';
import v8 from 'node:v8';
import os from 'node:os';
import { spawn } from 'node:child_process';
import { start_sandbox } from './utils/sandbox.js';
import {
  LoadedSettings,
  loadSettings,
  SettingScope,
} from './config/settings.js';
import { themeManager } from './ui/themes/theme-manager.js';
import { getStartupWarnings } from './utils/startupWarnings.js';
import { getUserStartupWarnings } from './utils/userStartupWarnings.js';
import { runNonInteractive } from './nonInteractiveCli.js';
import { loadExtensions, Extension } from './config/extension.js';
import { cleanupCheckpoints, registerCleanup } from './utils/cleanup.js';
import { getCliVersion } from './utils/version.js';
import {
  ApprovalMode,
  Config,
  EditTool,
  ShellTool,
  WriteFileTool,
  sessionId,
  logUserPrompt,
  AuthType,
  getOauthClient,
} from '@google/gemini-cli-core';
import { validateAuthMethod } from './config/auth.js';
import { setMaxSizedBoxDebugging } from './ui/components/shared/MaxSizedBox.js';
import { validateNonInteractiveAuth } from './validateNonInterActiveAuth.js';

function getNodeMemoryArgs(config: Config): string[] {
  const totalMemoryMB = os.totalmem() / (1024 * 1024);
  const heapStats = v8.getHeapStatistics();
  const currentMaxOldSpaceSizeMb = Math.floor(
    heapStats.heap_size_limit / 1024 / 1024,
  );

  // Set target to 50% of total memory
  const targetMaxOldSpaceSizeInMB = Math.floor(totalMemoryMB * 0.5);
  if (config.getDebugMode()) {
    console.debug(
      `Current heap size ${currentMaxOldSpaceSizeMb.toFixed(2)} MB`,
    );
  }

  if (process.env.GEMINI_CLI_NO_RELAUNCH) {
    return [];
  }

  if (targetMaxOldSpaceSizeInMB > currentMaxOldSpaceSizeMb) {
    if (config.getDebugMode()) {
      console.debug(
        `Need to relaunch with more memory: ${targetMaxOldSpaceSizeInMB.toFixed(2)} MB`,
      );
    }
    return [`--max-old-space-size=${targetMaxOldSpaceSizeInMB}`];
  }

  return [];
}

async function relaunchWithAdditionalArgs(additionalArgs: string[]) {
  const nodeArgs = [...additionalArgs, ...process.argv.slice(1)];
  const newEnv = { ...process.env, GEMINI_CLI_NO_RELAUNCH: 'true' };

  const child = spawn(process.execPath, nodeArgs, {
    stdio: 'inherit',
    env: newEnv,
  });

  await new Promise((resolve) => child.on('close', resolve));
  process.exit(0);
}
import { runAcpPeer } from './acp/acpPeer.js';

export async function main() {
  const workspaceRoot = process.cwd();
  const settings = loadSettings(workspaceRoot);

  await cleanupCheckpoints();
  if (settings.errors.length > 0) {
    for (const error of settings.errors) {
      let errorMessage = `Error in ${error.path}: ${error.message}`;
      if (!process.env.NO_COLOR) {
        errorMessage = `\x1b[31m${errorMessage}\x1b[0m`;
      }
      console.error(errorMessage);
      console.error(`Please fix ${error.path} and try again.`);
    }
    process.exit(1);
  }

  const argv = await parseArguments();
  const extensions = loadExtensions(workspaceRoot);
  const config = await loadCliConfig(
    settings.merged,
    extensions,
    sessionId,
    argv,
  );

  if (argv.promptInteractive && !process.stdin.isTTY) {
    console.error(
      'Error: The --prompt-interactive flag is not supported when piping input from stdin.',
    );
    process.exit(1);
  }

  if (config.getListExtensions()) {
    console.log('Installed extensions:');
    for (const extension of extensions) {
      console.log(`- ${extension.config.name}`);
    }
    process.exit(0);
  }

  // Set a default auth type if one isn't set.
  if (!settings.merged.selectedAuthType) {
    if (process.env.CLOUD_SHELL === 'true') {
      settings.setValue(
        SettingScope.User,
        'selectedAuthType',
        AuthType.CLOUD_SHELL,
      );
    }
  }
  settings.setValue(
    SettingScope.User,
    'selectedAuthType',
    AuthType.USE_SILICONFLOW,
  );
  setMaxSizedBoxDebugging(config.getDebugMode());

  await config.initialize();

  // Load custom themes from settings
  themeManager.loadCustomThemes(settings.merged.customThemes);

  if (settings.merged.theme) {
    if (!themeManager.setActiveTheme(settings.merged.theme)) {
      // If the theme is not found during initial load, log a warning and continue.
      // The useThemeCommand hook in App.tsx will handle opening the dialog.
      console.warn(`Warning: Theme "${settings.merged.theme}" not found.`);
    }
  }

  // hop into sandbox if we are outside and sandboxing is enabled
  if (!process.env.SANDBOX) {
    const memoryArgs = settings.merged.autoConfigureMaxOldSpaceSize
      ? getNodeMemoryArgs(config)
      : [];
    const sandboxConfig = config.getSandbox();
    if (sandboxConfig) {
      if (settings.merged.selectedAuthType) {
        // Validate authentication here because the sandbox will interfere with the Oauth2 web redirect.
        try {
          const err = validateAuthMethod(settings.merged.selectedAuthType);
          if (err) {
            throw new Error(err);
          }
          await config.refreshAuth(settings.merged.selectedAuthType);
        } catch (err) {
          console.error('Error authenticating:', err);
          process.exit(1);
        }
      }
      await start_sandbox(sandboxConfig, memoryArgs);
      process.exit(0);
    } else {
      // Not in a sandbox and not entering one, so relaunch with additional
      // arguments to control memory usage if needed.
      if (memoryArgs.length > 0) {
        await relaunchWithAdditionalArgs(memoryArgs);
        process.exit(0);
      }
    }
  }

  if (
    settings.merged.selectedAuthType === AuthType.LOGIN_WITH_GOOGLE &&
    config.isBrowserLaunchSuppressed()
  ) {
    // Do oauth before app renders to make copying the link possible.
    await getOauthClient(settings.merged.selectedAuthType, config);
  }

  if (config.getExperimentalAcp()) {
    return runAcpPeer(config, settings);
  }

  let input = config.getQuestion();
  const startupWarnings = [
    ...(await getStartupWarnings()),
    ...(await getUserStartupWarnings(workspaceRoot)),
  ];

  const shouldBeInteractive =
    !!argv.promptInteractive || (process.stdin.isTTY && input?.length === 0);

  // Render UI, passing necessary config values. Check that there is no command line question.
  if (shouldBeInteractive) {
    const version = await getCliVersion();
    setWindowTitle(basename(workspaceRoot), settings);
    const instance = render(
      <React.StrictMode>
        <AppWrapper
          config={config}
          settings={settings}
          startupWarnings={startupWarnings}
          version={version}
        />
      </React.StrictMode>,
      { exitOnCtrlC: false },
    );

    registerCleanup(() => instance.unmount());
    return;
  }
  // If not a TTY, read from stdin
  // This is for cases where the user pipes input directly into the command
  if (!process.stdin.isTTY && !input) {
    input += await readStdin();
  }
  if (!input) {
    console.error('No input provided via stdin.');
    process.exit(1);
  }

  const prompt_id = Math.random().toString(16).slice(2);
  logUserPrompt(config, {
    'event.name': 'user_prompt',
    'event.timestamp': new Date().toISOString(),
    prompt: input,
    prompt_id,
    auth_type: config.getContentGeneratorConfig()?.authType,
    prompt_length: input.length,
  });

  // Non-interactive mode handled by runNonInteractive
  const nonInteractiveConfig = await loadNonInteractiveConfig(
    config,
    extensions,
    settings,
    argv,
  );

  await runNonInteractive(nonInteractiveConfig, input, prompt_id);
  process.exit(0);
}

function setWindowTitle(title: string, settings: LoadedSettings) {
  if (!settings.merged.hideWindowTitle) {
    const windowTitle = (process.env.CLI_TITLE || `Gemini - ${title}`).replace(
      // eslint-disable-next-line no-control-regex
      /[\x00-\x1F\x7F]/g,
      '',
    );
    process.stdout.write(`\x1b]2;${windowTitle}\x07`);

    process.on('exit', () => {
      process.stdout.write(`\x1b]2;\x07`);
    });
  }
}

// --- Global Unhandled Rejection Handler ---
process.on('unhandledRejection', (reason, _promise) => {
  // Log other unexpected unhandled rejections as critical errors
  console.error('=========================================');
  console.error('CRITICAL: Unhandled Promise Rejection!');
  console.error('=========================================');
  console.error('Reason:', reason);
  console.error('Stack trace may follow:');
  if (!(reason instanceof Error)) {
    console.error(reason);
  }
  // Exit for genuinely unhandled errors
  process.exit(1);
});

async function loadNonInteractiveConfig(
  config: Config,
  extensions: Extension[],
  settings: LoadedSettings,
  argv: CliArgs,
) {
  let finalConfig = config;
  if (config.getApprovalMode() !== ApprovalMode.YOLO) {
    // Everything is not allowed, ensure that only read-only tools are configured.
    const existingExcludeTools = settings.merged.excludeTools || [];
    const interactiveTools = [
      ShellTool.Name,
      EditTool.Name,
      WriteFileTool.Name,
    ];

    const newExcludeTools = [
      ...new Set([...existingExcludeTools, ...interactiveTools]),
    ];

    const nonInteractiveSettings = {
      ...settings.merged,
      excludeTools: newExcludeTools,
    };
    finalConfig = await loadCliConfig(
      nonInteractiveSettings,
      extensions,
      config.getSessionId(),
      argv,
    );
    await finalConfig.initialize();
  }

  return await validateNonInteractiveAuth(
    settings.merged.selectedAuthType,
    finalConfig,
  );
<<<<<<< HEAD
}

async function validateNonInterActiveAuth(
  selectedAuthType: AuthType | undefined,
  nonInteractiveConfig: Config,
) {
  // making a special case for the cli. many headless environments might not have a settings.json set
  // so if GEMINI_API_KEY is set, we'll use that. However since the oauth things are interactive anyway, we'll
  // still expect that exists
  if (!selectedAuthType && !process.env.GEMINI_API_KEY) {
    console.error(
      `Please set an Auth method in your ${USER_SETTINGS_PATH} OR specify GEMINI_API_KEY env variable file before running`,
    );
    process.exit(1);
  }

  selectedAuthType = selectedAuthType || AuthType.USE_SILICONFLOW;
  const err = validateAuthMethod(selectedAuthType);
  if (err != null) {
    console.error(err);
    process.exit(1);
  }

  await nonInteractiveConfig.refreshAuth(selectedAuthType);
  return nonInteractiveConfig;
=======
>>>>>>> 7c3a8407
}<|MERGE_RESOLUTION|>--- conflicted
+++ resolved
@@ -328,32 +328,4 @@
     settings.merged.selectedAuthType,
     finalConfig,
   );
-<<<<<<< HEAD
-}
-
-async function validateNonInterActiveAuth(
-  selectedAuthType: AuthType | undefined,
-  nonInteractiveConfig: Config,
-) {
-  // making a special case for the cli. many headless environments might not have a settings.json set
-  // so if GEMINI_API_KEY is set, we'll use that. However since the oauth things are interactive anyway, we'll
-  // still expect that exists
-  if (!selectedAuthType && !process.env.GEMINI_API_KEY) {
-    console.error(
-      `Please set an Auth method in your ${USER_SETTINGS_PATH} OR specify GEMINI_API_KEY env variable file before running`,
-    );
-    process.exit(1);
-  }
-
-  selectedAuthType = selectedAuthType || AuthType.USE_SILICONFLOW;
-  const err = validateAuthMethod(selectedAuthType);
-  if (err != null) {
-    console.error(err);
-    process.exit(1);
-  }
-
-  await nonInteractiveConfig.refreshAuth(selectedAuthType);
-  return nonInteractiveConfig;
-=======
->>>>>>> 7c3a8407
 }