/**
 * @license
 * Copyright 2025 Google LLC
 * SPDX-License-Identifier: Apache-2.0
 */

import yargs from 'yargs/yargs';
import { hideBin } from 'yargs/helpers';
import process from 'node:process';
import {
  Config,
  loadServerHierarchicalMemory,
  setGeminiMdFilename as setServerGeminiMdFilename,
  getCurrentGeminiMdFilename,
  ApprovalMode,
  DEFAULT_GEMINI_MODEL,
  DEFAULT_GEMINI_EMBEDDING_MODEL,
  FileDiscoveryService,
  TelemetryTarget,
<<<<<<< HEAD
} from '@gen-cli/gen-cli-core';
=======
  MCPServerConfig,
} from '@google/gemini-cli-core';
>>>>>>> 734da8b9
import { Settings } from './settings.js';

import { Extension, filterActiveExtensions } from './extension.js';
import { getCliVersion } from '../utils/version.js';
import { loadSandboxConfig } from './sandboxConfig.js';

// Simple console logger for now - replace with actual logger if available
const logger = {
  // eslint-disable-next-line @typescript-eslint/no-explicit-any
  debug: (...args: any[]) => console.debug('[DEBUG]', ...args),
  // eslint-disable-next-line @typescript-eslint/no-explicit-any
  warn: (...args: any[]) => console.warn('[WARN]', ...args),
  // eslint-disable-next-line @typescript-eslint/no-explicit-any
  error: (...args: any[]) => console.error('[ERROR]', ...args),
};

export interface CliArgs {
  model: string | undefined;
  sandbox: boolean | string | undefined;
  sandboxImage: string | undefined;
  debug: boolean | undefined;
  prompt: string | undefined;
  promptInteractive: string | undefined;
  allFiles: boolean | undefined;
  all_files: boolean | undefined;
  showMemoryUsage: boolean | undefined;
  show_memory_usage: boolean | undefined;
  yolo: boolean | undefined;
  telemetry: boolean | undefined;
  checkpointing: boolean | undefined;
  telemetryTarget: string | undefined;
  telemetryOtlpEndpoint: string | undefined;
  telemetryLogPrompts: boolean | undefined;
  allowedMcpServerNames: string[] | undefined;
  extensions: string[] | undefined;
  listExtensions: boolean | undefined;
  ideMode: boolean | undefined;
}

export async function parseArguments(): Promise<CliArgs> {
  const yargsInstance = yargs(hideBin(process.argv))
    .scriptName('gemini')
    .usage(
      '$0 [options]',
      'Gemini CLI - Launch an interactive CLI, use -p/--prompt for non-interactive mode',
    )
    .option('model', {
      alias: 'm',
      type: 'string',
      description: `Model`,
      default: process.env.GEMINI_MODEL || DEFAULT_GEMINI_MODEL,
    })
    .option('prompt', {
      alias: 'p',
      type: 'string',
      description: 'Prompt. Appended to input on stdin (if any).',
    })
    .option('prompt-interactive', {
      alias: 'i',
      type: 'string',
      description:
        'Execute the provided prompt and continue in interactive mode',
    })
    .option('sandbox', {
      alias: 's',
      type: 'boolean',
      description: 'Run in sandbox?',
    })
    .option('sandbox-image', {
      type: 'string',
      description: 'Sandbox image URI.',
    })
    .option('debug', {
      alias: 'd',
      type: 'boolean',
      description: 'Run in debug mode?',
      default: false,
    })
    .option('all-files', {
      alias: ['a'],
      type: 'boolean',
      description: 'Include ALL files in context?',
      default: false,
    })
    .option('all_files', {
      type: 'boolean',
      description: 'Include ALL files in context?',
      default: false,
    })
    .deprecateOption(
      'all_files',
      'Use --all-files instead. We will be removing --all_files in the coming weeks.',
    )
    .option('show-memory-usage', {
      type: 'boolean',
      description: 'Show memory usage in status bar',
      default: false,
    })
    .option('show_memory_usage', {
      type: 'boolean',
      description: 'Show memory usage in status bar',
      default: false,
    })
    .deprecateOption(
      'show_memory_usage',
      'Use --show-memory-usage instead. We will be removing --show_memory_usage in the coming weeks.',
    )
    .option('yolo', {
      alias: 'y',
      type: 'boolean',
      description:
        'Automatically accept all actions (aka YOLO mode, see https://www.youtube.com/watch?v=xvFZjo5PgG0 for more details)?',
      default: false,
    })
    .option('telemetry', {
      type: 'boolean',
      description:
        'Enable telemetry? This flag specifically controls if telemetry is sent. Other --telemetry-* flags set specific values but do not enable telemetry on their own.',
    })
    .option('telemetry-target', {
      type: 'string',
      choices: ['local', 'gcp'],
      description:
        'Set the telemetry target (local or gcp). Overrides settings files.',
    })
    .option('telemetry-otlp-endpoint', {
      type: 'string',
      description:
        'Set the OTLP endpoint for telemetry. Overrides environment variables and settings files.',
    })
    .option('telemetry-log-prompts', {
      type: 'boolean',
      description:
        'Enable or disable logging of user prompts for telemetry. Overrides settings files.',
    })
    .option('checkpointing', {
      alias: 'c',
      type: 'boolean',
      description: 'Enables checkpointing of file edits',
      default: false,
    })
    .option('allowed-mcp-server-names', {
      type: 'array',
      string: true,
      description: 'Allowed MCP server names',
    })
    .option('extensions', {
      alias: 'e',
      type: 'array',
      string: true,
      description:
        'A list of extensions to use. If not provided, all extensions are used.',
    })
    .option('list-extensions', {
      alias: 'l',
      type: 'boolean',
      description: 'List all available extensions and exit.',
    })
    .option('ide-mode', {
      type: 'boolean',
      description: 'Run in IDE mode?',
    })

    .version(await getCliVersion()) // This will enable the --version flag based on package.json
    .alias('v', 'version')
    .help()
    .alias('h', 'help')
    .strict()
    .check((argv) => {
      if (argv.prompt && argv.promptInteractive) {
        throw new Error(
          'Cannot use both --prompt (-p) and --prompt-interactive (-i) together',
        );
      }
      return true;
    });

  yargsInstance.wrap(yargsInstance.terminalWidth());
  return yargsInstance.argv;
}

// This function is now a thin wrapper around the server's implementation.
// It's kept in the CLI for now as App.tsx directly calls it for memory refresh.
// TODO: Consider if App.tsx should get memory via a server call or if Config should refresh itself.
export async function loadHierarchicalGeminiMemory(
  currentWorkingDirectory: string,
  debugMode: boolean,
  fileService: FileDiscoveryService,
  extensionContextFilePaths: string[] = [],
): Promise<{ memoryContent: string; fileCount: number }> {
  if (debugMode) {
    logger.debug(
      `CLI: Delegating hierarchical memory load to server for CWD: ${currentWorkingDirectory}`,
    );
  }
  // Directly call the server function.
  // The server function will use its own homedir() for the global path.
  return loadServerHierarchicalMemory(
    currentWorkingDirectory,
    debugMode,
    fileService,
    extensionContextFilePaths,
  );
}

export async function loadCliConfig(
  settings: Settings,
  extensions: Extension[],
  sessionId: string,
  argv: CliArgs,
): Promise<Config> {
  const debugMode =
    argv.debug ||
    [process.env.DEBUG, process.env.DEBUG_MODE].some(
      (v) => v === 'true' || v === '1',
    );

  const ideMode =
    (argv.ideMode ?? settings.ideMode ?? false) &&
    process.env.TERM_PROGRAM === 'vscode' &&
    !process.env.SANDBOX;

  const activeExtensions = filterActiveExtensions(
    extensions,
    argv.extensions || [],
  );

  // Set the context filename in the server's memoryTool module BEFORE loading memory
  // TODO(b/343434939): This is a bit of a hack. The contextFileName should ideally be passed
  // directly to the Config constructor in core, and have core handle setGeminiMdFilename.
  // However, loadHierarchicalGeminiMemory is called *before* createServerConfig.
  if (settings.contextFileName) {
    setServerGeminiMdFilename(settings.contextFileName);
  } else {
    // Reset to default if not provided in settings.
    setServerGeminiMdFilename(getCurrentGeminiMdFilename());
  }

  const extensionContextFilePaths = activeExtensions.flatMap(
    (e) => e.contextFiles,
  );

  const fileService = new FileDiscoveryService(process.cwd());
  // Call the (now wrapper) loadHierarchicalGeminiMemory which calls the server's version
  const { memoryContent, fileCount } = await loadHierarchicalGeminiMemory(
    process.cwd(),
    debugMode,
    fileService,
    extensionContextFilePaths,
  );

  let mcpServers = mergeMcpServers(settings, activeExtensions);
  const excludeTools = mergeExcludeTools(settings, activeExtensions);

  if (argv.allowedMcpServerNames) {
    const allowedNames = new Set(argv.allowedMcpServerNames.filter(Boolean));
    if (allowedNames.size > 0) {
      mcpServers = Object.fromEntries(
        Object.entries(mcpServers).filter(([key]) => allowedNames.has(key)),
      );
    } else {
      mcpServers = {};
    }
  }

  if (ideMode) {
    mcpServers['_ide_server'] = new MCPServerConfig(
      undefined, // command
      undefined, // args
      undefined, // env
      undefined, // cwd
      undefined, // url
      'http://localhost:3000/mcp', // httpUrl
      undefined, // headers
      undefined, // tcp
      undefined, // timeout
      false, // trust
      'IDE connection', // description
      undefined, // includeTools
      undefined, // excludeTools
    );
  }

  const sandboxConfig = await loadSandboxConfig(settings, argv);

  return new Config({
    sessionId,
    embeddingModel: DEFAULT_GEMINI_EMBEDDING_MODEL,
    sandbox: sandboxConfig,
    targetDir: process.cwd(),
    debugMode,
    question: argv.promptInteractive || argv.prompt || '',
    fullContext: argv.allFiles || argv.all_files || false,
    coreTools: settings.coreTools || undefined,
    excludeTools,
    toolDiscoveryCommand: settings.toolDiscoveryCommand,
    toolCallCommand: settings.toolCallCommand,
    mcpServerCommand: settings.mcpServerCommand,
    mcpServers,
    userMemory: memoryContent,
    geminiMdFileCount: fileCount,
    approvalMode: argv.yolo || false ? ApprovalMode.YOLO : ApprovalMode.DEFAULT,
    showMemoryUsage:
      argv.showMemoryUsage ||
      argv.show_memory_usage ||
      settings.showMemoryUsage ||
      false,
    accessibility: settings.accessibility,
    telemetry: {
      enabled: argv.telemetry ?? settings.telemetry?.enabled,
      target: (argv.telemetryTarget ??
        settings.telemetry?.target) as TelemetryTarget,
      otlpEndpoint:
        argv.telemetryOtlpEndpoint ??
        process.env.OTEL_EXPORTER_OTLP_ENDPOINT ??
        settings.telemetry?.otlpEndpoint,
      logPrompts: argv.telemetryLogPrompts ?? settings.telemetry?.logPrompts,
    },
    usageStatisticsEnabled: settings.usageStatisticsEnabled ?? true,
    // Git-aware file filtering settings
    fileFiltering: {
      respectGitIgnore: settings.fileFiltering?.respectGitIgnore,
      enableRecursiveFileSearch:
        settings.fileFiltering?.enableRecursiveFileSearch,
    },
    checkpointing: argv.checkpointing || settings.checkpointing?.enabled,
    proxy:
      process.env.HTTPS_PROXY ||
      process.env.https_proxy ||
      process.env.HTTP_PROXY ||
      process.env.http_proxy,
    cwd: process.cwd(),
    fileDiscoveryService: fileService,
    bugCommand: settings.bugCommand,
    model: argv.model!,
    extensionContextFilePaths,
    maxSessionTurns: settings.maxSessionTurns ?? -1,
    listExtensions: argv.listExtensions || false,
    activeExtensions: activeExtensions.map((e) => ({
      name: e.config.name,
      version: e.config.version,
    })),
    noBrowser: !!process.env.NO_BROWSER,
    ideMode,
  });
}

function mergeMcpServers(settings: Settings, extensions: Extension[]) {
  const mcpServers = { ...(settings.mcpServers || {}) };
  for (const extension of extensions) {
    Object.entries(extension.config.mcpServers || {}).forEach(
      ([key, server]) => {
        if (mcpServers[key]) {
          logger.warn(
            `Skipping extension MCP config for server with key "${key}" as it already exists.`,
          );
          return;
        }
        mcpServers[key] = server;
      },
    );
  }
  return mcpServers;
}

function mergeExcludeTools(
  settings: Settings,
  extensions: Extension[],
): string[] {
  const allExcludeTools = new Set(settings.excludeTools || []);
  for (const extension of extensions) {
    for (const tool of extension.config.excludeTools || []) {
      allExcludeTools.add(tool);
    }
  }
  return [...allExcludeTools];
}<|MERGE_RESOLUTION|>--- conflicted
+++ resolved
@@ -17,12 +17,8 @@
   DEFAULT_GEMINI_EMBEDDING_MODEL,
   FileDiscoveryService,
   TelemetryTarget,
-<<<<<<< HEAD
+  MCPServerConfig,
 } from '@gen-cli/gen-cli-core';
-=======
-  MCPServerConfig,
-} from '@google/gemini-cli-core';
->>>>>>> 734da8b9
 import { Settings } from './settings.js';
 
 import { Extension, filterActiveExtensions } from './extension.js';
