/**
 * @license
 * Copyright 2025 Google LLC
 * SPDX-License-Identifier: Apache-2.0
 */

<<<<<<< HEAD
import { AuthType } from '@google/gemini-cli-core';
=======
import { AuthType } from '@wct-cli/wct-cli-core';
>>>>>>> 15b67d83
import { loadEnvironment } from './settings.js';

export const validateAuthMethod = (authMethod: string): string | null => {
  loadEnvironment();
  if (
    authMethod === AuthType.LOGIN_WITH_GOOGLE ||
    authMethod === AuthType.CLOUD_SHELL
  ) {
    return null;
  }

  if (authMethod === AuthType.USE_IWHALECLOUD) {
    if (!process.env.WCT_API_KEY) {
      return 'WCT_API_KEY environment variable not found. Add that to your .env and try again, no reload needed!';
    }
    return null;
  }

  if (authMethod === AuthType.USE_GEMINI) {
    if (!process.env.GEMINI_API_KEY) {
      return 'GEMINI_API_KEY environment variable not found. Add that to your .env and try again, no reload needed!';
    }
    return null;
  }

  if (authMethod === AuthType.USE_VERTEX_AI) {
    const hasVertexProjectLocationConfig =
      !!process.env.GOOGLE_CLOUD_PROJECT && !!process.env.GOOGLE_CLOUD_LOCATION;
    const hasGoogleApiKey = !!process.env.GOOGLE_API_KEY;
    if (!hasVertexProjectLocationConfig && !hasGoogleApiKey) {
      return (
        'Must specify GOOGLE_GENAI_USE_VERTEXAI=true and either:\n' +
        '• GOOGLE_CLOUD_PROJECT and GOOGLE_CLOUD_LOCATION environment variables.\n' +
        '• GOOGLE_API_KEY environment variable (if using express mode).\n' +
        'Update your .env and try again, no reload needed!'
      );
    }
    return null;
  }

  return 'Invalid auth method selected.';
};<|MERGE_RESOLUTION|>--- conflicted
+++ resolved
@@ -4,11 +4,7 @@
  * SPDX-License-Identifier: Apache-2.0
  */
 
-<<<<<<< HEAD
-import { AuthType } from '@google/gemini-cli-core';
-=======
 import { AuthType } from '@wct-cli/wct-cli-core';
->>>>>>> 15b67d83
 import { loadEnvironment } from './settings.js';
 
 export const validateAuthMethod = (authMethod: string): string | null => {
@@ -29,7 +25,7 @@
 
   if (authMethod === AuthType.USE_GEMINI) {
     if (!process.env.GEMINI_API_KEY) {
-      return 'GEMINI_API_KEY environment variable not found. Add that to your .env and try again, no reload needed!';
+      return 'GEMINI_API_KEY environment variable not found. Add that to your environment and try again (no reload needed if using .env)!';
     }
     return null;
   }
@@ -40,10 +36,10 @@
     const hasGoogleApiKey = !!process.env.GOOGLE_API_KEY;
     if (!hasVertexProjectLocationConfig && !hasGoogleApiKey) {
       return (
-        'Must specify GOOGLE_GENAI_USE_VERTEXAI=true and either:\n' +
+        'When using Vertex AI, you must specify either:\n' +
         '• GOOGLE_CLOUD_PROJECT and GOOGLE_CLOUD_LOCATION environment variables.\n' +
         '• GOOGLE_API_KEY environment variable (if using express mode).\n' +
-        'Update your .env and try again, no reload needed!'
+        'Update your environment and try again (no reload needed if using .env)!'
       );
     }
     return null;
