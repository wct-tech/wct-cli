--- conflicted
+++ resolved
@@ -4,13 +4,8 @@
  * SPDX-License-Identifier: Apache-2.0
  */
 
-<<<<<<< HEAD
 import { AuthType } from '@gen-cli/gen-cli-core';
-import { loadEnvironment } from './config.js';
-=======
-import { AuthType } from '@google/gemini-cli-core';
 import { loadEnvironment } from './settings.js';
->>>>>>> 524ede52
 
 export const validateAuthMethod = (authMethod: string): string | null => {
   loadEnvironment();
