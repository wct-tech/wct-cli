--- conflicted
+++ resolved
@@ -1,13 +1,7 @@
 {
-<<<<<<< HEAD
   "name": "@gen-cli/gen-cli",
-  "version": "0.1.10",
+  "version": "0.1.12",
   "description": "Gen CLI",
-=======
-  "name": "@google/gemini-cli",
-  "version": "0.1.12",
-  "description": "Gemini CLI",
->>>>>>> 734da8b9
   "repository": {
     "type": "git",
     "url": "git+https://github.com/gen-cli/gen-cli.git"
