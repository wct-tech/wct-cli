--- conflicted
+++ resolved
@@ -1,16 +1,11 @@
 {
   "name": "@gen-cli/gen-cli",
   "version": "0.1.9",
-<<<<<<< HEAD
   "description": "Gen CLI",
-  "repository": "gen-cli/gen-cli",
-=======
-  "description": "Gemini CLI",
   "repository": {
     "type": "git",
-    "url": "git+https://github.com/google-gemini/gemini-cli.git"
+    "url": "git+https://github.com/gen-cli/gen-cli.git"
   },
->>>>>>> d43ea268
   "type": "module",
   "main": "dist/index.js",
   "bin": {
@@ -30,17 +25,10 @@
     "dist"
   ],
   "config": {
-<<<<<<< HEAD
-    "sandboxImageUri": "undefined/undefined:0.1.9"
-  },
-  "dependencies": {
-    "@gen-cli/gen-cli-core": "0.1.9",
-=======
     "sandboxImageUri": "us-docker.pkg.dev/gemini-code-dev/gemini-cli/sandbox:0.1.9"
   },
   "dependencies": {
-    "@google/gemini-cli-core": "file:../core",
->>>>>>> d43ea268
+    "@gen-cli/gen-cli": "file:../core",
     "@types/update-notifier": "^6.0.8",
     "command-exists": "^1.2.9",
     "diff": "^7.0.0",
