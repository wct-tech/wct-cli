{
<<<<<<< HEAD
  "name": "@gen-cli/gen-cli",
  "version": "0.1.9",
  "description": "Gen CLI",
=======
  "name": "@google/gemini-cli",
  "version": "0.1.10",
  "description": "Gemini CLI",
>>>>>>> ab66e3a2
  "repository": {
    "type": "git",
    "url": "git+https://github.com/gen-cli/gen-cli.git"
  },
  "type": "module",
  "main": "dist/index.js",
  "bin": {
    "gen": "dist/index.js"
  },
  "scripts": {
    "build": "node ../../scripts/build_package.js",
    "start": "node dist/index.js",
    "debug": "node --inspect-brk dist/index.js",
    "lint": "eslint . --ext .ts,.tsx",
    "format": "prettier --write .",
    "test": "vitest run",
    "test:ci": "vitest run --coverage",
    "typecheck": "tsc --noEmit"
  },
  "files": [
    "dist"
  ],
  "config": {
    "sandboxImageUri": "us-docker.pkg.dev/gemini-code-dev/gemini-cli/sandbox:0.1.10"
  },
  "dependencies": {
    "@gen-cli/gen-cli": "file:../core",
    "@types/update-notifier": "^6.0.8",
    "command-exists": "^1.2.9",
    "diff": "^7.0.0",
    "dotenv": "^17.1.0",
    "gaxios": "^7.1.1",
    "glob": "^10.4.1",
    "highlight.js": "^11.11.1",
    "ink": "^6.0.1",
    "ink-big-text": "^2.0.0",
    "ink-gradient": "^3.0.0",
    "ink-link": "^4.1.0",
    "ink-select-input": "^6.2.0",
    "ink-spinner": "^5.0.0",
    "ink-text-input": "^6.0.0",
    "lowlight": "^3.3.0",
    "mime-types": "^3.0.1",
    "open": "^10.1.2",
    "react": "^19.1.0",
    "read-package-up": "^11.0.0",
    "shell-quote": "^1.8.3",
    "string-width": "^7.1.0",
    "strip-ansi": "^7.1.0",
    "strip-json-comments": "^3.1.1",
    "update-notifier": "^7.3.1",
    "yargs": "^17.7.2"
  },
  "devDependencies": {
    "@babel/runtime": "^7.27.6",
    "@testing-library/react": "^16.3.0",
    "@types/command-exists": "^1.2.3",
    "@types/diff": "^7.0.2",
    "@types/dotenv": "^6.1.1",
    "@types/node": "^20.11.24",
    "@types/react": "^19.1.8",
    "@types/react-dom": "^19.1.6",
    "@types/semver": "^7.7.0",
    "@types/shell-quote": "^1.7.5",
    "@types/yargs": "^17.0.32",
    "ink-testing-library": "^4.0.0",
    "jsdom": "^26.1.0",
    "pretty-format": "^30.0.2",
    "react-dom": "^19.1.0",
    "typescript": "^5.3.3",
    "vitest": "^3.1.1"
  },
  "engines": {
    "node": ">=20"
  }
}<|MERGE_RESOLUTION|>--- conflicted
+++ resolved
@@ -1,13 +1,7 @@
 {
-<<<<<<< HEAD
   "name": "@gen-cli/gen-cli",
-  "version": "0.1.9",
+  "version": "0.1.10",
   "description": "Gen CLI",
-=======
-  "name": "@google/gemini-cli",
-  "version": "0.1.10",
-  "description": "Gemini CLI",
->>>>>>> ab66e3a2
   "repository": {
     "type": "git",
     "url": "git+https://github.com/gen-cli/gen-cli.git"
