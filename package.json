{
<<<<<<< HEAD
  "name": "@wct-cli/wct-cli",
  "version": "0.0.12",
=======
  "name": "@gen-cli/gen-cli",
  "version": "0.1.12",
>>>>>>> 5d4a9b77
  "engines": {
    "node": ">=20.0.0"
  },
  "type": "module",
  "workspaces": [
    "packages/*"
  ],
  "private": "true",
  "repository": {
    "type": "git",
    "url": "git+https://github.com/wct-cli/wct-cli.git"
  },
  "config": {
    "sandboxImageUri": "us-docker.pkg.dev/gemini-code-dev/gemini-cli/sandbox:0.1.12"
  },
  "scripts": {
    "start": "node scripts/start.js",
    "debug": "cross-env DEBUG=1 node --inspect-brk scripts/start.js",
    "auth:npm": "npx google-artifactregistry-auth",
    "auth:docker": "gcloud auth configure-docker us-west1-docker.pkg.dev",
    "auth": "npm run auth:npm && npm run auth:docker",
    "generate": "node scripts/generate-git-commit-info.js",
    "build": "node scripts/build.js",
    "build:all": "npm run build && npm run build:sandbox",
    "build:packages": "npm run build --workspaces",
    "build:sandbox": "node scripts/build_sandbox.js --skip-npm-install-build",
    "bundle": "npm run generate && node esbuild.config.js && node scripts/copy_bundle_assets.js",
    "test": "npm run test --workspaces",
    "test:ci": "npm run test:ci --workspaces --if-present && npm run test:scripts",
    "test:scripts": "vitest run --config ./scripts/tests/vitest.config.ts",
    "test:e2e": "npm run test:integration:sandbox:none -- --verbose --keep-output",
    "test:integration:all": "npm run test:integration:sandbox:none && npm run test:integration:sandbox:docker && npm run test:integration:sandbox:podman",
    "test:integration:sandbox:none": "GEMINI_SANDBOX=false node integration-tests/run-tests.js",
    "test:integration:sandbox:docker": "GEMINI_SANDBOX=docker node integration-tests/run-tests.js",
    "test:integration:sandbox:podman": "GEMINI_SANDBOX=podman node integration-tests/run-tests.js",
    "lint": "eslint . --ext .ts,.tsx && eslint integration-tests",
    "lint:fix": "eslint . --fix && eslint integration-tests --fix",
    "lint:ci": "eslint . --ext .ts,.tsx --max-warnings 0 && eslint integration-tests --max-warnings 0",
    "format": "prettier --write .",
    "typecheck": "npm run typecheck --workspaces --if-present",
    "preflight": "npm run clean && npm ci && npm run format && npm run lint:ci && npm run build && npm run typecheck && npm run test:ci",
    "prepare": "npm run bundle",
    "prepare:package": "node scripts/prepare-package.js",
    "release:version": "node scripts/version.js",
    "telemetry": "node scripts/telemetry.js",
    "clean": "node scripts/clean.js"
  },
  "bin": {
    "gen": "bundle/gemini.js"
  },
  "files": [
    "bundle/",
    "README.md",
    "LICENSE"
  ],
  "devDependencies": {
    "@types/micromatch": "^4.0.9",
    "@types/mime-types": "^3.0.1",
    "@types/minimatch": "^5.1.2",
    "@types/shell-quote": "^1.7.5",
    "@vitest/coverage-v8": "^3.1.1",
    "concurrently": "^9.2.0",
    "cross-env": "^7.0.3",
    "esbuild": "^0.25.0",
    "eslint": "^9.24.0",
    "eslint-config-prettier": "^10.1.2",
    "eslint-plugin-import": "^2.31.0",
    "eslint-plugin-license-header": "^0.8.0",
    "eslint-plugin-react": "^7.37.5",
    "eslint-plugin-react-hooks": "^5.2.0",
    "glob": "^10.4.5",
    "globals": "^16.0.0",
    "json": "^11.0.0",
    "lodash": "^4.17.21",
    "memfs": "^4.17.2",
    "prettier": "^3.5.3",
    "react-devtools-core": "^4.28.5",
    "typescript-eslint": "^8.30.1",
    "vitest": "^3.2.4",
    "yargs": "^17.7.2"
  },
  "dependencies": {
    "@wct-cli/wct-cli": "^0.0.6"
  }
}<|MERGE_RESOLUTION|>--- conflicted
+++ resolved
@@ -1,11 +1,6 @@
 {
-<<<<<<< HEAD
   "name": "@wct-cli/wct-cli",
   "version": "0.0.12",
-=======
-  "name": "@gen-cli/gen-cli",
-  "version": "0.1.12",
->>>>>>> 5d4a9b77
   "engines": {
     "node": ">=20.0.0"
   },
