# .github/workflows/e2e.yml

name: E2E Tests

on:
  push:
    branches: [main, 'e2e/*']
  merge_group:

jobs:
  e2e-test-linux:
    name: E2E Test (Linux) - ${{ matrix.sandbox }}
    runs-on: ubuntu-latest
    strategy:
      fail-fast: false
      matrix:
        sandbox: [sandbox:none, sandbox:docker]
        node-version: [20.x, 22.x, 24.x]
    steps:
      - name: Checkout repository
        uses: actions/checkout@11bd71901bbe5b1630ceea73d27597364c9af683 # v4

      - name: Set up Node.js ${{ matrix.node-version }}
        uses: actions/setup-node@49933ea5288caeca8642d1e84afbd3f7d6820020 # v4
        with:
          node-version: ${{ matrix.node-version }}
          cache: 'npm'

      - name: Install dependencies
        run: npm ci

      - uses: oven-sh/setup-bun@v2
        with:
          bun-version: latest

      - name: Rename modules to gen-cli
        run: |
          npm run gen-cli:rename

      - name: Build project
        run: npm run build

      - name: Set up Docker
        if: matrix.sandbox == 'sandbox:docker'
        uses: docker/setup-buildx-action@e468171a9de216ec08956ac3ada2f0791b6bd435 # v3

      - name: Set up Podman
        if: matrix.sandbox == 'sandbox:podman'
        uses: redhat-actions/podman-login@4934294ad0449894bcd1e9f191899d7292469603 # v1
        with:
          registry: docker.io
          username: ${{ secrets.DOCKERHUB_USERNAME }}
          password: ${{ secrets.DOCKERHUB_TOKEN }}

      - name: Run E2E tests
        env:
          GEMINI_API_KEY: ${{ secrets.GEMINI_API_KEY }}
<<<<<<< HEAD
          SILICONFLOW_API_KEY: ${{ secrets.SILICONFLOW_API_KEY }}
        run: npm run test:integration:${{ matrix.sandbox }} -- --verbose --keep-output
=======
        run: npm run test:integration:${{ matrix.sandbox }} -- --verbose --keep-output

  e2e-test-macos:
    name: E2E Test - macOS
    runs-on: macos-latest
    steps:
      - name: Checkout repository
        uses: actions/checkout@11bd71901bbe5b1630ceea73d27597364c9af683 # v4

      - name: Set up Node.js
        uses: actions/setup-node@49933ea5288caeca8642d1e84afbd3f7d6820020 # v4
        with:
          node-version: 20.x
          cache: 'npm'

      - name: Install dependencies
        run: npm ci

      - name: Build project
        run: npm run build

      - name: Run E2E tests
        env:
          GEMINI_API_KEY: ${{ secrets.GEMINI_API_KEY }}
        run: npm run test:e2e
>>>>>>> 138ff738
<|MERGE_RESOLUTION|>--- conflicted
+++ resolved
@@ -55,10 +55,7 @@
       - name: Run E2E tests
         env:
           GEMINI_API_KEY: ${{ secrets.GEMINI_API_KEY }}
-<<<<<<< HEAD
           SILICONFLOW_API_KEY: ${{ secrets.SILICONFLOW_API_KEY }}
-        run: npm run test:integration:${{ matrix.sandbox }} -- --verbose --keep-output
-=======
         run: npm run test:integration:${{ matrix.sandbox }} -- --verbose --keep-output
 
   e2e-test-macos:
@@ -83,5 +80,4 @@
       - name: Run E2E tests
         env:
           GEMINI_API_KEY: ${{ secrets.GEMINI_API_KEY }}
-        run: npm run test:e2e
->>>>>>> 138ff738
+        run: npm run test:e2e