name: 'E2E Tests'

on:
  push:
<<<<<<< HEAD
    branches: [main, 'e2e/*']
=======
    branches:
      - 'main'
>>>>>>> 4074e8e6
  merge_group:

concurrency:
  group: ${{ github.repository }}-${{ github.ref }}-gen-cli-e2e
  cancel-in-progress: true

jobs:
  e2e-test-linux:
<<<<<<< HEAD
    name: ${{ matrix.SILICONFLOW_E2E_MODEL }} E2E Test (Linux) - ${{ matrix.sandbox }}
    runs-on: ubuntu-latest
=======
    name: 'E2E Test (Linux) - ${{ matrix.sandbox }}'
    runs-on: 'ubuntu-latest'
>>>>>>> 4074e8e6
    strategy:
      fail-fast: false
      matrix:
<<<<<<< HEAD
        sandbox: [sandbox:none, sandbox:docker]
        node-version: [20.x, 22.x, 24.x]
        SILICONFLOW_E2E_MODEL:
          - Pro/deepseek-ai/DeepSeek-V3
          - deepseek-ai/DeepSeek-V3
          - Pro/moonshotai/Kimi-K2-Instruct
          - moonshotai/Kimi-K2-Instruct

        exclude:
          - sandbox: 'sandbox:docker'
=======
        sandbox:
          - 'sandbox:none'
          - 'sandbox:docker'
        node-version:
          - '20.x'
          - '22.x'
          - '24.x'
>>>>>>> 4074e8e6
    steps:
      - name: 'Checkout'
        uses: 'actions/checkout@08c6903cd8c0fde910a37f88322edcfb5dd907a8' # ratchet:actions/checkout@v5

      - name: 'Set up Node.js ${{ matrix.node-version }}'
        uses: 'actions/setup-node@49933ea5288caeca8642d1e84afbd3f7d6820020' # ratchet:actions/setup-node@v4
        with:
          node-version: '${{ matrix.node-version }}'
          cache: 'npm'

      - name: 'Install dependencies'
        run: |-
          npm ci

<<<<<<< HEAD
      - uses: oven-sh/setup-bun@v2
        with:
          bun-version: latest

      - name: Rename modules to gen-cli
        run: |
          npm run gen-cli:rename

      - name: Build project
        run: npm run build
=======
      - name: 'Build project'
        run: |-
          npm run build
>>>>>>> 4074e8e6

      - name: 'Set up Docker'
        if: |-
          ${{ matrix.sandbox == 'sandbox:docker' }}
        uses: 'docker/setup-buildx-action@e468171a9de216ec08956ac3ada2f0791b6bd435' # ratchet:docker/setup-buildx-action@v3

      - name: 'Set up Podman'
        if: |-
          ${{ matrix.sandbox == 'sandbox:podman' }}
        uses: 'redhat-actions/podman-login@4934294ad0449894bcd1e9f191899d7292469603' # ratchet:redhat-actions/podman-login@v1
        with:
          registry: 'docker.io'
          username: '${{ secrets.DOCKERHUB_USERNAME }}'
          password: '${{ secrets.DOCKERHUB_TOKEN }}'

      - name: 'Run E2E tests'
        env:
<<<<<<< HEAD
          GEMINI_API_KEY: ${{ secrets.GEMINI_API_KEY }}
          SILICONFLOW_E2E_MODEL: ${{ matrix.SILICONFLOW_E2E_MODEL }}
          SILICONFLOW_API_KEY: ${{ secrets.SILICONFLOW_API_KEY }}
        run: npm run test:integration:${{ matrix.sandbox }} -- --verbose --keep-output
=======
          GEMINI_API_KEY: '${{ secrets.GEMINI_API_KEY }}'
          KEEP_OUTPUT: 'true'
          SANDBOX: '${{ matrix.sandbox }}'
          VERBOSE: 'true'
        run: |-
          npm run "test:integration:${SANDBOX}"
>>>>>>> 4074e8e6

  e2e-test-macos:
    name: 'E2E Test - macOS'
    runs-on: 'macos-latest'
    steps:
      - name: 'Checkout'
        uses: 'actions/checkout@08c6903cd8c0fde910a37f88322edcfb5dd907a8' # ratchet:actions/checkout@v5

      - name: 'Set up Node.js'
        uses: 'actions/setup-node@49933ea5288caeca8642d1e84afbd3f7d6820020' # ratchet:actions/setup-node@v4
        with:
          node-version-file: '.nvmrc'
          cache: 'npm'

      - name: 'Install dependencies'
        run: |-
          npm ci

      - name: 'Build project'
        run: |-
          npm run build

      - name: 'Run E2E tests'
        env:
<<<<<<< HEAD
          SILICONFLOW_API_KEY: ${{ secrets.SILICONFLOW_API_KEY }}
          GEMINI_API_KEY: ${{ secrets.GEMINI_API_KEY }}
        run: npm run test:e2e
=======
          GEMINI_API_KEY: '${{ secrets.GEMINI_API_KEY }}'
        run: |-
          npm run test:e2e
>>>>>>> 4074e8e6
<|MERGE_RESOLUTION|>--- conflicted
+++ resolved
@@ -2,12 +2,8 @@
 
 on:
   push:
-<<<<<<< HEAD
-    branches: [main, 'e2e/*']
-=======
     branches:
       - 'main'
->>>>>>> 4074e8e6
   merge_group:
 
 concurrency:
@@ -16,28 +12,13 @@
 
 jobs:
   e2e-test-linux:
-<<<<<<< HEAD
-    name: ${{ matrix.SILICONFLOW_E2E_MODEL }} E2E Test (Linux) - ${{ matrix.sandbox }}
-    runs-on: ubuntu-latest
-=======
     name: 'E2E Test (Linux) - ${{ matrix.sandbox }}'
     runs-on: 'ubuntu-latest'
->>>>>>> 4074e8e6
     strategy:
       fail-fast: false
       matrix:
-<<<<<<< HEAD
-        sandbox: [sandbox:none, sandbox:docker]
-        node-version: [20.x, 22.x, 24.x]
-        SILICONFLOW_E2E_MODEL:
-          - Pro/deepseek-ai/DeepSeek-V3
-          - deepseek-ai/DeepSeek-V3
-          - Pro/moonshotai/Kimi-K2-Instruct
-          - moonshotai/Kimi-K2-Instruct
-
         exclude:
           - sandbox: 'sandbox:docker'
-=======
         sandbox:
           - 'sandbox:none'
           - 'sandbox:docker'
@@ -45,7 +26,6 @@
           - '20.x'
           - '22.x'
           - '24.x'
->>>>>>> 4074e8e6
     steps:
       - name: 'Checkout'
         uses: 'actions/checkout@08c6903cd8c0fde910a37f88322edcfb5dd907a8' # ratchet:actions/checkout@v5
@@ -56,11 +36,6 @@
           node-version: '${{ matrix.node-version }}'
           cache: 'npm'
 
-      - name: 'Install dependencies'
-        run: |-
-          npm ci
-
-<<<<<<< HEAD
       - uses: oven-sh/setup-bun@v2
         with:
           bun-version: latest
@@ -69,13 +44,13 @@
         run: |
           npm run gen-cli:rename
 
-      - name: Build project
-        run: npm run build
-=======
+      - name: 'Install dependencies'
+        run: |-
+          npm ci
+
       - name: 'Build project'
         run: |-
           npm run build
->>>>>>> 4074e8e6
 
       - name: 'Set up Docker'
         if: |-
@@ -93,19 +68,14 @@
 
       - name: 'Run E2E tests'
         env:
-<<<<<<< HEAD
-          GEMINI_API_KEY: ${{ secrets.GEMINI_API_KEY }}
-          SILICONFLOW_E2E_MODEL: ${{ matrix.SILICONFLOW_E2E_MODEL }}
-          SILICONFLOW_API_KEY: ${{ secrets.SILICONFLOW_API_KEY }}
-        run: npm run test:integration:${{ matrix.sandbox }} -- --verbose --keep-output
-=======
           GEMINI_API_KEY: '${{ secrets.GEMINI_API_KEY }}'
           KEEP_OUTPUT: 'true'
           SANDBOX: '${{ matrix.sandbox }}'
           VERBOSE: 'true'
+          SILICONFLOW_E2E_MODEL: ${{ matrix.SILICONFLOW_E2E_MODEL }}
+          SILICONFLOW_API_KEY: ${{ secrets.SILICONFLOW_API_KEY }}
         run: |-
           npm run "test:integration:${SANDBOX}"
->>>>>>> 4074e8e6
 
   e2e-test-macos:
     name: 'E2E Test - macOS'
@@ -130,12 +100,8 @@
 
       - name: 'Run E2E tests'
         env:
-<<<<<<< HEAD
+          SILICONFLOW_E2E_MODEL: ${{ matrix.SILICONFLOW_E2E_MODEL }}
           SILICONFLOW_API_KEY: ${{ secrets.SILICONFLOW_API_KEY }}
-          GEMINI_API_KEY: ${{ secrets.GEMINI_API_KEY }}
-        run: npm run test:e2e
-=======
           GEMINI_API_KEY: '${{ secrets.GEMINI_API_KEY }}'
         run: |-
-          npm run test:e2e
->>>>>>> 4074e8e6
+          npm run test:e2e