--- conflicted
+++ resolved
@@ -85,6 +85,10 @@
     name: 'Lint (Javascript)'
     runs-on: 'ubuntu-latest'
     steps:
+      - uses: oven-sh/setup-bun@v2
+        with:
+          bun-version: latest
+
       - name: 'Checkout'
         uses: 'actions/checkout@08c6903cd8c0fde910a37f88322edcfb5dd907a8' # ratchet:actions/checkout@v5
         with:
@@ -96,18 +100,9 @@
           node-version-file: '.nvmrc'
           cache: 'npm'
 
-<<<<<<< HEAD
-      - uses: oven-sh/setup-bun@v2
-        with:
-          bun-version: latest
-
-      - name: Install dependencies
-        run: npm ci
-=======
       - name: 'Install dependencies'
         run: |-
           npm ci
->>>>>>> c63185da
 
       - name: 'Run formatter check'
         run: |-
@@ -127,15 +122,11 @@
           npx prettier --check integration-tests
           git diff --exit-code
 
-<<<<<<< HEAD
-      - name: Rename modules to gen-cli
+      - name: 'Rename modules to gen-cli'
         run: |
           npm run gen-cli:rename
           npm run format
 
-      - name: Build project
-        run: npm run build
-=======
       - name: 'Build project'
         run: |-
           npm run build
@@ -215,7 +206,6 @@
               --severity=style \
               --format=gcc \
               --color=never | sed -e 's/note:/warning:/g' -e 's/style:/warning:/g'
->>>>>>> c63185da
 
   #
   # Lint: YAML
