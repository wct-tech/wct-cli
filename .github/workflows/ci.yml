name: 'Gemini CLI CI'

on:
  push:
    branches:
      - 'main'
      - 'release'
  pull_request:
    branches:
      - 'main'
      - 'release'
  merge_group:
  workflow_dispatch:
  workflow_call:

concurrency:
  group: ${{ github.repository }}-${{ github.ref }}-gen-cli-ci
  cancel-in-progress: true

concurrency:
  group: '${{ github.workflow }}-${{ github.head_ref || github.ref }}'
  cancel-in-progress: ${{ github.ref != 'refs/heads/main' && !startsWith(github.ref, 'refs/heads/release/') }}

jobs:
  lint:
    name: Lint
    runs-on: ubuntu-latest
    permissions:
      contents: read # For checkout
    steps:
      - name: Checkout repository
        uses: actions/checkout@11bd71901bbe5b1630ceea73d27597364c9af683 # v4

      - name: Set up Node.js
        uses: actions/setup-node@49933ea5288caeca8642d1e84afbd3f7d6820020 # v4
        with:
          node-version-file: '.nvmrc'
          cache: 'npm'

      - name: Install dependencies
        run: npm ci

      - name: Run formatter check
        run: |
          npm run format
          git diff --exit-code

      - name: Run linter
        run: npm run lint:ci

<<<<<<< HEAD
      - uses: oven-sh/setup-bun@v2
        with:
          bun-version: latest

      - name: Rename modules to gen-cli
        run: |
          npm run gen-cli:rename
          npm run format
=======
      - name: Run linter on integration tests
        run: npx eslint integration-tests --max-warnings 0

      - name: Run formatter on integration tests
        run: |
          npx prettier --check integration-tests
          git diff --exit-code
>>>>>>> 4074e8e6

      - name: Build project
        run: npm run build

      - name: Run type check
        run: npm run typecheck

  test:
    name: 'Test'
    runs-on: '${{ matrix.os }}'
    needs: 'lint'
    permissions:
      contents: 'read'
      checks: 'write'
      pull-requests: 'write'
    strategy:
<<<<<<< HEAD
      fail-fast: false
=======
      fail-fast: false # So we can see all test failures
>>>>>>> 4074e8e6
      matrix:
        os:
          - 'macos-latest'
          - 'ubuntu-latest'
          - 'windows-latest'
        node-version:
          - '20.x'
          - '22.x'
          - '24.x'
    steps:
      - name: 'Checkout'
        uses: 'actions/checkout@08c6903cd8c0fde910a37f88322edcfb5dd907a8' # ratchet:actions/checkout@v5

      - name: 'Set up Node.js ${{ matrix.node-version }}'
        uses: 'actions/setup-node@49933ea5288caeca8642d1e84afbd3f7d6820020' # ratchet:actions/setup-node@v4
        with:
          node-version: '${{ matrix.node-version }}'
          cache: 'npm'

      - name: 'Build project'
        run: |-
          npm run build

      - name: 'Install dependencies for testing'
        run: |-
          npm ci

<<<<<<< HEAD
      - uses: oven-sh/setup-bun@v2
        with:
          bun-version: latest

      - name: Rename modules to gen-cli
        run: |
          npm run gen-cli:rename

      - name: Run tests and generate reports
        run: npm run test:ci
=======
      - name: 'Run tests and generate reports'
>>>>>>> 4074e8e6
        env:
          NO_COLOR: true
        run: 'npm run test:ci'

      - name: 'Publish Test Report (for non-forks)'
        if: |-
          ${{ always() && (github.event.pull_request.head.repo.full_name == github.repository) }}
        uses: 'dorny/test-reporter@dc3a92680fcc15842eef52e8c4606ea7ce6bd3f3' # ratchet:dorny/test-reporter@v2
        with:
          name: 'Test Results (Node ${{ matrix.node-version }})'
          path: 'packages/*/junit.xml'
          reporter: 'java-junit'
          fail-on-error: 'false'

      - name: 'Upload Test Results Artifact (for forks)'
        if: |-
          ${{ always() && (github.event_name == 'pull_request' && github.event.pull_request.head.repo.full_name != github.repository) }}
        uses: 'actions/upload-artifact@ea165f8d65b6e75b540449e92b4886f43607fa02' # ratchet:actions/upload-artifact@v4
        with:
          name: 'test-results-fork-${{ matrix.node-version }}-${{ matrix.os }}'
          path: 'packages/*/junit.xml'

      - name: 'Upload coverage reports'
        if: |-
          ${{ always() }}
        uses: 'actions/upload-artifact@ea165f8d65b6e75b540449e92b4886f43607fa02' # ratchet:actions/upload-artifact@v4
        with:
          name: 'coverage-reports-${{ matrix.node-version }}-${{ matrix.os }}'
          path: 'packages/*/coverage'

  post_coverage_comment:
    name: 'Post Coverage Comment'
    runs-on: 'ubuntu-latest'
    needs: 'test'
    if: |-
      ${{ always() && github.event_name == 'pull_request' && (github.event.pull_request.head.repo.full_name == github.repository) }}
    continue-on-error: true
    permissions:
      contents: 'read' # For checkout
      pull-requests: 'write' # For commenting
    strategy:
      matrix:
        # Reduce noise by only posting the comment once
        os:
          - 'ubuntu-latest'
        node-version:
          - '22.x'
    steps:
      - name: 'Checkout'
        uses: 'actions/checkout@08c6903cd8c0fde910a37f88322edcfb5dd907a8' # ratchet:actions/checkout@v5

      - name: 'Download coverage reports artifact'
        uses: 'actions/download-artifact@634f93cb2916e3fdff6788551b99b062d0335ce0' # ratchet:actions/download-artifact@v5
        with:
          name: 'coverage-reports-${{ matrix.node-version }}-${{ matrix.os }}'
          path: 'coverage_artifact' # Download to a specific directory

      - name: 'Post Coverage Comment using Composite Action'
        uses: './.github/actions/post-coverage-comment' # Path to the composite action directory
        with:
          cli_json_file: 'coverage_artifact/cli/coverage/coverage-summary.json'
          core_json_file: 'coverage_artifact/core/coverage/coverage-summary.json'
          cli_full_text_summary_file: 'coverage_artifact/cli/coverage/full-text-summary.txt'
          core_full_text_summary_file: 'coverage_artifact/core/coverage/full-text-summary.txt'
          node_version: '${{ matrix.node-version }}'
          os: '${{ matrix.os }}'
          github_token: '${{ secrets.GITHUB_TOKEN }}'

  codeql:
    name: 'CodeQL'
    runs-on: 'ubuntu-latest'
    permissions:
      actions: 'read'
      contents: 'read'
      security-events: 'write'
    steps:
      - name: 'Checkout'
        uses: 'actions/checkout@08c6903cd8c0fde910a37f88322edcfb5dd907a8' # ratchet:actions/checkout@v5

      - name: 'Initialize CodeQL'
        uses: 'github/codeql-action/init@df559355d593797519d70b90fc8edd5db049e7a2' # ratchet:github/codeql-action/init@v3
        with:
          languages: 'javascript'

      - name: 'Perform CodeQL Analysis'
        uses: 'github/codeql-action/analyze@df559355d593797519d70b90fc8edd5db049e7a2' # ratchet:github/codeql-action/analyze@v3<|MERGE_RESOLUTION|>--- conflicted
+++ resolved
@@ -37,6 +37,15 @@
           node-version-file: '.nvmrc'
           cache: 'npm'
 
+      - uses: oven-sh/setup-bun@v2
+        with:
+          bun-version: latest
+
+      - name: Rename modules to gen-cli
+        run: |
+          npm run gen-cli:rename
+          npm run format
+
       - name: Install dependencies
         run: npm ci
 
@@ -48,16 +57,6 @@
       - name: Run linter
         run: npm run lint:ci
 
-<<<<<<< HEAD
-      - uses: oven-sh/setup-bun@v2
-        with:
-          bun-version: latest
-
-      - name: Rename modules to gen-cli
-        run: |
-          npm run gen-cli:rename
-          npm run format
-=======
       - name: Run linter on integration tests
         run: npx eslint integration-tests --max-warnings 0
 
@@ -65,7 +64,6 @@
         run: |
           npx prettier --check integration-tests
           git diff --exit-code
->>>>>>> 4074e8e6
 
       - name: Build project
         run: npm run build
@@ -82,11 +80,7 @@
       checks: 'write'
       pull-requests: 'write'
     strategy:
-<<<<<<< HEAD
-      fail-fast: false
-=======
       fail-fast: false # So we can see all test failures
->>>>>>> 4074e8e6
       matrix:
         os:
           - 'macos-latest'
@@ -106,6 +100,14 @@
           node-version: '${{ matrix.node-version }}'
           cache: 'npm'
 
+      - uses: oven-sh/setup-bun@v2
+        with:
+          bun-version: latest
+
+      - name: Rename modules to gen-cli
+        run: |
+          npm run gen-cli:rename
+
       - name: 'Build project'
         run: |-
           npm run build
@@ -114,20 +116,7 @@
         run: |-
           npm ci
 
-<<<<<<< HEAD
-      - uses: oven-sh/setup-bun@v2
-        with:
-          bun-version: latest
-
-      - name: Rename modules to gen-cli
-        run: |
-          npm run gen-cli:rename
-
-      - name: Run tests and generate reports
-        run: npm run test:ci
-=======
       - name: 'Run tests and generate reports'
->>>>>>> 4074e8e6
         env:
           NO_COLOR: true
         run: 'npm run test:ci'
