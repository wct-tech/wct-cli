{
  "lockfileVersion": 1,
  "workspaces": {
    "": {
      "name": "@google/gemini-cli",
      "devDependencies": {
        "@types/micromatch": "^4.0.9",
        "@types/mime-types": "^3.0.1",
        "@types/minimatch": "^5.1.2",
        "@types/shell-quote": "^1.7.5",
        "@vitest/coverage-v8": "^3.1.1",
        "concurrently": "^9.2.0",
        "cross-env": "^7.0.3",
        "esbuild": "^0.25.0",
        "eslint": "^9.24.0",
        "eslint-config-prettier": "^10.1.2",
        "eslint-plugin-import": "^2.31.0",
        "eslint-plugin-license-header": "^0.8.0",
        "eslint-plugin-react": "^7.37.5",
        "eslint-plugin-react-hooks": "^5.2.0",
        "glob": "^10.4.5",
        "globals": "^16.0.0",
        "json": "^11.0.0",
        "lodash": "^4.17.21",
        "memfs": "^4.17.2",
        "prettier": "^3.5.3",
        "react-devtools-core": "^4.28.5",
        "typescript-eslint": "^8.30.1",
        "vitest": "^3.2.4",
        "yargs": "^17.7.2",
      },
    },
    "packages/cli": {
      "name": "@gen-cli/gen-cli",
      "version": "0.1.12",
      "bin": {
        "gen": "dist/index.js",
      },
      "dependencies": {
<<<<<<< HEAD
        "@wct-cli/wct-cli-core": "0.1.9",
=======
        "@gen-cli/gen-cli": "file:../core",
>>>>>>> 5d4a9b77
        "@types/update-notifier": "^6.0.8",
        "command-exists": "^1.2.9",
        "diff": "^7.0.0",
        "dotenv": "^17.1.0",
        "gaxios": "^7.1.1",
        "glob": "^10.4.1",
        "highlight.js": "^11.11.1",
        "ink": "^6.0.1",
        "ink-big-text": "^2.0.0",
        "ink-gradient": "^3.0.0",
        "ink-link": "^4.1.0",
        "ink-select-input": "^6.2.0",
        "ink-spinner": "^5.0.0",
        "lowlight": "^3.3.0",
        "mime-types": "^3.0.1",
        "open": "^10.1.2",
        "react": "^19.1.0",
        "read-package-up": "^11.0.0",
        "shell-quote": "^1.8.3",
        "string-width": "^7.1.0",
        "strip-ansi": "^7.1.0",
        "strip-json-comments": "^3.1.1",
        "update-notifier": "^7.3.1",
        "yargs": "^17.7.2",
      },
      "devDependencies": {
        "@babel/runtime": "^7.27.6",
        "@testing-library/react": "^16.3.0",
        "@types/command-exists": "^1.2.3",
        "@types/diff": "^7.0.2",
        "@types/dotenv": "^6.1.1",
        "@types/node": "^20.11.24",
        "@types/react": "^19.1.8",
        "@types/react-dom": "^19.1.6",
        "@types/semver": "^7.7.0",
        "@types/shell-quote": "^1.7.5",
        "@types/yargs": "^17.0.32",
        "ink-testing-library": "^4.0.0",
        "jsdom": "^26.1.0",
        "pretty-format": "^30.0.2",
        "react-dom": "^19.1.0",
        "typescript": "^5.3.3",
        "vitest": "^3.1.1",
      },
    },
    "packages/core": {
<<<<<<< HEAD
      "name": "@wct-cli/wct-cli-core",
      "version": "0.1.9",
=======
      "name": "@gen-cli/gen-cli-core",
      "version": "0.1.12",
>>>>>>> 5d4a9b77
      "dependencies": {
        "@google/genai": "1.8.0",
        "@modelcontextprotocol/sdk": "^1.11.0",
        "@opentelemetry/api": "^1.9.0",
        "@opentelemetry/exporter-logs-otlp-grpc": "^0.52.0",
        "@opentelemetry/exporter-metrics-otlp-grpc": "^0.52.0",
        "@opentelemetry/exporter-trace-otlp-grpc": "^0.52.0",
        "@opentelemetry/instrumentation-http": "^0.52.0",
        "@opentelemetry/sdk-node": "^0.52.0",
        "@types/glob": "^8.1.0",
        "@types/html-to-text": "^9.0.4",
        "ajv": "^8.17.1",
        "diff": "^7.0.0",
        "dotenv": "^17.1.0",
        "gaxios": "^7.1.1",
        "glob": "^10.4.5",
        "google-auth-library": "^9.11.0",
        "html-to-text": "^9.0.5",
        "ignore": "^7.0.0",
        "jsonrepair": "^3.12.0",
        "micromatch": "^4.0.8",
        "open": "^10.1.2",
        "openai": "^5.7.0",
        "shell-quote": "^1.8.3",
        "simple-git": "^3.28.0",
        "strip-ansi": "^7.1.0",
        "undici": "^7.10.0",
        "ws": "^8.18.0",
      },
      "devDependencies": {
        "@types/diff": "^7.0.2",
        "@types/dotenv": "^6.1.1",
        "@types/micromatch": "^4.0.8",
        "@types/minimatch": "^5.1.2",
        "@types/ws": "^8.5.10",
        "typescript": "^5.3.3",
        "vitest": "^3.1.1",
      },
    },
    "packages/vscode-ide-companion": {
      "name": "gemini-cli-vscode-ide-companion",
      "version": "0.0.1",
      "dependencies": {
        "@modelcontextprotocol/sdk": "^1.15.1",
        "cors": "^2.8.5",
        "express": "^5.1.0",
        "zod": "^3.25.76",
      },
      "devDependencies": {
        "@types/cors": "^2.8.19",
        "@types/express": "^5.0.3",
        "@types/node": "20.x",
        "@types/vscode": "^1.101.0",
        "@typescript-eslint/eslint-plugin": "^8.31.1",
        "@typescript-eslint/parser": "^8.31.1",
        "esbuild": "^0.25.3",
        "eslint": "^9.25.1",
        "npm-run-all": "^4.1.5",
        "typescript": "^5.8.3",
      },
    },
  },
  "packages": {
    "@alcalzone/ansi-tokenize": ["@alcalzone/ansi-tokenize@0.1.3", "", { "dependencies": { "ansi-styles": "^6.2.1", "is-fullwidth-code-point": "^4.0.0" } }, "sha512-3yWxPTq3UQ/FY9p1ErPxIyfT64elWaMvM9lIHnaqpyft63tkxodF5aUElYHrdisWve5cETkh1+KBw1yJuW0aRw=="],

    "@ampproject/remapping": ["@ampproject/remapping@2.3.0", "", { "dependencies": { "@jridgewell/gen-mapping": "^0.3.5", "@jridgewell/trace-mapping": "^0.3.24" } }, "sha512-30iZtAPgz+LTIYoeivqYo853f02jBYSd5uGnGpkFV0M3xOt9aN73erkgYAmZU43x4VfqcnLxW9Kpg3R5LC4YYw=="],

    "@asamuzakjp/css-color": ["@asamuzakjp/css-color@3.2.0", "", { "dependencies": { "@csstools/css-calc": "^2.1.3", "@csstools/css-color-parser": "^3.0.9", "@csstools/css-parser-algorithms": "^3.0.4", "@csstools/css-tokenizer": "^3.0.3", "lru-cache": "^10.4.3" } }, "sha512-K1A6z8tS3XsmCMM86xoWdn7Fkdn9m6RSVtocUrJYIwZnFVkng/PvkEoWtOWmP+Scc6saYWHWZYbndEEXxl24jw=="],

    "@babel/code-frame": ["@babel/code-frame@7.27.1", "", { "dependencies": { "@babel/helper-validator-identifier": "^7.27.1", "js-tokens": "^4.0.0", "picocolors": "^1.1.1" } }, "sha512-cjQ7ZlQ0Mv3b47hABuTevyTuYN4i+loJKGeV9flcCgIK37cCXRh+L1bd3iBHlynerhQ7BhCkn2BPbQUL+rGqFg=="],

    "@babel/helper-string-parser": ["@babel/helper-string-parser@7.27.1", "", {}, "sha512-qMlSxKbpRlAridDExk92nSobyDdpPijUq2DW6oDnUqd0iOGxmQjyqhMIihI9+zv4LPyZdRje2cavWPbCbWm3eA=="],

    "@babel/helper-validator-identifier": ["@babel/helper-validator-identifier@7.27.1", "", {}, "sha512-D2hP9eA+Sqx1kBZgzxZh0y1trbuU+JoDkiEwqhQ36nodYqJwyEIhPSdMNd7lOm/4io72luTPWH20Yda0xOuUow=="],

    "@babel/parser": ["@babel/parser@7.27.5", "", { "dependencies": { "@babel/types": "^7.27.3" }, "bin": { "parser": "bin/babel-parser.js" } }, "sha512-OsQd175SxWkGlzbny8J3K8TnnDD0N3lrIUtB92xwyRpzaenGZhxDvxN/JgU00U3CDZNj9tPuDJ5H0WS4Nt3vKg=="],

    "@babel/runtime": ["@babel/runtime@7.27.6", "", {}, "sha512-vbavdySgbTTrmFE+EsiqUTzlOr5bzlnJtUv9PynGCAKvfQqjIXbvFdumPM/GxMDfyuGMJaJAU6TO4zc1Jf1i8Q=="],

    "@babel/types": ["@babel/types@7.27.3", "", { "dependencies": { "@babel/helper-string-parser": "^7.27.1", "@babel/helper-validator-identifier": "^7.27.1" } }, "sha512-Y1GkI4ktrtvmawoSq+4FCVHNryea6uR+qUQy0AGxLSsjCX0nVmkYQMBLHDkXZuo5hGx7eYdnIaslsdBFm7zbUw=="],

    "@bcoe/v8-coverage": ["@bcoe/v8-coverage@1.0.2", "", {}, "sha512-6zABk/ECA/QYSCQ1NGiVwwbQerUCZ+TQbp64Q3AgmfNvurHH0j8TtXa1qbShXA6qqkpAj4V5W8pP6mLe1mcMqA=="],

    "@csstools/color-helpers": ["@csstools/color-helpers@5.0.2", "", {}, "sha512-JqWH1vsgdGcw2RR6VliXXdA0/59LttzlU8UlRT/iUUsEeWfYq8I+K0yhihEUTTHLRm1EXvpsCx3083EU15ecsA=="],

    "@csstools/css-calc": ["@csstools/css-calc@2.1.4", "", { "peerDependencies": { "@csstools/css-parser-algorithms": "^3.0.5", "@csstools/css-tokenizer": "^3.0.4" } }, "sha512-3N8oaj+0juUw/1H3YwmDDJXCgTB1gKU6Hc/bB502u9zR0q2vd786XJH9QfrKIEgFlZmhZiq6epXl4rHqhzsIgQ=="],

    "@csstools/css-color-parser": ["@csstools/css-color-parser@3.0.10", "", { "dependencies": { "@csstools/color-helpers": "^5.0.2", "@csstools/css-calc": "^2.1.4" }, "peerDependencies": { "@csstools/css-parser-algorithms": "^3.0.5", "@csstools/css-tokenizer": "^3.0.4" } }, "sha512-TiJ5Ajr6WRd1r8HSiwJvZBiJOqtH86aHpUjq5aEKWHiII2Qfjqd/HCWKPOW8EP4vcspXbHnXrwIDlu5savQipg=="],

    "@csstools/css-parser-algorithms": ["@csstools/css-parser-algorithms@3.0.5", "", { "peerDependencies": { "@csstools/css-tokenizer": "^3.0.4" } }, "sha512-DaDeUkXZKjdGhgYaHNJTV9pV7Y9B3b644jCLs9Upc3VeNGg6LWARAT6O+Q+/COo+2gg/bM5rhpMAtf70WqfBdQ=="],

    "@csstools/css-tokenizer": ["@csstools/css-tokenizer@3.0.4", "", {}, "sha512-Vd/9EVDiu6PPJt9yAh6roZP6El1xHrdvIVGjyBsHR0RYwNHgL7FJPyIIW4fANJNG6FtyZfvlRPpFI4ZM/lubvw=="],

    "@esbuild/aix-ppc64": ["@esbuild/aix-ppc64@0.25.0", "", { "os": "aix", "cpu": "ppc64" }, "sha512-O7vun9Sf8DFjH2UtqK8Ku3LkquL9SZL8OLY1T5NZkA34+wG3OQF7cl4Ql8vdNzM6fzBbYfLaiRLIOZ+2FOCgBQ=="],

    "@esbuild/android-arm": ["@esbuild/android-arm@0.25.0", "", { "os": "android", "cpu": "arm" }, "sha512-PTyWCYYiU0+1eJKmw21lWtC+d08JDZPQ5g+kFyxP0V+es6VPPSUhM6zk8iImp2jbV6GwjX4pap0JFbUQN65X1g=="],

    "@esbuild/android-arm64": ["@esbuild/android-arm64@0.25.0", "", { "os": "android", "cpu": "arm64" }, "sha512-grvv8WncGjDSyUBjN9yHXNt+cq0snxXbDxy5pJtzMKGmmpPxeAmAhWxXI+01lU5rwZomDgD3kJwulEnhTRUd6g=="],

    "@esbuild/android-x64": ["@esbuild/android-x64@0.25.0", "", { "os": "android", "cpu": "x64" }, "sha512-m/ix7SfKG5buCnxasr52+LI78SQ+wgdENi9CqyCXwjVR2X4Jkz+BpC3le3AoBPYTC9NHklwngVXvbJ9/Akhrfg=="],

    "@esbuild/darwin-arm64": ["@esbuild/darwin-arm64@0.25.0", "", { "os": "darwin", "cpu": "arm64" }, "sha512-mVwdUb5SRkPayVadIOI78K7aAnPamoeFR2bT5nszFUZ9P8UpK4ratOdYbZZXYSqPKMHfS1wdHCJk1P1EZpRdvw=="],

    "@esbuild/darwin-x64": ["@esbuild/darwin-x64@0.25.0", "", { "os": "darwin", "cpu": "x64" }, "sha512-DgDaYsPWFTS4S3nWpFcMn/33ZZwAAeAFKNHNa1QN0rI4pUjgqf0f7ONmXf6d22tqTY+H9FNdgeaAa+YIFUn2Rg=="],

    "@esbuild/freebsd-arm64": ["@esbuild/freebsd-arm64@0.25.0", "", { "os": "freebsd", "cpu": "arm64" }, "sha512-VN4ocxy6dxefN1MepBx/iD1dH5K8qNtNe227I0mnTRjry8tj5MRk4zprLEdG8WPyAPb93/e4pSgi1SoHdgOa4w=="],

    "@esbuild/freebsd-x64": ["@esbuild/freebsd-x64@0.25.0", "", { "os": "freebsd", "cpu": "x64" }, "sha512-mrSgt7lCh07FY+hDD1TxiTyIHyttn6vnjesnPoVDNmDfOmggTLXRv8Id5fNZey1gl/V2dyVK1VXXqVsQIiAk+A=="],

    "@esbuild/linux-arm": ["@esbuild/linux-arm@0.25.0", "", { "os": "linux", "cpu": "arm" }, "sha512-vkB3IYj2IDo3g9xX7HqhPYxVkNQe8qTK55fraQyTzTX/fxaDtXiEnavv9geOsonh2Fd2RMB+i5cbhu2zMNWJwg=="],

    "@esbuild/linux-arm64": ["@esbuild/linux-arm64@0.25.0", "", { "os": "linux", "cpu": "arm64" }, "sha512-9QAQjTWNDM/Vk2bgBl17yWuZxZNQIF0OUUuPZRKoDtqF2k4EtYbpyiG5/Dk7nqeK6kIJWPYldkOcBqjXjrUlmg=="],

    "@esbuild/linux-ia32": ["@esbuild/linux-ia32@0.25.0", "", { "os": "linux", "cpu": "ia32" }, "sha512-43ET5bHbphBegyeqLb7I1eYn2P/JYGNmzzdidq/w0T8E2SsYL1U6un2NFROFRg1JZLTzdCoRomg8Rvf9M6W6Gg=="],

    "@esbuild/linux-loong64": ["@esbuild/linux-loong64@0.25.0", "", { "os": "linux", "cpu": "none" }, "sha512-fC95c/xyNFueMhClxJmeRIj2yrSMdDfmqJnyOY4ZqsALkDrrKJfIg5NTMSzVBr5YW1jf+l7/cndBfP3MSDpoHw=="],

    "@esbuild/linux-mips64el": ["@esbuild/linux-mips64el@0.25.0", "", { "os": "linux", "cpu": "none" }, "sha512-nkAMFju7KDW73T1DdH7glcyIptm95a7Le8irTQNO/qtkoyypZAnjchQgooFUDQhNAy4iu08N79W4T4pMBwhPwQ=="],

    "@esbuild/linux-ppc64": ["@esbuild/linux-ppc64@0.25.0", "", { "os": "linux", "cpu": "ppc64" }, "sha512-NhyOejdhRGS8Iwv+KKR2zTq2PpysF9XqY+Zk77vQHqNbo/PwZCzB5/h7VGuREZm1fixhs4Q/qWRSi5zmAiO4Fw=="],

    "@esbuild/linux-riscv64": ["@esbuild/linux-riscv64@0.25.0", "", { "os": "linux", "cpu": "none" }, "sha512-5S/rbP5OY+GHLC5qXp1y/Mx//e92L1YDqkiBbO9TQOvuFXM+iDqUNG5XopAnXoRH3FjIUDkeGcY1cgNvnXp/kA=="],

    "@esbuild/linux-s390x": ["@esbuild/linux-s390x@0.25.0", "", { "os": "linux", "cpu": "s390x" }, "sha512-XM2BFsEBz0Fw37V0zU4CXfcfuACMrppsMFKdYY2WuTS3yi8O1nFOhil/xhKTmE1nPmVyvQJjJivgDT+xh8pXJA=="],

    "@esbuild/linux-x64": ["@esbuild/linux-x64@0.25.0", "", { "os": "linux", "cpu": "x64" }, "sha512-9yl91rHw/cpwMCNytUDxwj2XjFpxML0y9HAOH9pNVQDpQrBxHy01Dx+vaMu0N1CKa/RzBD2hB4u//nfc+Sd3Cw=="],

    "@esbuild/netbsd-arm64": ["@esbuild/netbsd-arm64@0.25.0", "", { "os": "none", "cpu": "arm64" }, "sha512-RuG4PSMPFfrkH6UwCAqBzauBWTygTvb1nxWasEJooGSJ/NwRw7b2HOwyRTQIU97Hq37l3npXoZGYMy3b3xYvPw=="],

    "@esbuild/netbsd-x64": ["@esbuild/netbsd-x64@0.25.0", "", { "os": "none", "cpu": "x64" }, "sha512-jl+qisSB5jk01N5f7sPCsBENCOlPiS/xptD5yxOx2oqQfyourJwIKLRA2yqWdifj3owQZCL2sn6o08dBzZGQzA=="],

    "@esbuild/openbsd-arm64": ["@esbuild/openbsd-arm64@0.25.0", "", { "os": "openbsd", "cpu": "arm64" }, "sha512-21sUNbq2r84YE+SJDfaQRvdgznTD8Xc0oc3p3iW/a1EVWeNj/SdUCbm5U0itZPQYRuRTW20fPMWMpcrciH2EJw=="],

    "@esbuild/openbsd-x64": ["@esbuild/openbsd-x64@0.25.0", "", { "os": "openbsd", "cpu": "x64" }, "sha512-2gwwriSMPcCFRlPlKx3zLQhfN/2WjJ2NSlg5TKLQOJdV0mSxIcYNTMhk3H3ulL/cak+Xj0lY1Ym9ysDV1igceg=="],

    "@esbuild/sunos-x64": ["@esbuild/sunos-x64@0.25.0", "", { "os": "sunos", "cpu": "x64" }, "sha512-bxI7ThgLzPrPz484/S9jLlvUAHYMzy6I0XiU1ZMeAEOBcS0VePBFxh1JjTQt3Xiat5b6Oh4x7UC7IwKQKIJRIg=="],

    "@esbuild/win32-arm64": ["@esbuild/win32-arm64@0.25.0", "", { "os": "win32", "cpu": "arm64" }, "sha512-ZUAc2YK6JW89xTbXvftxdnYy3m4iHIkDtK3CLce8wg8M2L+YZhIvO1DKpxrd0Yr59AeNNkTiic9YLf6FTtXWMw=="],

    "@esbuild/win32-ia32": ["@esbuild/win32-ia32@0.25.0", "", { "os": "win32", "cpu": "ia32" }, "sha512-eSNxISBu8XweVEWG31/JzjkIGbGIJN/TrRoiSVZwZ6pkC6VX4Im/WV2cz559/TXLcYbcrDN8JtKgd9DJVIo8GA=="],

    "@esbuild/win32-x64": ["@esbuild/win32-x64@0.25.0", "", { "os": "win32", "cpu": "x64" }, "sha512-ZENoHJBxA20C2zFzh6AI4fT6RraMzjYw4xKWemRTRmRVtN9c5DcH9r/f2ihEkMjOW5eGgrwCslG/+Y/3bL+DHQ=="],

    "@eslint-community/eslint-utils": ["@eslint-community/eslint-utils@4.7.0", "", { "dependencies": { "eslint-visitor-keys": "^3.4.3" }, "peerDependencies": { "eslint": "^6.0.0 || ^7.0.0 || >=8.0.0" } }, "sha512-dyybb3AcajC7uha6CvhdVRJqaKyn7w2YKqKyAN37NKYgZT36w+iRb0Dymmc5qEJ549c/S31cMMSFd75bteCpCw=="],

    "@eslint-community/regexpp": ["@eslint-community/regexpp@4.12.1", "", {}, "sha512-CCZCDJuduB9OUkFkY2IgppNZMi2lBQgD2qzwXkEia16cge2pijY/aXi96CJMquDMn3nJdlPV1A5KrJEXwfLNzQ=="],

    "@eslint/config-array": ["@eslint/config-array@0.20.0", "", { "dependencies": { "@eslint/object-schema": "^2.1.6", "debug": "^4.3.1", "minimatch": "^3.1.2" } }, "sha512-fxlS1kkIjx8+vy2SjuCB94q3htSNrufYTXubwiBFeaQHbH6Ipi43gFJq2zCMt6PHhImH3Xmr0NksKDvchWlpQQ=="],

    "@eslint/config-helpers": ["@eslint/config-helpers@0.2.2", "", {}, "sha512-+GPzk8PlG0sPpzdU5ZvIRMPidzAnZDl/s9L+y13iodqvb8leL53bTannOrQ/Im7UkpsmFU5Ily5U60LWixnmLg=="],

    "@eslint/core": ["@eslint/core@0.14.0", "", { "dependencies": { "@types/json-schema": "^7.0.15" } }, "sha512-qIbV0/JZr7iSDjqAc60IqbLdsj9GDt16xQtWD+B78d/HAlvysGdZZ6rpJHGAc2T0FQx1X6thsSPdnoiGKdNtdg=="],

    "@eslint/eslintrc": ["@eslint/eslintrc@3.3.1", "", { "dependencies": { "ajv": "^6.12.4", "debug": "^4.3.2", "espree": "^10.0.1", "globals": "^14.0.0", "ignore": "^5.2.0", "import-fresh": "^3.2.1", "js-yaml": "^4.1.0", "minimatch": "^3.1.2", "strip-json-comments": "^3.1.1" } }, "sha512-gtF186CXhIl1p4pJNGZw8Yc6RlshoePRvE0X91oPGb3vZ8pM3qOS9W9NGPat9LziaBV7XrJWGylNQXkGcnM3IQ=="],

    "@eslint/js": ["@eslint/js@9.28.0", "", {}, "sha512-fnqSjGWd/CoIp4EXIxWVK/sHA6DOHN4+8Ix2cX5ycOY7LG0UY8nHCU5pIp2eaE1Mc7Qd8kHspYNzYXT2ojPLzg=="],

    "@eslint/object-schema": ["@eslint/object-schema@2.1.6", "", {}, "sha512-RBMg5FRL0I0gs51M/guSAj5/e14VQ4tpZnQNWwuDT66P14I43ItmPfIZRhO9fUVIPOAQXU47atlywZ/czoqFPA=="],

    "@eslint/plugin-kit": ["@eslint/plugin-kit@0.3.1", "", { "dependencies": { "@eslint/core": "^0.14.0", "levn": "^0.4.1" } }, "sha512-0J+zgWxHN+xXONWIyPWKFMgVuJoZuGiIFu8yxk7RJjxkzpGmyja5wRFqZIVtjDVOQpV+Rw0iOAjYPE2eQyjr0w=="],

    "@gen-cli/gen-cli": ["@gen-cli/gen-cli@workspace:packages/cli"],

    "@wct-cli/wct-cli-core": ["@wct-cli/wct-cli-core@workspace:packages/core"],

    "@google/genai": ["@google/genai@1.8.0", "", { "dependencies": { "google-auth-library": "^9.14.2", "ws": "^8.18.0", "zod": "^3.22.4", "zod-to-json-schema": "^3.22.4" }, "peerDependencies": { "@modelcontextprotocol/sdk": "^1.11.0" }, "optionalPeers": ["@modelcontextprotocol/sdk"] }, "sha512-n3KiMFesQCy2R9iSdBIuJ0JWYQ1HZBJJkmt4PPZMGZKvlgHhBAGw1kUMyX+vsAIzprN3lK45DI755lm70wPOOg=="],

    "@grpc/grpc-js": ["@grpc/grpc-js@1.13.4", "", { "dependencies": { "@grpc/proto-loader": "^0.7.13", "@js-sdsl/ordered-map": "^4.4.2" } }, "sha512-GsFaMXCkMqkKIvwCQjCrwH+GHbPKBjhwo/8ZuUkWHqbI73Kky9I+pQltrlT0+MWpedCoosda53lgjYfyEPgxBg=="],

    "@grpc/proto-loader": ["@grpc/proto-loader@0.7.15", "", { "dependencies": { "lodash.camelcase": "^4.3.0", "long": "^5.0.0", "protobufjs": "^7.2.5", "yargs": "^17.7.2" }, "bin": { "proto-loader-gen-types": "build/bin/proto-loader-gen-types.js" } }, "sha512-tMXdRCfYVixjuFK+Hk0Q1s38gV9zDiDJfWL3h1rv4Qc39oILCu1TRTDt7+fGUI8K4G1Fj125Hx/ru3azECWTyQ=="],

    "@humanfs/core": ["@humanfs/core@0.19.1", "", {}, "sha512-5DyQ4+1JEUzejeK1JGICcideyfUbGixgS9jNgex5nqkW+cY7WZhxBigmieN5Qnw9ZosSNVC9KQKyb+GUaGyKUA=="],

    "@humanfs/node": ["@humanfs/node@0.16.6", "", { "dependencies": { "@humanfs/core": "^0.19.1", "@humanwhocodes/retry": "^0.3.0" } }, "sha512-YuI2ZHQL78Q5HbhDiBA1X4LmYdXCKCMQIfw0pw7piHJwyREFebJUvrQN4cMssyES6x+vfUbx1CIpaQUKYdQZOw=="],

    "@humanwhocodes/module-importer": ["@humanwhocodes/module-importer@1.0.1", "", {}, "sha512-bxveV4V8v5Yb4ncFTT3rPSgZBOpCkjfK0y4oVVVJwIuDVBRMDXrPyXRL988i5ap9m9bnyEEjWfm5WkBmtffLfA=="],

    "@humanwhocodes/retry": ["@humanwhocodes/retry@0.4.3", "", {}, "sha512-bV0Tgo9K4hfPCek+aMAn81RppFKv2ySDQeMoSZuvTASywNTnVJCArCZE2FWqpvIatKu7VMRLWlR1EazvVhDyhQ=="],

    "@isaacs/cliui": ["@isaacs/cliui@8.0.2", "", { "dependencies": { "string-width": "^5.1.2", "string-width-cjs": "npm:string-width@^4.2.0", "strip-ansi": "^7.0.1", "strip-ansi-cjs": "npm:strip-ansi@^6.0.1", "wrap-ansi": "^8.1.0", "wrap-ansi-cjs": "npm:wrap-ansi@^7.0.0" } }, "sha512-O8jcjabXaleOG9DQ0+ARXWZBTfnP4WNAqzuiJK7ll44AmxGKv/J2M4TPjxjY3znBCfvBXFzucm1twdyFybFqEA=="],

    "@istanbuljs/schema": ["@istanbuljs/schema@0.1.3", "", {}, "sha512-ZXRY4jNvVgSVQ8DL3LTcakaAtXwTVUxE81hslsyD2AtoXW/wVob10HkOJ1X/pAlcI7D+2YoZKg5do8G/w6RYgA=="],

    "@jest/schemas": ["@jest/schemas@30.0.1", "", { "dependencies": { "@sinclair/typebox": "^0.34.0" } }, "sha512-+g/1TKjFuGrf1Hh0QPCv0gISwBxJ+MQSNXmG9zjHy7BmFhtoJ9fdNhWJp3qUKRi93AOZHXtdxZgJ1vAtz6z65w=="],

    "@jridgewell/gen-mapping": ["@jridgewell/gen-mapping@0.3.8", "", { "dependencies": { "@jridgewell/set-array": "^1.2.1", "@jridgewell/sourcemap-codec": "^1.4.10", "@jridgewell/trace-mapping": "^0.3.24" } }, "sha512-imAbBGkb+ebQyxKgzv5Hu2nmROxoDOXHh80evxdoXNOrvAnVx7zimzc1Oo5h9RlfV4vPXaE2iM5pOFbvOCClWA=="],

    "@jridgewell/resolve-uri": ["@jridgewell/resolve-uri@3.1.2", "", {}, "sha512-bRISgCIjP20/tbWSPWMEi54QVPRZExkuD9lJL+UIxUKtwVJA8wW1Trb1jMs1RFXo1CBTNZ/5hpC9QvmKWdopKw=="],

    "@jridgewell/set-array": ["@jridgewell/set-array@1.2.1", "", {}, "sha512-R8gLRTZeyp03ymzP/6Lil/28tGeGEzhx1q2k703KGWRAI1VdvPIXdG70VJc2pAMw3NA6JKL5hhFu1sJX0Mnn/A=="],

    "@jridgewell/sourcemap-codec": ["@jridgewell/sourcemap-codec@1.5.0", "", {}, "sha512-gv3ZRaISU3fjPAgNsriBRqGWQL6quFx04YMPW/zD8XMLsU32mhCCbfbO6KZFLjvYpCZ8zyDEgqsgf+PwPaM7GQ=="],

    "@jridgewell/trace-mapping": ["@jridgewell/trace-mapping@0.3.25", "", { "dependencies": { "@jridgewell/resolve-uri": "^3.1.0", "@jridgewell/sourcemap-codec": "^1.4.14" } }, "sha512-vNk6aEwybGtawWmy/PzwnGDOjCkLWSD2wqvjGGAgOAwCGWySYXfYoxt00IJkTF+8Lb57DwOb3Aa0o9CApepiYQ=="],

    "@js-sdsl/ordered-map": ["@js-sdsl/ordered-map@4.4.2", "", {}, "sha512-iUKgm52T8HOE/makSxjqoWhe95ZJA1/G1sYsGev2JDKUSS14KAgg1LHb+Ba+IPow0xflbnSkOsZcO08C7w1gYw=="],

    "@jsonjoy.com/base64": ["@jsonjoy.com/base64@1.1.2", "", { "peerDependencies": { "tslib": "2" } }, "sha512-q6XAnWQDIMA3+FTiOYajoYqySkO+JSat0ytXGSuRdq9uXE7o92gzuQwQM14xaCRlBLGq3v5miDGC4vkVTn54xA=="],

    "@jsonjoy.com/json-pack": ["@jsonjoy.com/json-pack@1.2.0", "", { "dependencies": { "@jsonjoy.com/base64": "^1.1.1", "@jsonjoy.com/util": "^1.1.2", "hyperdyperid": "^1.2.0", "thingies": "^1.20.0" }, "peerDependencies": { "tslib": "2" } }, "sha512-io1zEbbYcElht3tdlqEOFxZ0dMTYrHz9iMf0gqn1pPjZFTCgM5R4R5IMA20Chb2UPYYsxjzs8CgZ7Nb5n2K2rA=="],

    "@jsonjoy.com/util": ["@jsonjoy.com/util@1.6.0", "", { "peerDependencies": { "tslib": "2" } }, "sha512-sw/RMbehRhN68WRtcKCpQOPfnH6lLP4GJfqzi3iYej8tnzpZUDr6UkZYJjcjjC0FWEJOJbyM3PTIwxucUmDG2A=="],

    "@kwsites/file-exists": ["@kwsites/file-exists@1.1.1", "", { "dependencies": { "debug": "^4.1.1" } }, "sha512-m9/5YGR18lIwxSFDwfE3oA7bWuq9kdau6ugN4H2rJeyhFQZcG9AgSHkQtSD15a8WvTgfz9aikZMrKPHvbpqFiw=="],

    "@kwsites/promise-deferred": ["@kwsites/promise-deferred@1.1.1", "", {}, "sha512-GaHYm+c0O9MjZRu0ongGBRbinu8gVAMd2UZjji6jVmqKtZluZnptXGWhz1E8j8D2HJ3f/yMxKAUC0b+57wncIw=="],

    "@modelcontextprotocol/sdk": ["@modelcontextprotocol/sdk@1.12.1", "", { "dependencies": { "ajv": "^6.12.6", "content-type": "^1.0.5", "cors": "^2.8.5", "cross-spawn": "^7.0.5", "eventsource": "^3.0.2", "express": "^5.0.1", "express-rate-limit": "^7.5.0", "pkce-challenge": "^5.0.0", "raw-body": "^3.0.0", "zod": "^3.23.8", "zod-to-json-schema": "^3.24.1" } }, "sha512-KG1CZhZfWg+u8pxeM/mByJDScJSrjjxLc8fwQqbsS8xCjBmQfMNEBTotYdNanKekepnfRI85GtgQlctLFpcYPw=="],

    "@nodelib/fs.scandir": ["@nodelib/fs.scandir@2.1.5", "", { "dependencies": { "@nodelib/fs.stat": "2.0.5", "run-parallel": "^1.1.9" } }, "sha512-vq24Bq3ym5HEQm2NKCr3yXDwjc7vTsEThRDnkp2DK9p1uqLR+DHurm/NOTo0KG7HYHU7eppKZj3MyqYuMBf62g=="],

    "@nodelib/fs.stat": ["@nodelib/fs.stat@2.0.5", "", {}, "sha512-RkhPPp2zrqDAQA/2jNhnztcPAlv64XdhIp7a7454A5ovI7Bukxgt7MX7udwAu3zg1DcpPU0rz3VV1SeaqvY4+A=="],

    "@nodelib/fs.walk": ["@nodelib/fs.walk@1.2.8", "", { "dependencies": { "@nodelib/fs.scandir": "2.1.5", "fastq": "^1.6.0" } }, "sha512-oGB+UxlgWcgQkgwo8GcEGwemoTFt3FIO9ababBmaGwXIoBKZ+GTy0pP185beGg7Llih/NSHSV2XAs1lnznocSg=="],

    "@opentelemetry/api": ["@opentelemetry/api@1.9.0", "", {}, "sha512-3giAOQvZiH5F9bMlMiv8+GSPMeqg0dbaeo58/0SlA9sxSqZhnUtxzX9/2FzyhS9sWQf5S0GJE0AKBrFqjpeYcg=="],

    "@opentelemetry/api-logs": ["@opentelemetry/api-logs@0.52.1", "", { "dependencies": { "@opentelemetry/api": "^1.0.0" } }, "sha512-qnSqB2DQ9TPP96dl8cDubDvrUyWc0/sK81xHTK8eSUspzDM3bsewX903qclQFvVhgStjRWdC5bLb3kQqMkfV5A=="],

    "@opentelemetry/context-async-hooks": ["@opentelemetry/context-async-hooks@1.25.1", "", { "peerDependencies": { "@opentelemetry/api": ">=1.0.0 <1.10.0" } }, "sha512-UW/ge9zjvAEmRWVapOP0qyCvPulWU6cQxGxDbWEFfGOj1VBBZAuOqTo3X6yWmDTD3Xe15ysCZChHncr2xFMIfQ=="],

    "@opentelemetry/core": ["@opentelemetry/core@1.25.1", "", { "dependencies": { "@opentelemetry/semantic-conventions": "1.25.1" }, "peerDependencies": { "@opentelemetry/api": ">=1.0.0 <1.10.0" } }, "sha512-GeT/l6rBYWVQ4XArluLVB6WWQ8flHbdb6r2FCHC3smtdOAbrJBIv35tpV/yp9bmYUJf+xmZpu9DRTIeJVhFbEQ=="],

    "@opentelemetry/exporter-logs-otlp-grpc": ["@opentelemetry/exporter-logs-otlp-grpc@0.52.1", "", { "dependencies": { "@grpc/grpc-js": "^1.7.1", "@opentelemetry/core": "1.25.1", "@opentelemetry/otlp-grpc-exporter-base": "0.52.1", "@opentelemetry/otlp-transformer": "0.52.1", "@opentelemetry/sdk-logs": "0.52.1" }, "peerDependencies": { "@opentelemetry/api": "^1.0.0" } }, "sha512-sXgcp4fsL3zCo96A0LmFIGYOj2LSEDI6wD7nBYRhuDDxeRsk18NQgqRVlCf4VIyTBZzGu1M7yOtdFukQPgII1A=="],

    "@opentelemetry/exporter-metrics-otlp-grpc": ["@opentelemetry/exporter-metrics-otlp-grpc@0.52.1", "", { "dependencies": { "@grpc/grpc-js": "^1.7.1", "@opentelemetry/core": "1.25.1", "@opentelemetry/exporter-metrics-otlp-http": "0.52.1", "@opentelemetry/otlp-exporter-base": "0.52.1", "@opentelemetry/otlp-grpc-exporter-base": "0.52.1", "@opentelemetry/otlp-transformer": "0.52.1", "@opentelemetry/resources": "1.25.1", "@opentelemetry/sdk-metrics": "1.25.1" }, "peerDependencies": { "@opentelemetry/api": "^1.3.0" } }, "sha512-CE0f1IEE1GQj8JWl/BxKvKwx9wBTLR09OpPQHaIs5LGBw3ODu8ek5kcbrHPNsFYh/pWh+pcjbZQoxq3CqvQVnA=="],

    "@opentelemetry/exporter-metrics-otlp-http": ["@opentelemetry/exporter-metrics-otlp-http@0.52.1", "", { "dependencies": { "@opentelemetry/core": "1.25.1", "@opentelemetry/otlp-exporter-base": "0.52.1", "@opentelemetry/otlp-transformer": "0.52.1", "@opentelemetry/resources": "1.25.1", "@opentelemetry/sdk-metrics": "1.25.1" }, "peerDependencies": { "@opentelemetry/api": "^1.3.0" } }, "sha512-oAHPOy1sZi58bwqXaucd19F/v7+qE2EuVslQOEeLQT94CDuZJJ4tbWzx8DpYBTrOSzKqqrMtx9+PMxkrcbxOyQ=="],

    "@opentelemetry/exporter-trace-otlp-grpc": ["@opentelemetry/exporter-trace-otlp-grpc@0.52.1", "", { "dependencies": { "@grpc/grpc-js": "^1.7.1", "@opentelemetry/core": "1.25.1", "@opentelemetry/otlp-grpc-exporter-base": "0.52.1", "@opentelemetry/otlp-transformer": "0.52.1", "@opentelemetry/resources": "1.25.1", "@opentelemetry/sdk-trace-base": "1.25.1" }, "peerDependencies": { "@opentelemetry/api": "^1.0.0" } }, "sha512-pVkSH20crBwMTqB3nIN4jpQKUEoB0Z94drIHpYyEqs7UBr+I0cpYyOR3bqjA/UasQUMROb3GX8ZX4/9cVRqGBQ=="],

    "@opentelemetry/exporter-trace-otlp-http": ["@opentelemetry/exporter-trace-otlp-http@0.52.1", "", { "dependencies": { "@opentelemetry/core": "1.25.1", "@opentelemetry/otlp-exporter-base": "0.52.1", "@opentelemetry/otlp-transformer": "0.52.1", "@opentelemetry/resources": "1.25.1", "@opentelemetry/sdk-trace-base": "1.25.1" }, "peerDependencies": { "@opentelemetry/api": "^1.0.0" } }, "sha512-05HcNizx0BxcFKKnS5rwOV+2GevLTVIRA0tRgWYyw4yCgR53Ic/xk83toYKts7kbzcI+dswInUg/4s8oyA+tqg=="],

    "@opentelemetry/exporter-trace-otlp-proto": ["@opentelemetry/exporter-trace-otlp-proto@0.52.1", "", { "dependencies": { "@opentelemetry/core": "1.25.1", "@opentelemetry/otlp-exporter-base": "0.52.1", "@opentelemetry/otlp-transformer": "0.52.1", "@opentelemetry/resources": "1.25.1", "@opentelemetry/sdk-trace-base": "1.25.1" }, "peerDependencies": { "@opentelemetry/api": "^1.0.0" } }, "sha512-pt6uX0noTQReHXNeEslQv7x311/F1gJzMnp1HD2qgypLRPbXDeMzzeTngRTUaUbP6hqWNtPxuLr4DEoZG+TcEQ=="],

    "@opentelemetry/exporter-zipkin": ["@opentelemetry/exporter-zipkin@1.25.1", "", { "dependencies": { "@opentelemetry/core": "1.25.1", "@opentelemetry/resources": "1.25.1", "@opentelemetry/sdk-trace-base": "1.25.1", "@opentelemetry/semantic-conventions": "1.25.1" }, "peerDependencies": { "@opentelemetry/api": "^1.0.0" } }, "sha512-RmOwSvkimg7ETwJbUOPTMhJm9A9bG1U8s7Zo3ajDh4zM7eYcycQ0dM7FbLD6NXWbI2yj7UY4q8BKinKYBQksyw=="],

    "@opentelemetry/instrumentation": ["@opentelemetry/instrumentation@0.52.1", "", { "dependencies": { "@opentelemetry/api-logs": "0.52.1", "@types/shimmer": "^1.0.2", "import-in-the-middle": "^1.8.1", "require-in-the-middle": "^7.1.1", "semver": "^7.5.2", "shimmer": "^1.2.1" }, "peerDependencies": { "@opentelemetry/api": "^1.3.0" } }, "sha512-uXJbYU/5/MBHjMp1FqrILLRuiJCs3Ofk0MeRDk8g1S1gD47U8X3JnSwcMO1rtRo1x1a7zKaQHaoYu49p/4eSKw=="],

    "@opentelemetry/instrumentation-http": ["@opentelemetry/instrumentation-http@0.52.1", "", { "dependencies": { "@opentelemetry/core": "1.25.1", "@opentelemetry/instrumentation": "0.52.1", "@opentelemetry/semantic-conventions": "1.25.1", "semver": "^7.5.2" }, "peerDependencies": { "@opentelemetry/api": "^1.3.0" } }, "sha512-dG/aevWhaP+7OLv4BQQSEKMJv8GyeOp3Wxl31NHqE8xo9/fYMfEljiZphUHIfyg4gnZ9swMyWjfOQs5GUQe54Q=="],

    "@opentelemetry/otlp-exporter-base": ["@opentelemetry/otlp-exporter-base@0.52.1", "", { "dependencies": { "@opentelemetry/core": "1.25.1", "@opentelemetry/otlp-transformer": "0.52.1" }, "peerDependencies": { "@opentelemetry/api": "^1.0.0" } }, "sha512-z175NXOtX5ihdlshtYBe5RpGeBoTXVCKPPLiQlD6FHvpM4Ch+p2B0yWKYSrBfLH24H9zjJiBdTrtD+hLlfnXEQ=="],

    "@opentelemetry/otlp-grpc-exporter-base": ["@opentelemetry/otlp-grpc-exporter-base@0.52.1", "", { "dependencies": { "@grpc/grpc-js": "^1.7.1", "@opentelemetry/core": "1.25.1", "@opentelemetry/otlp-exporter-base": "0.52.1", "@opentelemetry/otlp-transformer": "0.52.1" }, "peerDependencies": { "@opentelemetry/api": "^1.0.0" } }, "sha512-zo/YrSDmKMjG+vPeA9aBBrsQM9Q/f2zo6N04WMB3yNldJRsgpRBeLLwvAt/Ba7dpehDLOEFBd1i2JCoaFtpCoQ=="],

    "@opentelemetry/otlp-transformer": ["@opentelemetry/otlp-transformer@0.52.1", "", { "dependencies": { "@opentelemetry/api-logs": "0.52.1", "@opentelemetry/core": "1.25.1", "@opentelemetry/resources": "1.25.1", "@opentelemetry/sdk-logs": "0.52.1", "@opentelemetry/sdk-metrics": "1.25.1", "@opentelemetry/sdk-trace-base": "1.25.1", "protobufjs": "^7.3.0" }, "peerDependencies": { "@opentelemetry/api": ">=1.3.0 <1.10.0" } }, "sha512-I88uCZSZZtVa0XniRqQWKbjAUm73I8tpEy/uJYPPYw5d7BRdVk0RfTBQw8kSUl01oVWEuqxLDa802222MYyWHg=="],

    "@opentelemetry/propagator-b3": ["@opentelemetry/propagator-b3@1.25.1", "", { "dependencies": { "@opentelemetry/core": "1.25.1" }, "peerDependencies": { "@opentelemetry/api": ">=1.0.0 <1.10.0" } }, "sha512-p6HFscpjrv7//kE+7L+3Vn00VEDUJB0n6ZrjkTYHrJ58QZ8B3ajSJhRbCcY6guQ3PDjTbxWklyvIN2ojVbIb1A=="],

    "@opentelemetry/propagator-jaeger": ["@opentelemetry/propagator-jaeger@1.25.1", "", { "dependencies": { "@opentelemetry/core": "1.25.1" }, "peerDependencies": { "@opentelemetry/api": ">=1.0.0 <1.10.0" } }, "sha512-nBprRf0+jlgxks78G/xq72PipVK+4or9Ypntw0gVZYNTCSK8rg5SeaGV19tV920CMqBD/9UIOiFr23Li/Q8tiA=="],

    "@opentelemetry/resources": ["@opentelemetry/resources@1.25.1", "", { "dependencies": { "@opentelemetry/core": "1.25.1", "@opentelemetry/semantic-conventions": "1.25.1" }, "peerDependencies": { "@opentelemetry/api": ">=1.0.0 <1.10.0" } }, "sha512-pkZT+iFYIZsVn6+GzM0kSX+u3MSLCY9md+lIJOoKl/P+gJFfxJte/60Usdp8Ce4rOs8GduUpSPNe1ddGyDT1sQ=="],

    "@opentelemetry/sdk-logs": ["@opentelemetry/sdk-logs@0.52.1", "", { "dependencies": { "@opentelemetry/api-logs": "0.52.1", "@opentelemetry/core": "1.25.1", "@opentelemetry/resources": "1.25.1" }, "peerDependencies": { "@opentelemetry/api": ">=1.4.0 <1.10.0" } }, "sha512-MBYh+WcPPsN8YpRHRmK1Hsca9pVlyyKd4BxOC4SsgHACnl/bPp4Cri9hWhVm5+2tiQ9Zf4qSc1Jshw9tOLGWQA=="],

    "@opentelemetry/sdk-metrics": ["@opentelemetry/sdk-metrics@1.25.1", "", { "dependencies": { "@opentelemetry/core": "1.25.1", "@opentelemetry/resources": "1.25.1", "lodash.merge": "^4.6.2" }, "peerDependencies": { "@opentelemetry/api": ">=1.3.0 <1.10.0" } }, "sha512-9Mb7q5ioFL4E4dDrc4wC/A3NTHDat44v4I3p2pLPSxRvqUbDIQyMVr9uK+EU69+HWhlET1VaSrRzwdckWqY15Q=="],

    "@opentelemetry/sdk-node": ["@opentelemetry/sdk-node@0.52.1", "", { "dependencies": { "@opentelemetry/api-logs": "0.52.1", "@opentelemetry/core": "1.25.1", "@opentelemetry/exporter-trace-otlp-grpc": "0.52.1", "@opentelemetry/exporter-trace-otlp-http": "0.52.1", "@opentelemetry/exporter-trace-otlp-proto": "0.52.1", "@opentelemetry/exporter-zipkin": "1.25.1", "@opentelemetry/instrumentation": "0.52.1", "@opentelemetry/resources": "1.25.1", "@opentelemetry/sdk-logs": "0.52.1", "@opentelemetry/sdk-metrics": "1.25.1", "@opentelemetry/sdk-trace-base": "1.25.1", "@opentelemetry/sdk-trace-node": "1.25.1", "@opentelemetry/semantic-conventions": "1.25.1" }, "peerDependencies": { "@opentelemetry/api": ">=1.3.0 <1.10.0" } }, "sha512-uEG+gtEr6eKd8CVWeKMhH2olcCHM9dEK68pe0qE0be32BcCRsvYURhHaD1Srngh1SQcnQzZ4TP324euxqtBOJA=="],

    "@opentelemetry/sdk-trace-base": ["@opentelemetry/sdk-trace-base@1.25.1", "", { "dependencies": { "@opentelemetry/core": "1.25.1", "@opentelemetry/resources": "1.25.1", "@opentelemetry/semantic-conventions": "1.25.1" }, "peerDependencies": { "@opentelemetry/api": ">=1.0.0 <1.10.0" } }, "sha512-C8k4hnEbc5FamuZQ92nTOp8X/diCY56XUTnMiv9UTuJitCzaNNHAVsdm5+HLCdI8SLQsLWIrG38tddMxLVoftw=="],

    "@opentelemetry/sdk-trace-node": ["@opentelemetry/sdk-trace-node@1.25.1", "", { "dependencies": { "@opentelemetry/context-async-hooks": "1.25.1", "@opentelemetry/core": "1.25.1", "@opentelemetry/propagator-b3": "1.25.1", "@opentelemetry/propagator-jaeger": "1.25.1", "@opentelemetry/sdk-trace-base": "1.25.1", "semver": "^7.5.2" }, "peerDependencies": { "@opentelemetry/api": ">=1.0.0 <1.10.0" } }, "sha512-nMcjFIKxnFqoez4gUmihdBrbpsEnAX/Xj16sGvZm+guceYE0NE00vLhpDVK6f3q8Q4VFI5xG8JjlXKMB/SkTTQ=="],

    "@opentelemetry/semantic-conventions": ["@opentelemetry/semantic-conventions@1.25.1", "", {}, "sha512-ZDjMJJQRlyk8A1KZFCc+bCbsyrn1wTwdNt56F7twdfUfnHUZUq77/WfONCj8p72NZOyP7pNTdUWSTYC3GTbuuQ=="],

    "@pkgjs/parseargs": ["@pkgjs/parseargs@0.11.0", "", {}, "sha512-+1VkjdD0QBLPodGrJUeqarH8VAIvQODIbwh9XpP5Syisf7YoQgsJKPNFoqqLQlu+VQ/tVSshMR6loPMn8U+dPg=="],

    "@pnpm/config.env-replace": ["@pnpm/config.env-replace@1.1.0", "", {}, "sha512-htyl8TWnKL7K/ESFa1oW2UB5lVDxuF5DpM7tBi6Hu2LNL3mWkIzNLG6N4zoCUP1lCKNxWy/3iu8mS8MvToGd6w=="],

    "@pnpm/network.ca-file": ["@pnpm/network.ca-file@1.0.2", "", { "dependencies": { "graceful-fs": "4.2.10" } }, "sha512-YcPQ8a0jwYU9bTdJDpXjMi7Brhkr1mXsXrUJvjqM2mQDgkRiz8jFaQGOdaLxgjtUfQgZhKy/O3cG/YwmgKaxLA=="],

    "@pnpm/npm-conf": ["@pnpm/npm-conf@2.3.1", "", { "dependencies": { "@pnpm/config.env-replace": "^1.1.0", "@pnpm/network.ca-file": "^1.0.1", "config-chain": "^1.1.11" } }, "sha512-c83qWb22rNRuB0UaVCI0uRPNRr8Z0FWnEIvT47jiHAmOIUHbBOg5XvV7pM5x+rKn9HRpjxquDbXYSXr3fAKFcw=="],

    "@protobufjs/aspromise": ["@protobufjs/aspromise@1.1.2", "", {}, "sha512-j+gKExEuLmKwvz3OgROXtrJ2UG2x8Ch2YZUxahh+s1F2HZ+wAceUNLkvy6zKCPVRkU++ZWQrdxsUeQXmcg4uoQ=="],

    "@protobufjs/base64": ["@protobufjs/base64@1.1.2", "", {}, "sha512-AZkcAA5vnN/v4PDqKyMR5lx7hZttPDgClv83E//FMNhR2TMcLUhfRUBHCmSl0oi9zMgDDqRUJkSxO3wm85+XLg=="],

    "@protobufjs/codegen": ["@protobufjs/codegen@2.0.4", "", {}, "sha512-YyFaikqM5sH0ziFZCN3xDC7zeGaB/d0IUb9CATugHWbd1FRFwWwt4ld4OYMPWu5a3Xe01mGAULCdqhMlPl29Jg=="],

    "@protobufjs/eventemitter": ["@protobufjs/eventemitter@1.1.0", "", {}, "sha512-j9ednRT81vYJ9OfVuXG6ERSTdEL1xVsNgqpkxMsbIabzSo3goCjDIveeGv5d03om39ML71RdmrGNjG5SReBP/Q=="],

    "@protobufjs/fetch": ["@protobufjs/fetch@1.1.0", "", { "dependencies": { "@protobufjs/aspromise": "^1.1.1", "@protobufjs/inquire": "^1.1.0" } }, "sha512-lljVXpqXebpsijW71PZaCYeIcE5on1w5DlQy5WH6GLbFryLUrBD4932W/E2BSpfRJWseIL4v/KPgBFxDOIdKpQ=="],

    "@protobufjs/float": ["@protobufjs/float@1.0.2", "", {}, "sha512-Ddb+kVXlXst9d+R9PfTIxh1EdNkgoRe5tOX6t01f1lYWOvJnSPDBlG241QLzcyPdoNTsblLUdujGSE4RzrTZGQ=="],

    "@protobufjs/inquire": ["@protobufjs/inquire@1.1.0", "", {}, "sha512-kdSefcPdruJiFMVSbn801t4vFK7KB/5gd2fYvrxhuJYg8ILrmn9SKSX2tZdV6V+ksulWqS7aXjBcRXl3wHoD9Q=="],

    "@protobufjs/path": ["@protobufjs/path@1.1.2", "", {}, "sha512-6JOcJ5Tm08dOHAbdR3GrvP+yUUfkjG5ePsHYczMFLq3ZmMkAD98cDgcT2iA1lJ9NVwFd4tH/iSSoe44YWkltEA=="],

    "@protobufjs/pool": ["@protobufjs/pool@1.1.0", "", {}, "sha512-0kELaGSIDBKvcgS4zkjz1PeddatrjYcmMWOlAuAPwAeccUrPHdUqo/J6LiymHHEiJT5NrF1UVwxY14f+fy4WQw=="],

    "@protobufjs/utf8": ["@protobufjs/utf8@1.1.0", "", {}, "sha512-Vvn3zZrhQZkkBE8LSuW3em98c0FwgO4nxzv6OdSxPKJIEKY2bGbHn+mhGIPerzI4twdxaP8/0+06HBpwf345Lw=="],

    "@rollup/rollup-android-arm-eabi": ["@rollup/rollup-android-arm-eabi@4.41.1", "", { "os": "android", "cpu": "arm" }, "sha512-NELNvyEWZ6R9QMkiytB4/L4zSEaBC03KIXEghptLGLZWJ6VPrL63ooZQCOnlx36aQPGhzuOMwDerC1Eb2VmrLw=="],

    "@rollup/rollup-android-arm64": ["@rollup/rollup-android-arm64@4.41.1", "", { "os": "android", "cpu": "arm64" }, "sha512-DXdQe1BJ6TK47ukAoZLehRHhfKnKg9BjnQYUu9gzhI8Mwa1d2fzxA1aw2JixHVl403bwp1+/o/NhhHtxWJBgEA=="],

    "@rollup/rollup-darwin-arm64": ["@rollup/rollup-darwin-arm64@4.41.1", "", { "os": "darwin", "cpu": "arm64" }, "sha512-5afxvwszzdulsU2w8JKWwY8/sJOLPzf0e1bFuvcW5h9zsEg+RQAojdW0ux2zyYAz7R8HvvzKCjLNJhVq965U7w=="],

    "@rollup/rollup-darwin-x64": ["@rollup/rollup-darwin-x64@4.41.1", "", { "os": "darwin", "cpu": "x64" }, "sha512-egpJACny8QOdHNNMZKf8xY0Is6gIMz+tuqXlusxquWu3F833DcMwmGM7WlvCO9sB3OsPjdC4U0wHw5FabzCGZg=="],

    "@rollup/rollup-freebsd-arm64": ["@rollup/rollup-freebsd-arm64@4.41.1", "", { "os": "freebsd", "cpu": "arm64" }, "sha512-DBVMZH5vbjgRk3r0OzgjS38z+atlupJ7xfKIDJdZZL6sM6wjfDNo64aowcLPKIx7LMQi8vybB56uh1Ftck/Atg=="],

    "@rollup/rollup-freebsd-x64": ["@rollup/rollup-freebsd-x64@4.41.1", "", { "os": "freebsd", "cpu": "x64" }, "sha512-3FkydeohozEskBxNWEIbPfOE0aqQgB6ttTkJ159uWOFn42VLyfAiyD9UK5mhu+ItWzft60DycIN1Xdgiy8o/SA=="],

    "@rollup/rollup-linux-arm-gnueabihf": ["@rollup/rollup-linux-arm-gnueabihf@4.41.1", "", { "os": "linux", "cpu": "arm" }, "sha512-wC53ZNDgt0pqx5xCAgNunkTzFE8GTgdZ9EwYGVcg+jEjJdZGtq9xPjDnFgfFozQI/Xm1mh+D9YlYtl+ueswNEg=="],

    "@rollup/rollup-linux-arm-musleabihf": ["@rollup/rollup-linux-arm-musleabihf@4.41.1", "", { "os": "linux", "cpu": "arm" }, "sha512-jwKCca1gbZkZLhLRtsrka5N8sFAaxrGz/7wRJ8Wwvq3jug7toO21vWlViihG85ei7uJTpzbXZRcORotE+xyrLA=="],

    "@rollup/rollup-linux-arm64-gnu": ["@rollup/rollup-linux-arm64-gnu@4.41.1", "", { "os": "linux", "cpu": "arm64" }, "sha512-g0UBcNknsmmNQ8V2d/zD2P7WWfJKU0F1nu0k5pW4rvdb+BIqMm8ToluW/eeRmxCared5dD76lS04uL4UaNgpNA=="],

    "@rollup/rollup-linux-arm64-musl": ["@rollup/rollup-linux-arm64-musl@4.41.1", "", { "os": "linux", "cpu": "arm64" }, "sha512-XZpeGB5TKEZWzIrj7sXr+BEaSgo/ma/kCgrZgL0oo5qdB1JlTzIYQKel/RmhT6vMAvOdM2teYlAaOGJpJ9lahg=="],

    "@rollup/rollup-linux-loongarch64-gnu": ["@rollup/rollup-linux-loongarch64-gnu@4.41.1", "", { "os": "linux", "cpu": "none" }, "sha512-bkCfDJ4qzWfFRCNt5RVV4DOw6KEgFTUZi2r2RuYhGWC8WhCA8lCAJhDeAmrM/fdiAH54m0mA0Vk2FGRPyzI+tw=="],

    "@rollup/rollup-linux-powerpc64le-gnu": ["@rollup/rollup-linux-powerpc64le-gnu@4.41.1", "", { "os": "linux", "cpu": "ppc64" }, "sha512-3mr3Xm+gvMX+/8EKogIZSIEF0WUu0HL9di+YWlJpO8CQBnoLAEL/roTCxuLncEdgcfJcvA4UMOf+2dnjl4Ut1A=="],

    "@rollup/rollup-linux-riscv64-gnu": ["@rollup/rollup-linux-riscv64-gnu@4.41.1", "", { "os": "linux", "cpu": "none" }, "sha512-3rwCIh6MQ1LGrvKJitQjZFuQnT2wxfU+ivhNBzmxXTXPllewOF7JR1s2vMX/tWtUYFgphygxjqMl76q4aMotGw=="],

    "@rollup/rollup-linux-riscv64-musl": ["@rollup/rollup-linux-riscv64-musl@4.41.1", "", { "os": "linux", "cpu": "none" }, "sha512-LdIUOb3gvfmpkgFZuccNa2uYiqtgZAz3PTzjuM5bH3nvuy9ty6RGc/Q0+HDFrHrizJGVpjnTZ1yS5TNNjFlklw=="],

    "@rollup/rollup-linux-s390x-gnu": ["@rollup/rollup-linux-s390x-gnu@4.41.1", "", { "os": "linux", "cpu": "s390x" }, "sha512-oIE6M8WC9ma6xYqjvPhzZYk6NbobIURvP/lEbh7FWplcMO6gn7MM2yHKA1eC/GvYwzNKK/1LYgqzdkZ8YFxR8g=="],

    "@rollup/rollup-linux-x64-gnu": ["@rollup/rollup-linux-x64-gnu@4.41.1", "", { "os": "linux", "cpu": "x64" }, "sha512-cWBOvayNvA+SyeQMp79BHPK8ws6sHSsYnK5zDcsC3Hsxr1dgTABKjMnMslPq1DvZIp6uO7kIWhiGwaTdR4Og9A=="],

    "@rollup/rollup-linux-x64-musl": ["@rollup/rollup-linux-x64-musl@4.41.1", "", { "os": "linux", "cpu": "x64" }, "sha512-y5CbN44M+pUCdGDlZFzGGBSKCA4A/J2ZH4edTYSSxFg7ce1Xt3GtydbVKWLlzL+INfFIZAEg1ZV6hh9+QQf9YQ=="],

    "@rollup/rollup-win32-arm64-msvc": ["@rollup/rollup-win32-arm64-msvc@4.41.1", "", { "os": "win32", "cpu": "arm64" }, "sha512-lZkCxIrjlJlMt1dLO/FbpZbzt6J/A8p4DnqzSa4PWqPEUUUnzXLeki/iyPLfV0BmHItlYgHUqJe+3KiyydmiNQ=="],

    "@rollup/rollup-win32-ia32-msvc": ["@rollup/rollup-win32-ia32-msvc@4.41.1", "", { "os": "win32", "cpu": "ia32" }, "sha512-+psFT9+pIh2iuGsxFYYa/LhS5MFKmuivRsx9iPJWNSGbh2XVEjk90fmpUEjCnILPEPJnikAU6SFDiEUyOv90Pg=="],

    "@rollup/rollup-win32-x64-msvc": ["@rollup/rollup-win32-x64-msvc@4.41.1", "", { "os": "win32", "cpu": "x64" }, "sha512-Wq2zpapRYLfi4aKxf2Xff0tN+7slj2d4R87WEzqw7ZLsVvO5zwYCIuEGSZYiK41+GlwUo1HiR+GdkLEJnCKTCw=="],

    "@rtsao/scc": ["@rtsao/scc@1.1.0", "", {}, "sha512-zt6OdqaDoOnJ1ZYsCYGt9YmWzDXl4vQdKTyJev62gFhRGKdx7mcT54V9KIjg+d2wi9EXsPvAPKe7i7WjfVWB8g=="],

    "@selderee/plugin-htmlparser2": ["@selderee/plugin-htmlparser2@0.11.0", "", { "dependencies": { "domhandler": "^5.0.3", "selderee": "^0.11.0" } }, "sha512-P33hHGdldxGabLFjPPpaTxVolMrzrcegejx+0GxjrIb9Zv48D8yAIA/QTDR2dFl7Uz7urX8aX6+5bCZslr+gWQ=="],

    "@sinclair/typebox": ["@sinclair/typebox@0.34.37", "", {}, "sha512-2TRuQVgQYfy+EzHRTIvkhv2ADEouJ2xNS/Vq+W5EuuewBdOrvATvljZTxHWZSTYr2sTjTHpGvucaGAt67S2akw=="],

    "@testing-library/dom": ["@testing-library/dom@9.3.4", "", { "dependencies": { "@babel/code-frame": "^7.10.4", "@babel/runtime": "^7.12.5", "@types/aria-query": "^5.0.1", "aria-query": "5.1.3", "chalk": "^4.1.0", "dom-accessibility-api": "^0.5.9", "lz-string": "^1.5.0", "pretty-format": "^27.0.2" } }, "sha512-FlS4ZWlp97iiNWig0Muq8p+3rVDjRiYE+YKGbAqXOu9nwJFFOdL00kFpz42M+4huzYi86vAK1sOOfyOG45muIQ=="],

    "@testing-library/react": ["@testing-library/react@16.3.0", "", { "dependencies": { "@babel/runtime": "^7.12.5" }, "peerDependencies": { "@testing-library/dom": "^10.0.0", "@types/react": "^18.0.0 || ^19.0.0", "@types/react-dom": "^18.0.0 || ^19.0.0", "react": "^18.0.0 || ^19.0.0", "react-dom": "^18.0.0 || ^19.0.0" }, "optionalPeers": ["@types/react", "@types/react-dom"] }, "sha512-kFSyxiEDwv1WLl2fgsq6pPBbw5aWKrsY2/noi1Id0TK0UParSF62oFQFGHXIyaG4pp2tEub/Zlel+fjjZILDsw=="],

    "@types/aria-query": ["@types/aria-query@5.0.4", "", {}, "sha512-rfT93uj5s0PRL7EzccGMs3brplhcrghnDoV26NqKhCAS1hVo+WdNsPvE/yb6ilfr5hi2MEk6d5EWJTKdxg8jVw=="],

    "@types/body-parser": ["@types/body-parser@1.19.6", "", { "dependencies": { "@types/connect": "*", "@types/node": "*" } }, "sha512-HLFeCYgz89uk22N5Qg3dvGvsv46B8GLvKKo1zKG4NybA8U2DiEO3w9lqGg29t/tfLRJpJ6iQxnVw4OnB7MoM9g=="],

    "@types/braces": ["@types/braces@3.0.5", "", {}, "sha512-SQFof9H+LXeWNz8wDe7oN5zu7ket0qwMu5vZubW4GCJ8Kkeh6nBWUz87+KTz/G3Kqsrp0j/W253XJb3KMEeg3w=="],

    "@types/chai": ["@types/chai@5.2.2", "", { "dependencies": { "@types/deep-eql": "*" } }, "sha512-8kB30R7Hwqf40JPiKhVzodJs2Qc1ZJ5zuT3uzw5Hq/dhNCl3G3l83jfpdI1e20BP348+fV7VIL/+FxaXkqBmWg=="],

    "@types/command-exists": ["@types/command-exists@1.2.3", "", {}, "sha512-PpbaE2XWLaWYboXD6k70TcXO/OdOyyRFq5TVpmlUELNxdkkmXU9fkImNosmXU1DtsNrqdUgWd/nJQYXgwmtdXQ=="],

    "@types/configstore": ["@types/configstore@6.0.2", "", {}, "sha512-OS//b51j9uyR3zvwD04Kfs5kHpve2qalQ18JhY/ho3voGYUTPLEG90/ocfKPI48hyHH8T04f7KEEbK6Ue60oZQ=="],

    "@types/connect": ["@types/connect@3.4.38", "", { "dependencies": { "@types/node": "*" } }, "sha512-K6uROf1LD88uDQqJCktA4yzL1YYAK6NgfsI0v/mTgyPKWsX1CnJ0XPSDhViejru1GcRkLWb8RlzFYJRqGUbaug=="],

    "@types/cors": ["@types/cors@2.8.19", "", { "dependencies": { "@types/node": "*" } }, "sha512-mFNylyeyqN93lfe/9CSxOGREz8cpzAhH+E93xJ4xWQf62V8sQ/24reV2nyzUWM6H6Xji+GGHpkbLe7pVoUEskg=="],

    "@types/deep-eql": ["@types/deep-eql@4.0.2", "", {}, "sha512-c9h9dVVMigMPc4bwTvC5dxqtqJZwQPePsWjPlpSOnojbor6pGqdk541lfA7AqFQr5pB1BRdq0juY9db81BwyFw=="],

    "@types/diff": ["@types/diff@7.0.2", "", {}, "sha512-JSWRMozjFKsGlEjiiKajUjIJVKuKdE3oVy2DNtK+fUo8q82nhFZ2CPQwicAIkXrofahDXrWJ7mjelvZphMS98Q=="],

    "@types/dotenv": ["@types/dotenv@6.1.1", "", { "dependencies": { "@types/node": "*" } }, "sha512-ftQl3DtBvqHl9L16tpqqzA4YzCSXZfi7g8cQceTz5rOlYtk/IZbFjAv3mLOQlNIgOaylCQWQoBdDQHPgEBJPHg=="],

    "@types/estree": ["@types/estree@1.0.7", "", {}, "sha512-w28IoSUCJpidD/TGviZwwMJckNESJZXFu7NBZ5YJ4mEUnNraUn9Pm8HSZm/jDF1pDWYKspWE7oVphigUPRakIQ=="],

    "@types/express": ["@types/express@5.0.3", "", { "dependencies": { "@types/body-parser": "*", "@types/express-serve-static-core": "^5.0.0", "@types/serve-static": "*" } }, "sha512-wGA0NX93b19/dZC1J18tKWVIYWyyF2ZjT9vin/NRu0qzzvfVzWjs04iq2rQ3H65vCTQYlRqs3YHfY7zjdV+9Kw=="],

    "@types/express-serve-static-core": ["@types/express-serve-static-core@5.0.7", "", { "dependencies": { "@types/node": "*", "@types/qs": "*", "@types/range-parser": "*", "@types/send": "*" } }, "sha512-R+33OsgWw7rOhD1emjU7dzCDHucJrgJXMA5PYCzJxVil0dsyx5iBEPHqpPfiKNJQb7lZ1vxwoLR4Z87bBUpeGQ=="],

    "@types/glob": ["@types/glob@8.1.0", "", { "dependencies": { "@types/minimatch": "^5.1.2", "@types/node": "*" } }, "sha512-IO+MJPVhoqz+28h1qLAcBEH2+xHMK6MTyHJc7MTnnYb6wsoLR29POVGJ7LycmVXIqyy/4/2ShP5sUwTXuOwb/w=="],

    "@types/gradient-string": ["@types/gradient-string@1.1.6", "", { "dependencies": { "@types/tinycolor2": "*" } }, "sha512-LkaYxluY4G5wR1M4AKQUal2q61Di1yVVCw42ImFTuaIoQVgmV0WP1xUaLB8zwb47mp82vWTpePI9JmrjEnJ7nQ=="],

    "@types/hast": ["@types/hast@3.0.4", "", { "dependencies": { "@types/unist": "*" } }, "sha512-WPs+bbQw5aCj+x6laNGWLH3wviHtoCv/P3+otBhbOhJgG8qtpdAMlTCxLtsTWA7LH1Oh/bFCHsBn0TPS5m30EQ=="],

    "@types/html-to-text": ["@types/html-to-text@9.0.4", "", {}, "sha512-pUY3cKH/Nm2yYrEmDlPR1mR7yszjGx4DrwPjQ702C4/D5CwHuZTgZdIdwPkRbcuhs7BAh2L5rg3CL5cbRiGTCQ=="],

    "@types/http-errors": ["@types/http-errors@2.0.5", "", {}, "sha512-r8Tayk8HJnX0FztbZN7oVqGccWgw98T/0neJphO91KkmOzug1KkofZURD4UaD5uH8AqcFLfdPErnBod0u71/qg=="],

    "@types/json-schema": ["@types/json-schema@7.0.15", "", {}, "sha512-5+fP8P8MFNC+AyZCDxrB2pkZFPGzqQWUzpSeuuVLvm8VMcorNYavBqoFcxK8bQz4Qsbn4oUEEem4wDLfcysGHA=="],

    "@types/json5": ["@types/json5@0.0.29", "", {}, "sha512-dRLjCWHYg4oaA77cxO64oO+7JwCwnIzkZPdrrC71jQmQtlhM556pwKo5bUzqvZndkVbeFLIIi+9TC40JNF5hNQ=="],

    "@types/micromatch": ["@types/micromatch@4.0.9", "", { "dependencies": { "@types/braces": "*" } }, "sha512-7V+8ncr22h4UoYRLnLXSpTxjQrNUXtWHGeMPRJt1nULXI57G9bIcpyrHlmrQ7QK24EyyuXvYcSSWAM8GA9nqCg=="],

    "@types/mime": ["@types/mime@1.3.5", "", {}, "sha512-/pyBZWSLD2n0dcHE3hq8s8ZvcETHtEuF+3E7XVt0Ig2nvsVQXdghHVcEkIWjy9A0wKfTn97a/PSDYohKIlnP/w=="],

    "@types/mime-types": ["@types/mime-types@3.0.1", "", {}, "sha512-xRMsfuQbnRq1Ef+C+RKaENOxXX87Ygl38W1vDfPHRku02TgQr+Qd8iivLtAMcR0KF5/29xlnFihkTlbqFrGOVQ=="],

    "@types/minimatch": ["@types/minimatch@5.1.2", "", {}, "sha512-K0VQKziLUWkVKiRVrx4a40iPaxTUefQmjtkQofBkYRcoaaL/8rhwDWww9qWbrgicNOgnpIsMxyNIUM4+n6dUIA=="],

    "@types/node": ["@types/node@20.17.57", "", { "dependencies": { "undici-types": "~6.19.2" } }, "sha512-f3T4y6VU4fVQDKVqJV4Uppy8c1p/sVvS3peyqxyWnzkqXFJLRU7Y1Bl7rMS1Qe9z0v4M6McY0Fp9yBsgHJUsWQ=="],

    "@types/normalize-package-data": ["@types/normalize-package-data@2.4.4", "", {}, "sha512-37i+OaWTh9qeK4LSHPsyRC7NahnGotNuZvjLSgcPzblpHB3rrCJxAOgI5gCdKm7coonsaX1Of0ILiTcnZjbfxA=="],

    "@types/qs": ["@types/qs@6.14.0", "", {}, "sha512-eOunJqu0K1923aExK6y8p6fsihYEn/BYuQ4g0CxAAgFc4b/ZLN4CrsRZ55srTdqoiLzU2B2evC+apEIxprEzkQ=="],

    "@types/range-parser": ["@types/range-parser@1.2.7", "", {}, "sha512-hKormJbkJqzQGhziax5PItDUTMAM9uE2XXQmM37dyd4hVM+5aVl7oVxMVUiVQn2oCQFN/LKCZdvSM0pFRqbSmQ=="],

    "@types/react": ["@types/react@19.1.8", "", { "dependencies": { "csstype": "^3.0.2" } }, "sha512-AwAfQ2Wa5bCx9WP8nZL2uMZWod7J7/JSplxbTmBQ5ms6QpqNYm672H0Vu9ZVKVngQ+ii4R/byguVEUZQyeg44g=="],

    "@types/react-dom": ["@types/react-dom@19.1.6", "", { "peerDependencies": { "@types/react": "^19.0.0" } }, "sha512-4hOiT/dwO8Ko0gV1m/TJZYk3y0KBnY9vzDh7W+DH17b2HFSOGgdj33dhihPeuy3l0q23+4e+hoXHV6hCC4dCXw=="],

    "@types/semver": ["@types/semver@7.7.0", "", {}, "sha512-k107IF4+Xr7UHjwDc7Cfd6PRQfbdkiRabXGRjo07b4WyPahFBZCZ1sE+BNxYIJPPg73UkfOsVOLwqVc/6ETrIA=="],

    "@types/send": ["@types/send@0.17.5", "", { "dependencies": { "@types/mime": "^1", "@types/node": "*" } }, "sha512-z6F2D3cOStZvuk2SaP6YrwkNO65iTZcwA2ZkSABegdkAh/lf+Aa/YQndZVfmEXT5vgAp6zv06VQ3ejSVjAny4w=="],

    "@types/serve-static": ["@types/serve-static@1.15.8", "", { "dependencies": { "@types/http-errors": "*", "@types/node": "*", "@types/send": "*" } }, "sha512-roei0UY3LhpOJvjbIP6ZZFngyLKl5dskOtDhxY5THRSpO+ZI+nzJ+m5yUMzGrp89YRa7lvknKkMYjqQFGwA7Sg=="],

    "@types/shell-quote": ["@types/shell-quote@1.7.5", "", {}, "sha512-+UE8GAGRPbJVQDdxi16dgadcBfQ+KG2vgZhV1+3A1XmHbmwcdwhCUwIdy+d3pAGrbvgRoVSjeI9vOWyq376Yzw=="],

    "@types/shimmer": ["@types/shimmer@1.2.0", "", {}, "sha512-UE7oxhQLLd9gub6JKIAhDq06T0F6FnztwMNRvYgjeQSBeMc1ZG/tA47EwfduvkuQS8apbkM/lpLpWsaCeYsXVg=="],

    "@types/tinycolor2": ["@types/tinycolor2@1.4.6", "", {}, "sha512-iEN8J0BoMnsWBqjVbWH/c0G0Hh7O21lpR2/+PrvAVgWdzL7eexIFm4JN/Wn10PTcmNdtS6U67r499mlWMXOxNw=="],

    "@types/unist": ["@types/unist@3.0.3", "", {}, "sha512-ko/gIFJRv177XgZsZcBwnqJN5x/Gien8qNOn0D5bQU/zAzVf9Zt3BlcUiLqhV9y4ARk0GbT3tnUiPNgnTXzc/Q=="],

    "@types/update-notifier": ["@types/update-notifier@6.0.8", "", { "dependencies": { "@types/configstore": "*", "boxen": "^7.1.1" } }, "sha512-IlDFnfSVfYQD+cKIg63DEXn3RFmd7W1iYtKQsJodcHK9R1yr8aKbKaPKfBxzPpcHCq2DU8zUq4PIPmy19Thjfg=="],

    "@types/vscode": ["@types/vscode@1.102.0", "", {}, "sha512-V9sFXmcXz03FtYTSUsYsu5K0Q9wH9w9V25slddcxrh5JgORD14LpnOA7ov0L9ALi+6HrTjskLJ/tY5zeRF3TFA=="],

    "@types/ws": ["@types/ws@8.18.1", "", { "dependencies": { "@types/node": "*" } }, "sha512-ThVF6DCVhA8kUGy+aazFQ4kXQ7E1Ty7A3ypFOe0IcJV8O/M511G99AW24irKrW56Wt44yG9+ij8FaqoBGkuBXg=="],

    "@types/yargs": ["@types/yargs@17.0.33", "", { "dependencies": { "@types/yargs-parser": "*" } }, "sha512-WpxBCKWPLr4xSsHgz511rFJAM+wS28w2zEO1QDNY5zM/S8ok70NNfztH0xwhqKyaK0OHCbN98LDAZuy1ctxDkA=="],

    "@types/yargs-parser": ["@types/yargs-parser@21.0.3", "", {}, "sha512-I4q9QU9MQv4oEOz4tAHJtNz1cwuLxn2F3xcc2iV5WdqLPpUnj30aUuxt1mAxYTG+oe8CZMV/+6rU4S4gRDzqtQ=="],

    "@typescript-eslint/eslint-plugin": ["@typescript-eslint/eslint-plugin@8.33.1", "", { "dependencies": { "@eslint-community/regexpp": "^4.10.0", "@typescript-eslint/scope-manager": "8.33.1", "@typescript-eslint/type-utils": "8.33.1", "@typescript-eslint/utils": "8.33.1", "@typescript-eslint/visitor-keys": "8.33.1", "graphemer": "^1.4.0", "ignore": "^7.0.0", "natural-compare": "^1.4.0", "ts-api-utils": "^2.1.0" }, "peerDependencies": { "@typescript-eslint/parser": "^8.33.1", "eslint": "^8.57.0 || ^9.0.0", "typescript": ">=4.8.4 <5.9.0" } }, "sha512-TDCXj+YxLgtvxvFlAvpoRv9MAncDLBV2oT9Bd7YBGC/b/sEURoOYuIwLI99rjWOfY3QtDzO+mk0n4AmdFExW8A=="],

    "@typescript-eslint/parser": ["@typescript-eslint/parser@8.33.1", "", { "dependencies": { "@typescript-eslint/scope-manager": "8.33.1", "@typescript-eslint/types": "8.33.1", "@typescript-eslint/typescript-estree": "8.33.1", "@typescript-eslint/visitor-keys": "8.33.1", "debug": "^4.3.4" }, "peerDependencies": { "eslint": "^8.57.0 || ^9.0.0", "typescript": ">=4.8.4 <5.9.0" } }, "sha512-qwxv6dq682yVvgKKp2qWwLgRbscDAYktPptK4JPojCwwi3R9cwrvIxS4lvBpzmcqzR4bdn54Z0IG1uHFskW4dA=="],

    "@typescript-eslint/project-service": ["@typescript-eslint/project-service@8.33.1", "", { "dependencies": { "@typescript-eslint/tsconfig-utils": "^8.33.1", "@typescript-eslint/types": "^8.33.1", "debug": "^4.3.4" }, "peerDependencies": { "typescript": ">=4.8.4 <5.9.0" } }, "sha512-DZR0efeNklDIHHGRpMpR5gJITQpu6tLr9lDJnKdONTC7vvzOlLAG/wcfxcdxEWrbiZApcoBCzXqU/Z458Za5Iw=="],

    "@typescript-eslint/scope-manager": ["@typescript-eslint/scope-manager@8.33.1", "", { "dependencies": { "@typescript-eslint/types": "8.33.1", "@typescript-eslint/visitor-keys": "8.33.1" } }, "sha512-dM4UBtgmzHR9bS0Rv09JST0RcHYearoEoo3pG5B6GoTR9XcyeqX87FEhPo+5kTvVfKCvfHaHrcgeJQc6mrDKrA=="],

    "@typescript-eslint/tsconfig-utils": ["@typescript-eslint/tsconfig-utils@8.33.1", "", { "peerDependencies": { "typescript": ">=4.8.4 <5.9.0" } }, "sha512-STAQsGYbHCF0/e+ShUQ4EatXQ7ceh3fBCXkNU7/MZVKulrlq1usH7t2FhxvCpuCi5O5oi1vmVaAjrGeL71OK1g=="],

    "@typescript-eslint/type-utils": ["@typescript-eslint/type-utils@8.33.1", "", { "dependencies": { "@typescript-eslint/typescript-estree": "8.33.1", "@typescript-eslint/utils": "8.33.1", "debug": "^4.3.4", "ts-api-utils": "^2.1.0" }, "peerDependencies": { "eslint": "^8.57.0 || ^9.0.0", "typescript": ">=4.8.4 <5.9.0" } }, "sha512-1cG37d9xOkhlykom55WVwG2QRNC7YXlxMaMzqw2uPeJixBFfKWZgaP/hjAObqMN/u3fr5BrTwTnc31/L9jQ2ww=="],

    "@typescript-eslint/types": ["@typescript-eslint/types@8.33.1", "", {}, "sha512-xid1WfizGhy/TKMTwhtVOgalHwPtV8T32MS9MaH50Cwvz6x6YqRIPdD2WvW0XaqOzTV9p5xdLY0h/ZusU5Lokg=="],

    "@typescript-eslint/typescript-estree": ["@typescript-eslint/typescript-estree@8.33.1", "", { "dependencies": { "@typescript-eslint/project-service": "8.33.1", "@typescript-eslint/tsconfig-utils": "8.33.1", "@typescript-eslint/types": "8.33.1", "@typescript-eslint/visitor-keys": "8.33.1", "debug": "^4.3.4", "fast-glob": "^3.3.2", "is-glob": "^4.0.3", "minimatch": "^9.0.4", "semver": "^7.6.0", "ts-api-utils": "^2.1.0" }, "peerDependencies": { "typescript": ">=4.8.4 <5.9.0" } }, "sha512-+s9LYcT8LWjdYWu7IWs7FvUxpQ/DGkdjZeE/GGulHvv8rvYwQvVaUZ6DE+j5x/prADUgSbbCWZ2nPI3usuVeOA=="],

    "@typescript-eslint/utils": ["@typescript-eslint/utils@8.33.1", "", { "dependencies": { "@eslint-community/eslint-utils": "^4.7.0", "@typescript-eslint/scope-manager": "8.33.1", "@typescript-eslint/types": "8.33.1", "@typescript-eslint/typescript-estree": "8.33.1" }, "peerDependencies": { "eslint": "^8.57.0 || ^9.0.0", "typescript": ">=4.8.4 <5.9.0" } }, "sha512-52HaBiEQUaRYqAXpfzWSR2U3gxk92Kw006+xZpElaPMg3C4PgM+A5LqwoQI1f9E5aZ/qlxAZxzm42WX+vn92SQ=="],

    "@typescript-eslint/visitor-keys": ["@typescript-eslint/visitor-keys@8.33.1", "", { "dependencies": { "@typescript-eslint/types": "8.33.1", "eslint-visitor-keys": "^4.2.0" } }, "sha512-3i8NrFcZeeDHJ+7ZUuDkGT+UHq+XoFGsymNK2jZCOHcfEzRQ0BdpRtdpSx/Iyf3MHLWIcLS0COuOPibKQboIiQ=="],

    "@vitest/coverage-v8": ["@vitest/coverage-v8@3.2.1", "", { "dependencies": { "@ampproject/remapping": "^2.3.0", "@bcoe/v8-coverage": "^1.0.2", "ast-v8-to-istanbul": "^0.3.3", "debug": "^4.4.1", "istanbul-lib-coverage": "^3.2.2", "istanbul-lib-report": "^3.0.1", "istanbul-lib-source-maps": "^5.0.6", "istanbul-reports": "^3.1.7", "magic-string": "^0.30.17", "magicast": "^0.3.5", "std-env": "^3.9.0", "test-exclude": "^7.0.1", "tinyrainbow": "^2.0.0" }, "peerDependencies": { "@vitest/browser": "3.2.1", "vitest": "3.2.1" }, "optionalPeers": ["@vitest/browser"] }, "sha512-6dy0uF/0BE3jpUW9bFzg0V2S4F7XVaZHL/7qma1XANvHPQGoJuc3wtx911zSoAgUnpfvcLVK1vancNJ95d+uxQ=="],

    "@vitest/expect": ["@vitest/expect@3.2.4", "", { "dependencies": { "@types/chai": "^5.2.2", "@vitest/spy": "3.2.4", "@vitest/utils": "3.2.4", "chai": "^5.2.0", "tinyrainbow": "^2.0.0" } }, "sha512-Io0yyORnB6sikFlt8QW5K7slY4OjqNX9jmJQ02QDda8lyM6B5oNgVWoSoKPac8/kgnCUzuHQKrSLtu/uOqqrig=="],

    "@vitest/mocker": ["@vitest/mocker@3.2.4", "", { "dependencies": { "@vitest/spy": "3.2.4", "estree-walker": "^3.0.3", "magic-string": "^0.30.17" }, "peerDependencies": { "msw": "^2.4.9", "vite": "^5.0.0 || ^6.0.0 || ^7.0.0-0" }, "optionalPeers": ["msw", "vite"] }, "sha512-46ryTE9RZO/rfDd7pEqFl7etuyzekzEhUbTW3BvmeO/BcCMEgq59BKhek3dXDWgAj4oMK6OZi+vRr1wPW6qjEQ=="],

    "@vitest/pretty-format": ["@vitest/pretty-format@3.2.4", "", { "dependencies": { "tinyrainbow": "^2.0.0" } }, "sha512-IVNZik8IVRJRTr9fxlitMKeJeXFFFN0JaB9PHPGQ8NKQbGpfjlTx9zO4RefN8gp7eqjNy8nyK3NZmBzOPeIxtA=="],

    "@vitest/runner": ["@vitest/runner@3.2.4", "", { "dependencies": { "@vitest/utils": "3.2.4", "pathe": "^2.0.3", "strip-literal": "^3.0.0" } }, "sha512-oukfKT9Mk41LreEW09vt45f8wx7DordoWUZMYdY/cyAk7w5TWkTRCNZYF7sX7n2wB7jyGAl74OxgwhPgKaqDMQ=="],

    "@vitest/snapshot": ["@vitest/snapshot@3.2.4", "", { "dependencies": { "@vitest/pretty-format": "3.2.4", "magic-string": "^0.30.17", "pathe": "^2.0.3" } }, "sha512-dEYtS7qQP2CjU27QBC5oUOxLE/v5eLkGqPE0ZKEIDGMs4vKWe7IjgLOeauHsR0D5YuuycGRO5oSRXnwnmA78fQ=="],

    "@vitest/spy": ["@vitest/spy@3.2.4", "", { "dependencies": { "tinyspy": "^4.0.3" } }, "sha512-vAfasCOe6AIK70iP5UD11Ac4siNUNJ9i/9PZ3NKx07sG6sUxeag1LWdNrMWeKKYBLlzuK+Gn65Yd5nyL6ds+nw=="],

    "@vitest/utils": ["@vitest/utils@3.2.4", "", { "dependencies": { "@vitest/pretty-format": "3.2.4", "loupe": "^3.1.4", "tinyrainbow": "^2.0.0" } }, "sha512-fB2V0JFrQSMsCo9HiSq3Ezpdv4iYaXRG1Sx8edX3MwxfyNn83mKiGzOcH+Fkxt4MHxr3y42fQi1oeAInqgX2QA=="],

    "accepts": ["accepts@2.0.0", "", { "dependencies": { "mime-types": "^3.0.0", "negotiator": "^1.0.0" } }, "sha512-5cvg6CtKwfgdmVqY1WIiXKc3Q1bkRqGLi+2W/6ao+6Y7gu/RCwRuAhGEzh5B4KlszSuTLgZYuqFqo5bImjNKng=="],

    "acorn": ["acorn@8.14.1", "", { "bin": "bin/acorn" }, "sha512-OvQ/2pUDKmgfCg++xsTX1wGxfTaszcHVcTctW4UJB4hibJx2HXxxO5UmVgyjMa+ZDsiaf5wWLXYpRWMmBI0QHg=="],

    "acorn-import-attributes": ["acorn-import-attributes@1.9.5", "", { "peerDependencies": { "acorn": "^8" } }, "sha512-n02Vykv5uA3eHGM/Z2dQrcD56kL8TyDb2p1+0P83PClMnC/nc+anbQRhIOWnSq4Ke/KvDPrY3C9hDtC/A3eHnQ=="],

    "acorn-jsx": ["acorn-jsx@5.3.2", "", { "peerDependencies": { "acorn": "^6.0.0 || ^7.0.0 || ^8.0.0" } }, "sha512-rq9s+JNhf0IChjtDXxllJ7g41oZk5SlXtp0LHwyA5cejwn7vKmKp4pPri6YEePv2PU65sAsegbXtIinmDFDXgQ=="],

    "agent-base": ["agent-base@7.1.3", "", {}, "sha512-jRR5wdylq8CkOe6hei19GGZnxM6rBGwFl3Bg0YItGDimvjGtAvdZk4Pu6Cl4u4Igsws4a1fd1Vq3ezrhn4KmFw=="],

    "ajv": ["ajv@8.17.1", "", { "dependencies": { "fast-deep-equal": "^3.1.3", "fast-uri": "^3.0.1", "json-schema-traverse": "^1.0.0", "require-from-string": "^2.0.2" } }, "sha512-B/gBuNg5SiMTrPkC+A2+cW0RszwxYmn6VYxB/inlBStS5nx6xHIt/ehKRhIMhqusl7a8LjQoZnjCs5vhwxOQ1g=="],

    "ansi-align": ["ansi-align@3.0.1", "", { "dependencies": { "string-width": "^4.1.0" } }, "sha512-IOfwwBF5iczOjp/WeY4YxyjqAFMQoZufdQWDd19SEExbVLNXqvpzSJ/M7Za4/sCPmQ0+GRquoA7bGcINcxew6w=="],

    "ansi-escapes": ["ansi-escapes@7.0.0", "", { "dependencies": { "environment": "^1.0.0" } }, "sha512-GdYO7a61mR0fOlAsvC9/rIHf7L96sBc6dEWzeOu+KAea5bZyQRPIpojrVoI4AXGJS/ycu/fBTdLrUkA4ODrvjw=="],

    "ansi-regex": ["ansi-regex@6.1.0", "", {}, "sha512-7HSX4QQb4CspciLpVFwyRe79O3xsIZDDLER21kERQ71oaPodF8jL725AgJMFAYbooIqolJoRLuM81SpeUkpkvA=="],

    "ansi-styles": ["ansi-styles@5.2.0", "", {}, "sha512-Cxwpt2SfTzTtXcfOlzGEee8O+c+MmUgGrNiBcXnuWxuFJHe6a5Hz7qwhwe5OgaSYI0IJvkLqWX1ASG+cJOkEiA=="],

    "argparse": ["argparse@2.0.1", "", {}, "sha512-8+9WqebbFzpX9OR+Wa6O29asIogeRMzcGtAINdpMHHyAg10f05aSFVBbcEqGf/PXw1EjAZ+q2/bEBg3DvurK3Q=="],

    "aria-query": ["aria-query@5.1.3", "", { "dependencies": { "deep-equal": "^2.0.5" } }, "sha512-R5iJ5lkuHybztUfuOAznmboyjWq8O6sqNqtK7CLOqdydi54VNbORp49mb14KbWgG1QD3JFO9hJdZ+y4KutfdOQ=="],

    "array-buffer-byte-length": ["array-buffer-byte-length@1.0.2", "", { "dependencies": { "call-bound": "^1.0.3", "is-array-buffer": "^3.0.5" } }, "sha512-LHE+8BuR7RYGDKvnrmcuSq3tDcKv9OFEXQt/HpbZhY7V6h0zlUXutnAD82GiFx9rdieCMjkvtcsPqBwgUl1Iiw=="],

    "array-includes": ["array-includes@3.1.9", "", { "dependencies": { "call-bind": "^1.0.8", "call-bound": "^1.0.4", "define-properties": "^1.2.1", "es-abstract": "^1.24.0", "es-object-atoms": "^1.1.1", "get-intrinsic": "^1.3.0", "is-string": "^1.1.1", "math-intrinsics": "^1.1.0" } }, "sha512-FmeCCAenzH0KH381SPT5FZmiA/TmpndpcaShhfgEN9eCVjnFBqq3l1xrI42y8+PPLI6hypzou4GXw00WHmPBLQ=="],

    "array.prototype.findlast": ["array.prototype.findlast@1.2.5", "", { "dependencies": { "call-bind": "^1.0.7", "define-properties": "^1.2.1", "es-abstract": "^1.23.2", "es-errors": "^1.3.0", "es-object-atoms": "^1.0.0", "es-shim-unscopables": "^1.0.2" } }, "sha512-CVvd6FHg1Z3POpBLxO6E6zr+rSKEQ9L6rZHAaY7lLfhKsWYUBBOuMs0e9o24oopj6H+geRCX0YJ+TJLBK2eHyQ=="],

    "array.prototype.findlastindex": ["array.prototype.findlastindex@1.2.6", "", { "dependencies": { "call-bind": "^1.0.8", "call-bound": "^1.0.4", "define-properties": "^1.2.1", "es-abstract": "^1.23.9", "es-errors": "^1.3.0", "es-object-atoms": "^1.1.1", "es-shim-unscopables": "^1.1.0" } }, "sha512-F/TKATkzseUExPlfvmwQKGITM3DGTK+vkAsCZoDc5daVygbJBnjEUCbgkAvVFsgfXfX4YIqZ/27G3k3tdXrTxQ=="],

    "array.prototype.flat": ["array.prototype.flat@1.3.3", "", { "dependencies": { "call-bind": "^1.0.8", "define-properties": "^1.2.1", "es-abstract": "^1.23.5", "es-shim-unscopables": "^1.0.2" } }, "sha512-rwG/ja1neyLqCuGZ5YYrznA62D4mZXg0i1cIskIUKSiqF3Cje9/wXAls9B9s1Wa2fomMsIv8czB8jZcPmxCXFg=="],

    "array.prototype.flatmap": ["array.prototype.flatmap@1.3.3", "", { "dependencies": { "call-bind": "^1.0.8", "define-properties": "^1.2.1", "es-abstract": "^1.23.5", "es-shim-unscopables": "^1.0.2" } }, "sha512-Y7Wt51eKJSyi80hFrJCePGGNo5ktJCslFuboqJsbf57CCPcm5zztluPlc4/aD8sWsKvlwatezpV4U1efk8kpjg=="],

    "array.prototype.tosorted": ["array.prototype.tosorted@1.1.4", "", { "dependencies": { "call-bind": "^1.0.7", "define-properties": "^1.2.1", "es-abstract": "^1.23.3", "es-errors": "^1.3.0", "es-shim-unscopables": "^1.0.2" } }, "sha512-p6Fx8B7b7ZhL/gmUsAy0D15WhvDccw3mnGNbZpi3pmeJdxtWsj2jEaI4Y6oo3XiHfzuSgPwKc04MYt6KgvC/wA=="],

    "arraybuffer.prototype.slice": ["arraybuffer.prototype.slice@1.0.4", "", { "dependencies": { "array-buffer-byte-length": "^1.0.1", "call-bind": "^1.0.8", "define-properties": "^1.2.1", "es-abstract": "^1.23.5", "es-errors": "^1.3.0", "get-intrinsic": "^1.2.6", "is-array-buffer": "^3.0.4" } }, "sha512-BNoCY6SXXPQ7gF2opIP4GBE+Xw7U+pHMYKuzjgCN3GwiaIR09UUeKfheyIry77QtrCBlC0KK0q5/TER/tYh3PQ=="],

    "assertion-error": ["assertion-error@2.0.1", "", {}, "sha512-Izi8RQcffqCeNVgFigKli1ssklIbpHnCYc6AknXGYoB6grJqyeby7jv12JUQgmTAnIDnbck1uxksT4dzN3PWBA=="],

    "ast-v8-to-istanbul": ["ast-v8-to-istanbul@0.3.3", "", { "dependencies": { "@jridgewell/trace-mapping": "^0.3.25", "estree-walker": "^3.0.3", "js-tokens": "^9.0.1" } }, "sha512-MuXMrSLVVoA6sYN/6Hke18vMzrT4TZNbZIj/hvh0fnYFpO+/kFXcLIaiPwXXWaQUPg4yJD8fj+lfJ7/1EBconw=="],

    "async-function": ["async-function@1.0.0", "", {}, "sha512-hsU18Ae8CDTR6Kgu9DYf0EbCr/a5iGL0rytQDobUcdpYOKokk8LEjVphnXkDkgpi0wYVsqrXuP0bZxJaTqdgoA=="],

    "atomically": ["atomically@2.0.3", "", { "dependencies": { "stubborn-fs": "^1.2.5", "when-exit": "^2.1.1" } }, "sha512-kU6FmrwZ3Lx7/7y3hPS5QnbJfaohcIul5fGqf7ok+4KklIEk9tJ0C2IQPdacSbVUWv6zVHXEBWoWd6NrVMT7Cw=="],

    "auto-bind": ["auto-bind@5.0.1", "", {}, "sha512-ooviqdwwgfIfNmDwo94wlshcdzfO64XV0Cg6oDsDYBJfITDz1EngD2z7DkbvCWn+XIMsIqW27sEVF6qcpJrRcg=="],

    "available-typed-arrays": ["available-typed-arrays@1.0.7", "", { "dependencies": { "possible-typed-array-names": "^1.0.0" } }, "sha512-wvUjBtSGN7+7SjNpq/9M2Tg350UZD3q62IFZLbRAR1bSMlCo1ZaeW+BJ+D090e4hIIZLBcTDWe4Mh4jvUDajzQ=="],

    "balanced-match": ["balanced-match@1.0.2", "", {}, "sha512-3oSeUO0TMV67hN1AmbXsK4yaqU7tjiHlbxRDZOpH0KW9+CeX4bRAaX0Anxt0tx2MrpRpWwQaPwIlISEJhYU5Pw=="],

    "base64-js": ["base64-js@1.5.1", "", {}, "sha512-AKpaYlHn8t4SVbOHCy+b5+KKgvR4vrsD8vbvrbiQJps7fKDTkjkDry6ji0rUJjC0kzbNePLwzxq8iypo41qeWA=="],

    "bignumber.js": ["bignumber.js@9.3.0", "", {}, "sha512-EM7aMFTXbptt/wZdMlBv2t8IViwQL+h6SLHosp8Yf0dqJMTnY6iL32opnAB6kAdL0SZPuvcAzFr31o0c/R3/RA=="],

    "body-parser": ["body-parser@2.2.0", "", { "dependencies": { "bytes": "^3.1.2", "content-type": "^1.0.5", "debug": "^4.4.0", "http-errors": "^2.0.0", "iconv-lite": "^0.6.3", "on-finished": "^2.4.1", "qs": "^6.14.0", "raw-body": "^3.0.0", "type-is": "^2.0.0" } }, "sha512-02qvAaxv8tp7fBa/mw1ga98OGm+eCbqzJOKoRt70sLmfEEi+jyBYVTDGfCL/k06/4EMk/z01gCe7HoCH/f2LTg=="],

    "boxen": ["boxen@7.1.1", "", { "dependencies": { "ansi-align": "^3.0.1", "camelcase": "^7.0.1", "chalk": "^5.2.0", "cli-boxes": "^3.0.0", "string-width": "^5.1.2", "type-fest": "^2.13.0", "widest-line": "^4.0.1", "wrap-ansi": "^8.1.0" } }, "sha512-2hCgjEmP8YLWQ130n2FerGv7rYpfBmnmp9Uy2Le1vge6X3gZIfSmEzP5QTDElFxcvVcXlEn8Aq6MU/PZygIOog=="],

    "brace-expansion": ["brace-expansion@1.1.12", "", { "dependencies": { "balanced-match": "^1.0.0", "concat-map": "0.0.1" } }, "sha512-9T9UjW3r0UW5c1Q7GTwllptXwhvYmEzFhzMfZ9H7FQWt+uZePjZPjBP/W1ZEyZ1twGWom5/56TF4lPcqjnDHcg=="],

    "braces": ["braces@3.0.3", "", { "dependencies": { "fill-range": "^7.1.1" } }, "sha512-yQbXgO/OSZVD2IsiLlro+7Hf6Q18EJrKSEsdoMzKePKXct3gvD8oLcOQdIzGupr5Fj+EDe8gO/lxc1BzfMpxvA=="],

    "buffer-equal-constant-time": ["buffer-equal-constant-time@1.0.1", "", {}, "sha512-zRpUiDwd/xk6ADqPMATG8vc9VPrkck7T07OIx0gnjmJAnHnTVXNQG3vfvWNuiZIkwu9KrKdA1iJKfsfTVxE6NA=="],

    "bundle-name": ["bundle-name@4.1.0", "", { "dependencies": { "run-applescript": "^7.0.0" } }, "sha512-tjwM5exMg6BGRI+kNmTntNsvdZS1X8BFYS6tnJ2hdH0kVxM6/eVZ2xy+FqStSWvYmtfFMDLIxurorHwDKfDz5Q=="],

    "bytes": ["bytes@3.1.2", "", {}, "sha512-/Nf7TyzTx6S3yRJObOAV7956r8cr2+Oj8AC5dt8wSP3BQAoeX58NoHyCU8P8zGkNXStjTSi6fzO6F0pBdcYbEg=="],

    "cac": ["cac@6.7.14", "", {}, "sha512-b6Ilus+c3RrdDk+JhLKUAQfzzgLEPy6wcXqS7f/xe1EETvsDP6GORG7SFuOs6cID5YkqchW/LXZbX5bc8j7ZcQ=="],

    "call-bind": ["call-bind@1.0.8", "", { "dependencies": { "call-bind-apply-helpers": "^1.0.0", "es-define-property": "^1.0.0", "get-intrinsic": "^1.2.4", "set-function-length": "^1.2.2" } }, "sha512-oKlSFMcMwpUg2ednkhQ454wfWiU/ul3CkJe/PEHcTKuiX6RpbehUiFMXu13HalGZxfUwCQzZG747YXBn1im9ww=="],

    "call-bind-apply-helpers": ["call-bind-apply-helpers@1.0.2", "", { "dependencies": { "es-errors": "^1.3.0", "function-bind": "^1.1.2" } }, "sha512-Sp1ablJ0ivDkSzjcaJdxEunN5/XvksFJ2sMBFfq6x0ryhQV/2b/KwFe21cMpmHtPOSij8K99/wSfoEuTObmuMQ=="],

    "call-bound": ["call-bound@1.0.4", "", { "dependencies": { "call-bind-apply-helpers": "^1.0.2", "get-intrinsic": "^1.3.0" } }, "sha512-+ys997U96po4Kx/ABpBCqhA9EuxJaQWDQg7295H4hBphv3IZg0boBKuwYpt4YXp6MZ5AmZQnU/tyMTlRpaSejg=="],

    "callsites": ["callsites@3.1.0", "", {}, "sha512-P8BjAsXvZS+VIDUI11hHCQEv74YT67YUi5JJFNWIqL235sBmjX4+qx9Muvls5ivyNENctx46xQLQ3aTuE7ssaQ=="],

    "camelcase": ["camelcase@7.0.1", "", {}, "sha512-xlx1yCK2Oc1APsPXDL2LdlNP6+uu8OCDdhOBSVT279M/S+y75O30C2VuD8T2ogdePBBl7PfPF4504tnLgX3zfw=="],

    "cfonts": ["cfonts@3.3.0", "", { "dependencies": { "supports-color": "^8", "window-size": "^1" }, "bin": "bin/index.js" }, "sha512-RlVxeEw2FXWI5Bs9LD0/Ef3bsQIc9m6lK/DINN20HIW0Y0YHUO2jjy88cot9YKZITiRTCdWzTfLmTyx47HeSLA=="],

    "chai": ["chai@5.2.0", "", { "dependencies": { "assertion-error": "^2.0.1", "check-error": "^2.1.1", "deep-eql": "^5.0.1", "loupe": "^3.1.0", "pathval": "^2.0.0" } }, "sha512-mCuXncKXk5iCLhfhwTc0izo0gtEmpz5CtG2y8GiOINBlMVS6v8TMRc5TaLWKS6692m9+dVVfzgeVxR5UxWHTYw=="],

    "chalk": ["chalk@4.1.2", "", { "dependencies": { "ansi-styles": "^4.1.0", "supports-color": "^7.1.0" } }, "sha512-oKnbhFyRIXpUuez8iBMmyEa4nbj4IOQyuhc/wy9kY7/WVPcwIO9VA668Pu8RkO7+0G76SLROeyw9CpQ061i4mA=="],

    "check-error": ["check-error@2.1.1", "", {}, "sha512-OAlb+T7V4Op9OwdkjmguYRqncdlx5JiofwOAUkmTF+jNdHwzTaTs4sRAGpzLF3oOz5xAyDGrPgeIDFQmDOTiJw=="],

    "cjs-module-lexer": ["cjs-module-lexer@1.4.3", "", {}, "sha512-9z8TZaGM1pfswYeXrUpzPrkx8UnWYdhJclsiYMm6x/w5+nN+8Tf/LnAgfLGQCm59qAOxU8WwHEq2vNwF6i4j+Q=="],

    "cli-boxes": ["cli-boxes@3.0.0", "", {}, "sha512-/lzGpEWL/8PfI0BmBOPRwp0c/wFNX1RdUML3jK/RcSBA9T8mZDdQpqYBKtCFTOfQbwPqWEOpjqW+Fnayc0969g=="],

    "cli-cursor": ["cli-cursor@4.0.0", "", { "dependencies": { "restore-cursor": "^4.0.0" } }, "sha512-VGtlMu3x/4DOtIUwEkRezxUZ2lBacNJCHash0N0WeZDBS+7Ux1dm3XWAgWYxLJFMMdOeXMHXorshEFhbMSGelg=="],

    "cli-spinners": ["cli-spinners@2.9.2", "", {}, "sha512-ywqV+5MmyL4E7ybXgKys4DugZbX0FC6LnwrhjuykIjnK9k8OQacQ7axGKnjDXWNhns0xot3bZI5h55H8yo9cJg=="],

    "cli-truncate": ["cli-truncate@4.0.0", "", { "dependencies": { "slice-ansi": "^5.0.0", "string-width": "^7.0.0" } }, "sha512-nPdaFdQ0h/GEigbPClz11D0v/ZJEwxmeVZGeMo3Z5StPtUTkA9o1lD6QwoirYiSDzbcwn2XcjwmCp68W1IS4TA=="],

    "cliui": ["cliui@8.0.1", "", { "dependencies": { "string-width": "^4.2.0", "strip-ansi": "^6.0.1", "wrap-ansi": "^7.0.0" } }, "sha512-BSeNnyus75C4//NQ9gQt1/csTXyo/8Sb+afLAkzAptFuMsod9HFokGNudZpi/oQV73hnVK+sR+5PVRMd+Dr7YQ=="],

    "code-excerpt": ["code-excerpt@4.0.0", "", { "dependencies": { "convert-to-spaces": "^2.0.1" } }, "sha512-xxodCmBen3iy2i0WtAK8FlFNrRzjUqjRsMfho58xT/wvZU1YTM3fCnRjcy1gJPMepaRlgm/0e6w8SpWHpn3/cA=="],

    "color-convert": ["color-convert@1.9.3", "", { "dependencies": { "color-name": "1.1.3" } }, "sha512-QfAUtd+vFdAtFQcC8CCyYt1fYWxSqAiK2cSD6zDB8N3cpsEBAvRxp9zOGg6G/SHHJYAT88/az/IuDGALsNVbGg=="],

    "color-name": ["color-name@1.1.3", "", {}, "sha512-72fSenhMw2HZMTVHeCA9KCmpEIbzWiQsjN+BHcBbS9vr1mtt+vJjPdksIBNUmKAW8TFUDPJK5SUU3QhE9NEXDw=="],

    "command-exists": ["command-exists@1.2.9", "", {}, "sha512-LTQ/SGc+s0Xc0Fu5WaKnR0YiygZkm9eKFvyS+fRsU7/ZWFF8ykFM6Pc9aCVf1+xasOOZpO3BAVgVrKvsqKHV7w=="],

    "concat-map": ["concat-map@0.0.1", "", {}, "sha512-/Srv4dswyQNBfohGpz9o6Yb3Gz3SrUDqBH5rTuhGR7ahtlbYKnVxw2bCFMRljaA7EXHaXZ8wsHdodFvbkhKmqg=="],

    "concurrently": ["concurrently@9.2.0", "", { "dependencies": { "chalk": "^4.1.2", "lodash": "^4.17.21", "rxjs": "^7.8.1", "shell-quote": "^1.8.1", "supports-color": "^8.1.1", "tree-kill": "^1.2.2", "yargs": "^17.7.2" }, "bin": { "conc": "dist/bin/concurrently.js", "concurrently": "dist/bin/concurrently.js" } }, "sha512-IsB/fiXTupmagMW4MNp2lx2cdSN2FfZq78vF90LBB+zZHArbIQZjQtzXCiXnvTxCZSvXanTqFLWBjw2UkLx1SQ=="],

    "config-chain": ["config-chain@1.1.13", "", { "dependencies": { "ini": "^1.3.4", "proto-list": "~1.2.1" } }, "sha512-qj+f8APARXHrM0hraqXYb2/bOVSV4PvJQlNZ/DVj0QrmNM2q2euizkeuVckQ57J+W0mRH6Hvi+k50M4Jul2VRQ=="],

    "configstore": ["configstore@7.0.0", "", { "dependencies": { "atomically": "^2.0.3", "dot-prop": "^9.0.0", "graceful-fs": "^4.2.11", "xdg-basedir": "^5.1.0" } }, "sha512-yk7/5PN5im4qwz0WFZW3PXnzHgPu9mX29Y8uZ3aefe2lBPC1FYttWZRcaW9fKkT0pBCJyuQ2HfbmPVaODi9jcQ=="],

    "content-disposition": ["content-disposition@1.0.0", "", { "dependencies": { "safe-buffer": "5.2.1" } }, "sha512-Au9nRL8VNUut/XSzbQA38+M78dzP4D+eqg3gfJHMIHHYa3bg067xj1KxMUWj+VULbiZMowKngFFbKczUrNJ1mg=="],

    "content-type": ["content-type@1.0.5", "", {}, "sha512-nTjqfcBFEipKdXCv4YDQWCfmcLZKm81ldF0pAopTvyrFGVbcR6P/VAAd5G7N+0tTr8QqiU0tFadD6FK4NtJwOA=="],

    "convert-to-spaces": ["convert-to-spaces@2.0.1", "", {}, "sha512-rcQ1bsQO9799wq24uE5AM2tAILy4gXGIK/njFWcVQkGNZ96edlpY+A7bjwvzjYvLDyzmG1MmMLZhpcsb+klNMQ=="],

    "cookie": ["cookie@0.7.2", "", {}, "sha512-yki5XnKuf750l50uGTllt6kKILY4nQ1eNIQatoXEByZ5dWgnKqbnqmTrBE5B4N7lrMJKQ2ytWMiTO2o0v6Ew/w=="],

    "cookie-signature": ["cookie-signature@1.2.2", "", {}, "sha512-D76uU73ulSXrD1UXF4KE2TMxVVwhsnCgfAyTg9k8P6KGZjlXKrOLe4dJQKI3Bxi5wjesZoFXJWElNWBjPZMbhg=="],

    "cors": ["cors@2.8.5", "", { "dependencies": { "object-assign": "^4", "vary": "^1" } }, "sha512-KIHbLJqu73RGr/hnbrO9uBeixNGuvSQjul/jdFvS/KFSIH1hWVd1ng7zOHx+YrEfInLG7q4n6GHQ9cDtxv/P6g=="],

    "cross-env": ["cross-env@7.0.3", "", { "dependencies": { "cross-spawn": "^7.0.1" }, "bin": { "cross-env": "src/bin/cross-env.js", "cross-env-shell": "src/bin/cross-env-shell.js" } }, "sha512-+/HKd6EgcQCJGh2PSjZuUitQBQynKor4wrFbRg4DtAgS1aWO+gU52xpH7M9ScGgXSYmAVS9bIJ8EzuaGw0oNAw=="],

    "cross-spawn": ["cross-spawn@7.0.6", "", { "dependencies": { "path-key": "^3.1.0", "shebang-command": "^2.0.0", "which": "^2.0.1" } }, "sha512-uV2QOWP2nWzsy2aMp8aRibhi9dlzF5Hgh5SHaB9OiTGEyDTiJJyx0uy51QXdyWbtAHNua4XJzUKca3OzKUd3vA=="],

    "cssstyle": ["cssstyle@4.3.1", "", { "dependencies": { "@asamuzakjp/css-color": "^3.1.2", "rrweb-cssom": "^0.8.0" } }, "sha512-ZgW+Jgdd7i52AaLYCriF8Mxqft0gD/R9i9wi6RWBhs1pqdPEzPjym7rvRKi397WmQFf3SlyUsszhw+VVCbx79Q=="],

    "csstype": ["csstype@3.1.3", "", {}, "sha512-M1uQkMl8rQK/szD0LNhtqxIPLpimGm8sOBwU7lLnCpSbTyY3yeU1Vc7l4KT5zT4s/yOxHH5O7tIuuLOCnLADRw=="],

    "data-uri-to-buffer": ["data-uri-to-buffer@4.0.1", "", {}, "sha512-0R9ikRb668HB7QDxT1vkpuUBtqc53YyAwMwGeUFKRojY/NWKvdZ+9UYtRfGmhqNbRkTSVpMbmyhXipFFv2cb/A=="],

    "data-urls": ["data-urls@5.0.0", "", { "dependencies": { "whatwg-mimetype": "^4.0.0", "whatwg-url": "^14.0.0" } }, "sha512-ZYP5VBHshaDAiVZxjbRVcFJpc+4xGgT0bK3vzy1HLN8jTO975HEbuYzZJcHoQEY5K1a0z8YayJkyVETa08eNTg=="],

    "data-view-buffer": ["data-view-buffer@1.0.2", "", { "dependencies": { "call-bound": "^1.0.3", "es-errors": "^1.3.0", "is-data-view": "^1.0.2" } }, "sha512-EmKO5V3OLXh1rtK2wgXRansaK1/mtVdTUEiEI0W8RkvgT05kfxaH29PliLnpLP73yYO6142Q72QNa8Wx/A5CqQ=="],

    "data-view-byte-length": ["data-view-byte-length@1.0.2", "", { "dependencies": { "call-bound": "^1.0.3", "es-errors": "^1.3.0", "is-data-view": "^1.0.2" } }, "sha512-tuhGbE6CfTM9+5ANGf+oQb72Ky/0+s3xKUpHvShfiz2RxMFgFPjsXuRLBVMtvMs15awe45SRb83D6wH4ew6wlQ=="],

    "data-view-byte-offset": ["data-view-byte-offset@1.0.1", "", { "dependencies": { "call-bound": "^1.0.2", "es-errors": "^1.3.0", "is-data-view": "^1.0.1" } }, "sha512-BS8PfmtDGnrgYdOonGZQdLZslWIeCGFP9tpan0hi1Co2Zr2NKADsvGYA8XxuG/4UWgJ6Cjtv+YJnB6MM69QGlQ=="],

    "debug": ["debug@4.4.1", "", { "dependencies": { "ms": "^2.1.3" } }, "sha512-KcKCqiftBJcZr++7ykoDIEwSa3XWowTfNPo92BYxjXiyYEVrUQh2aLyhxBCwww+heortUFxEJYcRzosstTEBYQ=="],

    "decimal.js": ["decimal.js@10.5.0", "", {}, "sha512-8vDa8Qxvr/+d94hSh5P3IJwI5t8/c0KsMp+g8bNw9cY2icONa5aPfvKeieW1WlG0WQYwwhJ7mjui2xtiePQSXw=="],

    "deep-eql": ["deep-eql@5.0.2", "", {}, "sha512-h5k/5U50IJJFpzfL6nO9jaaumfjO/f2NjK/oYB2Djzm4p9L+3T9qWpZqZ2hAbLPuuYq9wrU08WQyBTL5GbPk5Q=="],

    "deep-equal": ["deep-equal@2.2.3", "", { "dependencies": { "array-buffer-byte-length": "^1.0.0", "call-bind": "^1.0.5", "es-get-iterator": "^1.1.3", "get-intrinsic": "^1.2.2", "is-arguments": "^1.1.1", "is-array-buffer": "^3.0.2", "is-date-object": "^1.0.5", "is-regex": "^1.1.4", "is-shared-array-buffer": "^1.0.2", "isarray": "^2.0.5", "object-is": "^1.1.5", "object-keys": "^1.1.1", "object.assign": "^4.1.4", "regexp.prototype.flags": "^1.5.1", "side-channel": "^1.0.4", "which-boxed-primitive": "^1.0.2", "which-collection": "^1.0.1", "which-typed-array": "^1.1.13" } }, "sha512-ZIwpnevOurS8bpT4192sqAowWM76JDKSHYzMLty3BZGSswgq6pBaH3DhCSW5xVAZICZyKdOBPjwww5wfgT/6PA=="],

    "deep-extend": ["deep-extend@0.6.0", "", {}, "sha512-LOHxIOaPYdHlJRtCQfDIVZtfw/ufM8+rVj649RIHzcm/vGwQRXFt6OPqIFWsm2XEMrNIEtWR64sY1LEKD2vAOA=="],

    "deep-is": ["deep-is@0.1.4", "", {}, "sha512-oIPzksmTg4/MriiaYGO+okXDT7ztn/w3Eptv/+gSIdMdKsJo0u4CfYNFJPy+4SKMuCqGw2wxnA+URMg3t8a/bQ=="],

    "deepmerge": ["deepmerge@4.3.1", "", {}, "sha512-3sUqbMEc77XqpdNO7FRyRog+eW3ph+GYCbj+rK+uYyRMuwsVy0rMiVtPn+QJlKFvWP/1PYpapqYn0Me2knFn+A=="],

    "default-browser": ["default-browser@5.2.1", "", { "dependencies": { "bundle-name": "^4.1.0", "default-browser-id": "^5.0.0" } }, "sha512-WY/3TUME0x3KPYdRRxEJJvXRHV4PyPoUsxtZa78lwItwRQRHhd2U9xOscaT/YTf8uCXIAjeJOFBVEh/7FtD8Xg=="],

    "default-browser-id": ["default-browser-id@5.0.0", "", {}, "sha512-A6p/pu/6fyBcA1TRz/GqWYPViplrftcW2gZC9q79ngNCKAeR/X3gcEdXQHl4KNXV+3wgIJ1CPkJQ3IHM6lcsyA=="],

    "define-data-property": ["define-data-property@1.1.4", "", { "dependencies": { "es-define-property": "^1.0.0", "es-errors": "^1.3.0", "gopd": "^1.0.1" } }, "sha512-rBMvIzlpA8v6E+SJZoo++HAYqsLrkg7MSfIinMPFhmkorw7X+dOXVJQs+QT69zGkzMyfDnIMN2Wid1+NbL3T+A=="],

    "define-lazy-prop": ["define-lazy-prop@3.0.0", "", {}, "sha512-N+MeXYoqr3pOgn8xfyRPREN7gHakLYjhsHhWGT3fWAiL4IkAt0iDw14QiiEm2bE30c5XX5q0FtAA3CK5f9/BUg=="],

    "define-properties": ["define-properties@1.2.1", "", { "dependencies": { "define-data-property": "^1.0.1", "has-property-descriptors": "^1.0.0", "object-keys": "^1.1.1" } }, "sha512-8QmQKqEASLd5nx0U1B1okLElbUuuttJ/AnYmRXbbbGDWh6uS208EjD4Xqq/I9wK7u0v6O08XhTWnt5XtEbR6Dg=="],

    "define-property": ["define-property@1.0.0", "", { "dependencies": { "is-descriptor": "^1.0.0" } }, "sha512-cZTYKFWspt9jZsMscWo8sc/5lbPC9Q0N5nBLgb+Yd915iL3udB1uFgS3B8YCx66UVHq018DAVFoee7x+gxggeA=="],

    "depd": ["depd@2.0.0", "", {}, "sha512-g7nH6P6dyDioJogAAGprGpCtVImJhpPk/roCzdb3fIh61/s/nPsfR6onyMwkCAR/OlC3yBC0lESvUoQEAssIrw=="],

    "dequal": ["dequal@2.0.3", "", {}, "sha512-0je+qPKHEMohvfRTCEo3CrPG6cAzAYgmzKyxRiYSSDkS6eGJdyVJm7WaYA5ECaAD9wLB2T4EEeymA5aFVcYXCA=="],

    "devlop": ["devlop@1.1.0", "", { "dependencies": { "dequal": "^2.0.0" } }, "sha512-RWmIqhcFf1lRYBvNmr7qTNuyCt/7/ns2jbpp1+PalgE/rDQcBT0fioSMUpJ93irlUhC5hrg4cYqe6U+0ImW0rA=="],

    "diff": ["diff@7.0.0", "", {}, "sha512-PJWHUb1RFevKCwaFA9RlG5tCd+FO5iRh9A8HEtkmBH2Li03iJriB6m6JIN4rGz3K3JLawI7/veA1xzRKP6ISBw=="],

    "doctrine": ["doctrine@2.1.0", "", { "dependencies": { "esutils": "^2.0.2" } }, "sha512-35mSku4ZXK0vfCuHEDAwt55dg2jNajHZ1odvF+8SSr82EsZY4QmXfuWso8oEd8zRhVObSN18aM0CjSdoBX7zIw=="],

    "dom-accessibility-api": ["dom-accessibility-api@0.5.16", "", {}, "sha512-X7BJ2yElsnOJ30pZF4uIIDfBEVgF4XEBxL9Bxhy6dnrm5hkzqmsWHGTiHqRiITNhMyFLyAiWndIJP7Z1NTteDg=="],

    "dom-serializer": ["dom-serializer@2.0.0", "", { "dependencies": { "domelementtype": "^2.3.0", "domhandler": "^5.0.2", "entities": "^4.2.0" } }, "sha512-wIkAryiqt/nV5EQKqQpo3SToSOV9J0DnbJqwK7Wv/Trc92zIAYZ4FlMu+JPFW1DfGFt81ZTCGgDEabffXeLyJg=="],

    "domelementtype": ["domelementtype@2.3.0", "", {}, "sha512-OLETBj6w0OsagBwdXnPdN0cnMfF9opN69co+7ZrbfPGrdpPVNBUj02spi6B1N7wChLQiPn4CSH/zJvXw56gmHw=="],

    "domhandler": ["domhandler@5.0.3", "", { "dependencies": { "domelementtype": "^2.3.0" } }, "sha512-cgwlv/1iFQiFnU96XXgROh8xTeetsnJiDsTc7TYCLFd9+/WNkIqPTxiM/8pSd8VIrhXGTf1Ny1q1hquVqDJB5w=="],

    "domutils": ["domutils@3.2.2", "", { "dependencies": { "dom-serializer": "^2.0.0", "domelementtype": "^2.3.0", "domhandler": "^5.0.3" } }, "sha512-6kZKyUajlDuqlHKVX1w7gyslj9MPIXzIFiz/rGu35uC1wMi+kMhQwGhl4lt9unC9Vb9INnY9Z3/ZA3+FhASLaw=="],

    "dot-prop": ["dot-prop@9.0.0", "", { "dependencies": { "type-fest": "^4.18.2" } }, "sha512-1gxPBJpI/pcjQhKgIU91II6Wkay+dLcN3M6rf2uwP8hRur3HtQXjVrdAK3sjC0piaEuxzMwjXChcETiJl47lAQ=="],

    "dotenv": ["dotenv@17.2.0", "", {}, "sha512-Q4sgBT60gzd0BB0lSyYD3xM4YxrXA9y4uBDof1JNYGzOXrQdQ6yX+7XIAqoFOGQFOTK1D3Hts5OllpxMDZFONQ=="],

    "dunder-proto": ["dunder-proto@1.0.1", "", { "dependencies": { "call-bind-apply-helpers": "^1.0.1", "es-errors": "^1.3.0", "gopd": "^1.2.0" } }, "sha512-KIN/nDJBQRcXw0MLVhZE9iQHmG68qAVIBg9CqmUYjmQIhgij9U5MFvrqkUL5FbtyyzZuOeOt0zdeRe4UY7ct+A=="],

    "eastasianwidth": ["eastasianwidth@0.2.0", "", {}, "sha512-I88TYZWc9XiYHRQ4/3c5rjjfgkjhLyW2luGIheGERbNQ6OY7yTybanSpDXZa8y7VUP9YmDcYa+eyq4ca7iLqWA=="],

    "ecdsa-sig-formatter": ["ecdsa-sig-formatter@1.0.11", "", { "dependencies": { "safe-buffer": "^5.0.1" } }, "sha512-nagl3RYrbNv6kQkeJIpt6NJZy8twLB/2vtz6yN9Z4vRKHN4/QZJIEbqohALSgwKdnksuY3k5Addp5lg8sVoVcQ=="],

    "ee-first": ["ee-first@1.1.1", "", {}, "sha512-WMwm9LhRUo+WUaRN+vRuETqG89IgZphVSNkdFgeb6sS/E4OrDIN7t48CAewSHXc6C8lefD8KKfr5vY61brQlow=="],

    "emoji-regex": ["emoji-regex@10.4.0", "", {}, "sha512-EC+0oUMY1Rqm4O6LLrgjtYDvcVYTy7chDnM4Q7030tP4Kwj3u/pR6gP9ygnp2CJMK5Gq+9Q2oqmrFJAz01DXjw=="],

    "encodeurl": ["encodeurl@2.0.0", "", {}, "sha512-Q0n9HRi4m6JuGIV1eFlmvJB7ZEVxu93IrMyiMsGC0lrMJMWzRgx6WGquyfQgZVb31vhGgXnfmPNNXmxnOkRBrg=="],

    "entities": ["entities@6.0.0", "", {}, "sha512-aKstq2TDOndCn4diEyp9Uq/Flu2i1GlLkc6XIDQSDMuaFE3OPW5OphLCyQ5SpSJZTb4reN+kTcYru5yIfXoRPw=="],

    "environment": ["environment@1.1.0", "", {}, "sha512-xUtoPkMggbz0MPyPiIWr1Kp4aeWJjDZ6SMvURhimjdZgsRuDplF5/s9hcgGhyXMhs+6vpnuoiZ2kFiu3FMnS8Q=="],

    "error-ex": ["error-ex@1.3.2", "", { "dependencies": { "is-arrayish": "^0.2.1" } }, "sha512-7dFHNmqeFSEt2ZBsCriorKnn3Z2pj+fd9kmI6QoWw4//DL+icEBfc0U7qJCisqrTsKTjw4fNFy2pW9OqStD84g=="],

    "es-abstract": ["es-abstract@1.24.0", "", { "dependencies": { "array-buffer-byte-length": "^1.0.2", "arraybuffer.prototype.slice": "^1.0.4", "available-typed-arrays": "^1.0.7", "call-bind": "^1.0.8", "call-bound": "^1.0.4", "data-view-buffer": "^1.0.2", "data-view-byte-length": "^1.0.2", "data-view-byte-offset": "^1.0.1", "es-define-property": "^1.0.1", "es-errors": "^1.3.0", "es-object-atoms": "^1.1.1", "es-set-tostringtag": "^2.1.0", "es-to-primitive": "^1.3.0", "function.prototype.name": "^1.1.8", "get-intrinsic": "^1.3.0", "get-proto": "^1.0.1", "get-symbol-description": "^1.1.0", "globalthis": "^1.0.4", "gopd": "^1.2.0", "has-property-descriptors": "^1.0.2", "has-proto": "^1.2.0", "has-symbols": "^1.1.0", "hasown": "^2.0.2", "internal-slot": "^1.1.0", "is-array-buffer": "^3.0.5", "is-callable": "^1.2.7", "is-data-view": "^1.0.2", "is-negative-zero": "^2.0.3", "is-regex": "^1.2.1", "is-set": "^2.0.3", "is-shared-array-buffer": "^1.0.4", "is-string": "^1.1.1", "is-typed-array": "^1.1.15", "is-weakref": "^1.1.1", "math-intrinsics": "^1.1.0", "object-inspect": "^1.13.4", "object-keys": "^1.1.1", "object.assign": "^4.1.7", "own-keys": "^1.0.1", "regexp.prototype.flags": "^1.5.4", "safe-array-concat": "^1.1.3", "safe-push-apply": "^1.0.0", "safe-regex-test": "^1.1.0", "set-proto": "^1.0.0", "stop-iteration-iterator": "^1.1.0", "string.prototype.trim": "^1.2.10", "string.prototype.trimend": "^1.0.9", "string.prototype.trimstart": "^1.0.8", "typed-array-buffer": "^1.0.3", "typed-array-byte-length": "^1.0.3", "typed-array-byte-offset": "^1.0.4", "typed-array-length": "^1.0.7", "unbox-primitive": "^1.1.0", "which-typed-array": "^1.1.19" } }, "sha512-WSzPgsdLtTcQwm4CROfS5ju2Wa1QQcVeT37jFjYzdFz1r9ahadC8B8/a4qxJxM+09F18iumCdRmlr96ZYkQvEg=="],

    "es-define-property": ["es-define-property@1.0.1", "", {}, "sha512-e3nRfgfUZ4rNGL232gUgX06QNyyez04KdjFrF+LTRoOXmrOgFKDg4BCdsjW8EnT69eqdYGmRpJwiPVYNrCaW3g=="],

    "es-errors": ["es-errors@1.3.0", "", {}, "sha512-Zf5H2Kxt2xjTvbJvP2ZWLEICxA6j+hAmMzIlypy4xcBg1vKVnx89Wy0GbS+kf5cwCVFFzdCFh2XSCFNULS6csw=="],

    "es-get-iterator": ["es-get-iterator@1.1.3", "", { "dependencies": { "call-bind": "^1.0.2", "get-intrinsic": "^1.1.3", "has-symbols": "^1.0.3", "is-arguments": "^1.1.1", "is-map": "^2.0.2", "is-set": "^2.0.2", "is-string": "^1.0.7", "isarray": "^2.0.5", "stop-iteration-iterator": "^1.0.0" } }, "sha512-sPZmqHBe6JIiTfN5q2pEi//TwxmAFHwj/XEuYjTuse78i8KxaqMTTzxPoFKuzRpDpTJ+0NAbpfenkmH2rePtuw=="],

    "es-iterator-helpers": ["es-iterator-helpers@1.2.1", "", { "dependencies": { "call-bind": "^1.0.8", "call-bound": "^1.0.3", "define-properties": "^1.2.1", "es-abstract": "^1.23.6", "es-errors": "^1.3.0", "es-set-tostringtag": "^2.0.3", "function-bind": "^1.1.2", "get-intrinsic": "^1.2.6", "globalthis": "^1.0.4", "gopd": "^1.2.0", "has-property-descriptors": "^1.0.2", "has-proto": "^1.2.0", "has-symbols": "^1.1.0", "internal-slot": "^1.1.0", "iterator.prototype": "^1.1.4", "safe-array-concat": "^1.1.3" } }, "sha512-uDn+FE1yrDzyC0pCo961B2IHbdM8y/ACZsKD4dG6WqrjV53BADjwa7D+1aom2rsNVfLyDgU/eigvlJGJ08OQ4w=="],

    "es-module-lexer": ["es-module-lexer@1.7.0", "", {}, "sha512-jEQoCwk8hyb2AZziIOLhDqpm5+2ww5uIE6lkO/6jcOCusfk6LhMHpXXfBLXTZ7Ydyt0j4VoUQv6uGNYbdW+kBA=="],

    "es-object-atoms": ["es-object-atoms@1.1.1", "", { "dependencies": { "es-errors": "^1.3.0" } }, "sha512-FGgH2h8zKNim9ljj7dankFPcICIK9Cp5bm+c2gQSYePhpaG5+esrLODihIorn+Pe6FGJzWhXQotPv73jTaldXA=="],

    "es-set-tostringtag": ["es-set-tostringtag@2.1.0", "", { "dependencies": { "es-errors": "^1.3.0", "get-intrinsic": "^1.2.6", "has-tostringtag": "^1.0.2", "hasown": "^2.0.2" } }, "sha512-j6vWzfrGVfyXxge+O0x5sh6cvxAog0a/4Rdd2K36zCMV5eJ+/+tOAngRO8cODMNWbVRdVlmGZQL2YS3yR8bIUA=="],

    "es-shim-unscopables": ["es-shim-unscopables@1.1.0", "", { "dependencies": { "hasown": "^2.0.2" } }, "sha512-d9T8ucsEhh8Bi1woXCf+TIKDIROLG5WCkxg8geBCbvk22kzwC5G2OnXVMO6FUsvQlgUUXQ2itephWDLqDzbeCw=="],

    "es-to-primitive": ["es-to-primitive@1.3.0", "", { "dependencies": { "is-callable": "^1.2.7", "is-date-object": "^1.0.5", "is-symbol": "^1.0.4" } }, "sha512-w+5mJ3GuFL+NjVtJlvydShqE1eN3h3PbI7/5LAsYJP/2qtuMXjfL2LpHSRqo4b4eSF5K/DH1JXKUAHSB2UW50g=="],

    "es-toolkit": ["es-toolkit@1.38.0", "", {}, "sha512-OT3AxczYYd3W50bCj4V0hKoOAfqIy9tof0leNQYekEDxVKir3RTVTJOLij7VAe6fsCNsGhC0JqIkURpMXTCSEA=="],

    "esbuild": ["esbuild@0.25.0", "", { "optionalDependencies": { "@esbuild/aix-ppc64": "0.25.0", "@esbuild/android-arm": "0.25.0", "@esbuild/android-arm64": "0.25.0", "@esbuild/android-x64": "0.25.0", "@esbuild/darwin-arm64": "0.25.0", "@esbuild/darwin-x64": "0.25.0", "@esbuild/freebsd-arm64": "0.25.0", "@esbuild/freebsd-x64": "0.25.0", "@esbuild/linux-arm": "0.25.0", "@esbuild/linux-arm64": "0.25.0", "@esbuild/linux-ia32": "0.25.0", "@esbuild/linux-loong64": "0.25.0", "@esbuild/linux-mips64el": "0.25.0", "@esbuild/linux-ppc64": "0.25.0", "@esbuild/linux-riscv64": "0.25.0", "@esbuild/linux-s390x": "0.25.0", "@esbuild/linux-x64": "0.25.0", "@esbuild/netbsd-arm64": "0.25.0", "@esbuild/netbsd-x64": "0.25.0", "@esbuild/openbsd-arm64": "0.25.0", "@esbuild/openbsd-x64": "0.25.0", "@esbuild/sunos-x64": "0.25.0", "@esbuild/win32-arm64": "0.25.0", "@esbuild/win32-ia32": "0.25.0", "@esbuild/win32-x64": "0.25.0" }, "bin": "bin/esbuild" }, "sha512-BXq5mqc8ltbaN34cDqWuYKyNhX8D/Z0J1xdtdQ8UcIIIyJyz+ZMKUt58tF3SrZ85jcfN/PZYhjR5uDQAYNVbuw=="],

    "escalade": ["escalade@3.2.0", "", {}, "sha512-WUj2qlxaQtO4g6Pq5c29GTcWGDyd8itL8zTlipgECz3JesAiiOKotd8JU6otB3PACgG6xkJUyVhboMS+bje/jA=="],

    "escape-goat": ["escape-goat@4.0.0", "", {}, "sha512-2Sd4ShcWxbx6OY1IHyla/CVNwvg7XwZVoXZHcSu9w9SReNP1EzzD5T8NWKIR38fIqEns9kDWKUQTXXAmlDrdPg=="],

    "escape-html": ["escape-html@1.0.3", "", {}, "sha512-NiSupZ4OeuGwr68lGIeym/ksIZMJodUGOSCZ/FSnTxcrekbvqrgdUxlJOMpijaKZVjAJrWrGs/6Jy8OMuyj9ow=="],

    "escape-string-regexp": ["escape-string-regexp@4.0.0", "", {}, "sha512-TtpcNJ3XAzx3Gq8sWRzJaVajRs0uVxA2YAkdb1jm2YkPz4G6egUFAyA3n5vtEIZefPk5Wa4UXbKuS5fKkJWdgA=="],

    "eslint": ["eslint@9.28.0", "", { "dependencies": { "@eslint-community/eslint-utils": "^4.2.0", "@eslint-community/regexpp": "^4.12.1", "@eslint/config-array": "^0.20.0", "@eslint/config-helpers": "^0.2.1", "@eslint/core": "^0.14.0", "@eslint/eslintrc": "^3.3.1", "@eslint/js": "9.28.0", "@eslint/plugin-kit": "^0.3.1", "@humanfs/node": "^0.16.6", "@humanwhocodes/module-importer": "^1.0.1", "@humanwhocodes/retry": "^0.4.2", "@types/estree": "^1.0.6", "@types/json-schema": "^7.0.15", "ajv": "^6.12.4", "chalk": "^4.0.0", "cross-spawn": "^7.0.6", "debug": "^4.3.2", "escape-string-regexp": "^4.0.0", "eslint-scope": "^8.3.0", "eslint-visitor-keys": "^4.2.0", "espree": "^10.3.0", "esquery": "^1.5.0", "esutils": "^2.0.2", "fast-deep-equal": "^3.1.3", "file-entry-cache": "^8.0.0", "find-up": "^5.0.0", "glob-parent": "^6.0.2", "ignore": "^5.2.0", "imurmurhash": "^0.1.4", "is-glob": "^4.0.0", "json-stable-stringify-without-jsonify": "^1.0.1", "lodash.merge": "^4.6.2", "minimatch": "^3.1.2", "natural-compare": "^1.4.0", "optionator": "^0.9.3" }, "peerDependencies": { "jiti": "*" }, "optionalPeers": ["jiti"], "bin": "bin/eslint.js" }, "sha512-ocgh41VhRlf9+fVpe7QKzwLj9c92fDiqOj8Y3Sd4/ZmVA4Btx4PlUYPq4pp9JDyupkf1upbEXecxL2mwNV7jPQ=="],

    "eslint-config-prettier": ["eslint-config-prettier@10.1.5", "", { "peerDependencies": { "eslint": ">=7.0.0" }, "bin": "bin/cli.js" }, "sha512-zc1UmCpNltmVY34vuLRV61r1K27sWuX39E+uyUnY8xS2Bex88VV9cugG+UZbRSRGtGyFboj+D8JODyme1plMpw=="],

    "eslint-import-resolver-node": ["eslint-import-resolver-node@0.3.9", "", { "dependencies": { "debug": "^3.2.7", "is-core-module": "^2.13.0", "resolve": "^1.22.4" } }, "sha512-WFj2isz22JahUv+B788TlO3N6zL3nNJGU8CcZbPZvVEkBPaJdCV4vy5wyghty5ROFbCRnm132v8BScu5/1BQ8g=="],

    "eslint-module-utils": ["eslint-module-utils@2.12.0", "", { "dependencies": { "debug": "^3.2.7" } }, "sha512-wALZ0HFoytlyh/1+4wuZ9FJCD/leWHQzzrxJ8+rebyReSLk7LApMyd3WJaLVoN+D5+WIdJyDK1c6JnE65V4Zyg=="],

    "eslint-plugin-import": ["eslint-plugin-import@2.31.0", "", { "dependencies": { "@rtsao/scc": "^1.1.0", "array-includes": "^3.1.8", "array.prototype.findlastindex": "^1.2.5", "array.prototype.flat": "^1.3.2", "array.prototype.flatmap": "^1.3.2", "debug": "^3.2.7", "doctrine": "^2.1.0", "eslint-import-resolver-node": "^0.3.9", "eslint-module-utils": "^2.12.0", "hasown": "^2.0.2", "is-core-module": "^2.15.1", "is-glob": "^4.0.3", "minimatch": "^3.1.2", "object.fromentries": "^2.0.8", "object.groupby": "^1.0.3", "object.values": "^1.2.0", "semver": "^6.3.1", "string.prototype.trimend": "^1.0.8", "tsconfig-paths": "^3.15.0" }, "peerDependencies": { "eslint": "^2 || ^3 || ^4 || ^5 || ^6 || ^7.2.0 || ^8 || ^9" } }, "sha512-ixmkI62Rbc2/w8Vfxyh1jQRTdRTF52VxwRVHl/ykPAmqG+Nb7/kNn+byLP0LxPgI7zWA16Jt82SybJInmMia3A=="],

    "eslint-plugin-license-header": ["eslint-plugin-license-header@0.8.0", "", { "dependencies": { "requireindex": "^1.2.0" } }, "sha512-khTCz6G3JdoQfwrtY4XKl98KW4PpnWUKuFx8v+twIRhJADEyYglMDC0td8It75C1MZ88gcvMusWuUlJsos7gYg=="],

    "eslint-plugin-react": ["eslint-plugin-react@7.37.5", "", { "dependencies": { "array-includes": "^3.1.8", "array.prototype.findlast": "^1.2.5", "array.prototype.flatmap": "^1.3.3", "array.prototype.tosorted": "^1.1.4", "doctrine": "^2.1.0", "es-iterator-helpers": "^1.2.1", "estraverse": "^5.3.0", "hasown": "^2.0.2", "jsx-ast-utils": "^2.4.1 || ^3.0.0", "minimatch": "^3.1.2", "object.entries": "^1.1.9", "object.fromentries": "^2.0.8", "object.values": "^1.2.1", "prop-types": "^15.8.1", "resolve": "^2.0.0-next.5", "semver": "^6.3.1", "string.prototype.matchall": "^4.0.12", "string.prototype.repeat": "^1.0.0" }, "peerDependencies": { "eslint": "^3 || ^4 || ^5 || ^6 || ^7 || ^8 || ^9.7" } }, "sha512-Qteup0SqU15kdocexFNAJMvCJEfa2xUKNV4CC1xsVMrIIqEy3SQ/rqyxCWNzfrd3/ldy6HMlD2e0JDVpDg2qIA=="],

    "eslint-plugin-react-hooks": ["eslint-plugin-react-hooks@5.2.0", "", { "peerDependencies": { "eslint": "^3.0.0 || ^4.0.0 || ^5.0.0 || ^6.0.0 || ^7.0.0 || ^8.0.0-0 || ^9.0.0" } }, "sha512-+f15FfK64YQwZdJNELETdn5ibXEUQmW1DZL6KXhNnc2heoy/sg9VJJeT7n8TlMWouzWqSWavFkIhHyIbIAEapg=="],

    "eslint-scope": ["eslint-scope@8.3.0", "", { "dependencies": { "esrecurse": "^4.3.0", "estraverse": "^5.2.0" } }, "sha512-pUNxi75F8MJ/GdeKtVLSbYg4ZI34J6C0C7sbL4YOp2exGwen7ZsuBqKzUhXd0qMQ362yET3z+uPwKeg/0C2XCQ=="],

    "eslint-visitor-keys": ["eslint-visitor-keys@4.2.0", "", {}, "sha512-UyLnSehNt62FFhSwjZlHmeokpRK59rcz29j+F1/aDgbkbRTk7wIc9XzdoasMUbRNKDM0qQt/+BJ4BrpFeABemw=="],

    "espree": ["espree@10.3.0", "", { "dependencies": { "acorn": "^8.14.0", "acorn-jsx": "^5.3.2", "eslint-visitor-keys": "^4.2.0" } }, "sha512-0QYC8b24HWY8zjRnDTL6RiHfDbAWn63qb4LMj1Z4b076A4une81+z03Kg7l7mn/48PUTqoLptSXez8oknU8Clg=="],

    "esquery": ["esquery@1.6.0", "", { "dependencies": { "estraverse": "^5.1.0" } }, "sha512-ca9pw9fomFcKPvFLXhBKUK90ZvGibiGOvRJNbjljY7s7uq/5YO4BOzcYtJqExdx99rF6aAcnRxHmcUHcz6sQsg=="],

    "esrecurse": ["esrecurse@4.3.0", "", { "dependencies": { "estraverse": "^5.2.0" } }, "sha512-KmfKL3b6G+RXvP8N1vr3Tq1kL/oCFgn2NYXEtqP8/L3pKapUA4G8cFVaoF3SU323CD4XypR/ffioHmkti6/Tag=="],

    "estraverse": ["estraverse@5.3.0", "", {}, "sha512-MMdARuVEQziNTeJD8DgMqmhwR11BRQ/cBP+pLtYdSTnf3MIO8fFeiINEbX36ZdNlfU/7A9f3gUw49B3oQsvwBA=="],

    "estree-walker": ["estree-walker@3.0.3", "", { "dependencies": { "@types/estree": "^1.0.0" } }, "sha512-7RUKfXgSMMkzt6ZuXmqapOurLGPPfgj6l9uRZ7lRGolvk0y2yocc35LdcxKC5PQZdn2DMqioAQ2NoWcrTKmm6g=="],

    "esutils": ["esutils@2.0.3", "", {}, "sha512-kVscqXk4OCp68SZ0dkgEKVi6/8ij300KBWTJq32P/dYeWTSwK41WyTxalN1eRmA5Z9UU/LX9D7FWSmV9SAYx6g=="],

    "etag": ["etag@1.8.1", "", {}, "sha512-aIL5Fx7mawVa300al2BnEE4iNvo1qETxLrPI/o05L7z6go7fCw1J6EQmbK4FmJ2AS7kgVF/KEZWufBfdClMcPg=="],

    "eventsource": ["eventsource@3.0.7", "", { "dependencies": { "eventsource-parser": "^3.0.1" } }, "sha512-CRT1WTyuQoD771GW56XEZFQ/ZoSfWid1alKGDYMmkt2yl8UXrVR4pspqWNEcqKvVIzg6PAltWjxcSSPrboA4iA=="],

    "eventsource-parser": ["eventsource-parser@3.0.2", "", {}, "sha512-6RxOBZ/cYgd8usLwsEl+EC09Au/9BcmCKYF2/xbml6DNczf7nv0MQb+7BA2F+li6//I+28VNlQR37XfQtcAJuA=="],

    "expect-type": ["expect-type@1.2.1", "", {}, "sha512-/kP8CAwxzLVEeFrMm4kMmy4CCDlpipyA7MYLVrdJIkV0fYF0UaigQHRsxHiuY/GEea+bh4KSv3TIlgr+2UL6bw=="],

    "express": ["express@5.1.0", "", { "dependencies": { "accepts": "^2.0.0", "body-parser": "^2.2.0", "content-disposition": "^1.0.0", "content-type": "^1.0.5", "cookie": "^0.7.1", "cookie-signature": "^1.2.1", "debug": "^4.4.0", "encodeurl": "^2.0.0", "escape-html": "^1.0.3", "etag": "^1.8.1", "finalhandler": "^2.1.0", "fresh": "^2.0.0", "http-errors": "^2.0.0", "merge-descriptors": "^2.0.0", "mime-types": "^3.0.0", "on-finished": "^2.4.1", "once": "^1.4.0", "parseurl": "^1.3.3", "proxy-addr": "^2.0.7", "qs": "^6.14.0", "range-parser": "^1.2.1", "router": "^2.2.0", "send": "^1.1.0", "serve-static": "^2.2.0", "statuses": "^2.0.1", "type-is": "^2.0.1", "vary": "^1.1.2" } }, "sha512-DT9ck5YIRU+8GYzzU5kT3eHGA5iL+1Zd0EutOmTE9Dtk+Tvuzd23VBU+ec7HPNSTxXYO55gPV/hq4pSBJDjFpA=="],

    "express-rate-limit": ["express-rate-limit@7.5.0", "", { "peerDependencies": { "express": "^4.11 || 5 || ^5.0.0-beta.1" } }, "sha512-eB5zbQh5h+VenMPM3fh+nw1YExi5nMr6HUCR62ELSP11huvxm/Uir1H1QEyTkk5QX6A58pX6NmaTMceKZ0Eodg=="],

    "extend": ["extend@3.0.2", "", {}, "sha512-fjquC59cD7CyW6urNXK0FBufkZcoiGG80wTuPujX590cB5Ttln20E2UB4S/WARVqhXffZl2LNgS+gQdPIIim/g=="],

    "fast-deep-equal": ["fast-deep-equal@3.1.3", "", {}, "sha512-f3qQ9oQy9j2AhBe/H9VC91wLmKBCCU/gDOnKNAYG5hswO7BLKj09Hc5HYNz9cGI++xlpDCIgDaitVs03ATR84Q=="],

    "fast-glob": ["fast-glob@3.3.3", "", { "dependencies": { "@nodelib/fs.stat": "^2.0.2", "@nodelib/fs.walk": "^1.2.3", "glob-parent": "^5.1.2", "merge2": "^1.3.0", "micromatch": "^4.0.8" } }, "sha512-7MptL8U0cqcFdzIzwOTHoilX9x5BrNqye7Z/LuC7kCMRio1EMSyqRK3BEAUD7sXRq4iT4AzTVuZdhgQ2TCvYLg=="],

    "fast-json-stable-stringify": ["fast-json-stable-stringify@2.1.0", "", {}, "sha512-lhd/wF+Lk98HZoTCtlVraHtfh5XYijIjalXck7saUtuanSDyLMxnHhSXEDJqHxD7msR8D0uCmqlkwjCV8xvwHw=="],

    "fast-levenshtein": ["fast-levenshtein@2.0.6", "", {}, "sha512-DCXu6Ifhqcks7TZKY3Hxp3y6qphY5SJZmrWMDrKcERSOXWQdMhU9Ig/PYrzyw/ul9jOIyh0N4M0tbC5hodg8dw=="],

    "fast-uri": ["fast-uri@3.0.6", "", {}, "sha512-Atfo14OibSv5wAp4VWNsFYE1AchQRTv9cBGWET4pZWHzYshFSS9NQI6I57rdKn9croWVMbYFbLhJ+yJvmZIIHw=="],

    "fastq": ["fastq@1.19.1", "", { "dependencies": { "reusify": "^1.0.4" } }, "sha512-GwLTyxkCXjXbxqIhTsMI2Nui8huMPtnxg7krajPJAjnEG/iiOS7i+zCtWGZR9G0NBKbXKh6X9m9UIsYX/N6vvQ=="],

    "fdir": ["fdir@6.4.5", "", { "peerDependencies": { "picomatch": "^3 || ^4" } }, "sha512-4BG7puHpVsIYxZUbiUE3RqGloLaSSwzYie5jvasC4LWuBWzZawynvYouhjbQKw2JuIGYdm0DzIxl8iVidKlUEw=="],

    "fetch-blob": ["fetch-blob@3.2.0", "", { "dependencies": { "node-domexception": "^1.0.0", "web-streams-polyfill": "^3.0.3" } }, "sha512-7yAQpD2UMJzLi1Dqv7qFYnPbaPx7ZfFK6PiIxQ4PfkGPyNyl2Ugx+a/umUonmKqjhM4DnfbMvdX6otXq83soQQ=="],

    "figures": ["figures@6.1.0", "", { "dependencies": { "is-unicode-supported": "^2.0.0" } }, "sha512-d+l3qxjSesT4V7v2fh+QnmFnUWv9lSpjarhShNTgBOfA0ttejbQUAlHLitbjkoRiDulW0OPoQPYIGhIC8ohejg=="],

    "file-entry-cache": ["file-entry-cache@8.0.0", "", { "dependencies": { "flat-cache": "^4.0.0" } }, "sha512-XXTUwCvisa5oacNGRP9SfNtYBNAMi+RPwBFmblZEF7N7swHYQS6/Zfk7SRwx4D5j3CH211YNRco1DEMNVfZCnQ=="],

    "fill-range": ["fill-range@7.1.1", "", { "dependencies": { "to-regex-range": "^5.0.1" } }, "sha512-YsGpe3WHLK8ZYi4tWDg2Jy3ebRz2rXowDxnld4bkQB00cc/1Zw9AWnC0i9ztDJitivtQvaI9KaLyKrc+hBW0yg=="],

    "finalhandler": ["finalhandler@2.1.0", "", { "dependencies": { "debug": "^4.4.0", "encodeurl": "^2.0.0", "escape-html": "^1.0.3", "on-finished": "^2.4.1", "parseurl": "^1.3.3", "statuses": "^2.0.1" } }, "sha512-/t88Ty3d5JWQbWYgaOGCCYfXRwV1+be02WqYYlL6h0lEiUAMPM8o8qKGO01YIkOHzka2up08wvgYD0mDiI+q3Q=="],

    "find-up": ["find-up@5.0.0", "", { "dependencies": { "locate-path": "^6.0.0", "path-exists": "^4.0.0" } }, "sha512-78/PXT1wlLLDgTzDs7sjq9hzz0vXD+zn+7wypEe4fXQxCmdmqfGsEPQxmiCSQI3ajFV91bVSsvNtrJRiW6nGng=="],

    "find-up-simple": ["find-up-simple@1.0.1", "", {}, "sha512-afd4O7zpqHeRyg4PfDQsXmlDe2PfdHtJt6Akt8jOWaApLOZk5JXs6VMR29lz03pRe9mpykrRCYIYxaJYcfpncQ=="],

    "flat-cache": ["flat-cache@4.0.1", "", { "dependencies": { "flatted": "^3.2.9", "keyv": "^4.5.4" } }, "sha512-f7ccFPK3SXFHpx15UIGyRJ/FJQctuKZ0zVuN3frBo4HnK3cay9VEW0R6yPYFHC0AgqhukPzKjq22t5DmAyqGyw=="],

    "flatted": ["flatted@3.3.3", "", {}, "sha512-GX+ysw4PBCz0PzosHDepZGANEuFCMLrnRTiEy9McGjmkCQYwRq4A/X786G/fjM/+OjsWSU1ZrY5qyARZmO/uwg=="],

    "for-each": ["for-each@0.3.5", "", { "dependencies": { "is-callable": "^1.2.7" } }, "sha512-dKx12eRCVIzqCxFGplyFKJMPvLEWgmNtUrpTiJIR5u97zEhRG8ySrtboPHZXx7daLxQVrl643cTzbab2tkQjxg=="],

    "foreground-child": ["foreground-child@3.3.1", "", { "dependencies": { "cross-spawn": "^7.0.6", "signal-exit": "^4.0.1" } }, "sha512-gIXjKqtFuWEgzFRJA9WCQeSJLZDjgJUOMCMzxtvFq/37KojM1BFGufqsCy0r4qSQmYLsZYMeyRqzIWOMup03sw=="],

    "formdata-polyfill": ["formdata-polyfill@4.0.10", "", { "dependencies": { "fetch-blob": "^3.1.2" } }, "sha512-buewHzMvYL29jdeQTVILecSaZKnt/RJWjoZCF5OW60Z67/GmSLBkOFM7qh1PI3zFNtJbaZL5eQu1vLfazOwj4g=="],

    "forwarded": ["forwarded@0.2.0", "", {}, "sha512-buRG0fpBtRHSTCOASe6hD258tEubFoRLb4ZNA6NxMVHNw2gOcwHo9wyablzMzOA5z9xA9L1KNjk/Nt6MT9aYow=="],

    "fresh": ["fresh@2.0.0", "", {}, "sha512-Rx/WycZ60HOaqLKAi6cHRKKI7zxWbJ31MhntmtwMoaTeF7XFH9hhBp8vITaMidfljRQ6eYWCKkaTK+ykVJHP2A=="],

    "fsevents": ["fsevents@2.3.3", "", { "os": "darwin" }, "sha512-5xoDfX+fL7faATnagmWPpbFtwh/R77WmMMqqHGS65C3vvB0YHrgF+B1YmZ3441tMj5n63k0212XNoJwzlhffQw=="],

    "function-bind": ["function-bind@1.1.2", "", {}, "sha512-7XHNxH7qX9xG5mIwxkhumTox/MIRNcOgDrxWsMt2pAr23WHp6MrRlN7FBSFpCpr+oVO0F744iUgR82nJMfG2SA=="],

    "function.prototype.name": ["function.prototype.name@1.1.8", "", { "dependencies": { "call-bind": "^1.0.8", "call-bound": "^1.0.3", "define-properties": "^1.2.1", "functions-have-names": "^1.2.3", "hasown": "^2.0.2", "is-callable": "^1.2.7" } }, "sha512-e5iwyodOHhbMr/yNrc7fDYG4qlbIvI5gajyzPnb5TCwyhjApznQh1BMFou9b30SevY43gCJKXycoCBjMbsuW0Q=="],

    "functions-have-names": ["functions-have-names@1.2.3", "", {}, "sha512-xckBUXyTIqT97tq2x2AMb+g163b5JFysYk0x4qxNFwbfQkmNZoiRHb6sPzI9/QV33WeuvVYBUIiD4NzNIyqaRQ=="],

    "gaxios": ["gaxios@7.1.1", "", { "dependencies": { "extend": "^3.0.2", "https-proxy-agent": "^7.0.1", "node-fetch": "^3.3.2" } }, "sha512-Odju3uBUJyVCkW64nLD4wKLhbh93bh6vIg/ZIXkWiLPBrdgtc65+tls/qml+un3pr6JqYVFDZbbmLDQT68rTOQ=="],

    "gcp-metadata": ["gcp-metadata@6.1.1", "", { "dependencies": { "gaxios": "^6.1.1", "google-logging-utils": "^0.0.2", "json-bigint": "^1.0.0" } }, "sha512-a4tiq7E0/5fTjxPAaH4jpjkSv/uCaU2p5KC6HVGrvl0cDjA8iBZv4vv1gyzlmK0ZUKqwpOyQMKzZQe3lTit77A=="],

    "gemini-cli-vscode-ide-companion": ["gemini-cli-vscode-ide-companion@workspace:packages/vscode-ide-companion"],

    "get-caller-file": ["get-caller-file@2.0.5", "", {}, "sha512-DyFP3BM/3YHTQOCUL/w0OZHR0lpKeGrxotcHWcqNEdnltqFwXVfhEBQ94eIo34AfQpo0rGki4cyIiftY06h2Fg=="],

    "get-east-asian-width": ["get-east-asian-width@1.3.0", "", {}, "sha512-vpeMIQKxczTD/0s2CdEWHcb0eeJe6TFjxb+J5xgX7hScxqrGuyjmv4c1D4A/gelKfyox0gJJwIHF+fLjeaM8kQ=="],

    "get-intrinsic": ["get-intrinsic@1.3.0", "", { "dependencies": { "call-bind-apply-helpers": "^1.0.2", "es-define-property": "^1.0.1", "es-errors": "^1.3.0", "es-object-atoms": "^1.1.1", "function-bind": "^1.1.2", "get-proto": "^1.0.1", "gopd": "^1.2.0", "has-symbols": "^1.1.0", "hasown": "^2.0.2", "math-intrinsics": "^1.1.0" } }, "sha512-9fSjSaos/fRIVIp+xSJlE6lfwhES7LNtKaCBIamHsjr2na1BiABJPo0mOjjz8GJDURarmCPGqaiVg5mfjb98CQ=="],

    "get-proto": ["get-proto@1.0.1", "", { "dependencies": { "dunder-proto": "^1.0.1", "es-object-atoms": "^1.0.0" } }, "sha512-sTSfBjoXBp89JvIKIefqw7U2CCebsc74kiY6awiGogKtoSGbgjYE/G/+l9sF3MWFPNc9IcoOC4ODfKHfxFmp0g=="],

    "get-symbol-description": ["get-symbol-description@1.1.0", "", { "dependencies": { "call-bound": "^1.0.3", "es-errors": "^1.3.0", "get-intrinsic": "^1.2.6" } }, "sha512-w9UMqWwJxHNOvoNzSJ2oPF5wvYcvP7jUvYzhp67yEhTi17ZDBBC1z9pTdGuzjD+EFIqLSYRweZjqfiPzQ06Ebg=="],

    "glob": ["glob@10.4.5", "", { "dependencies": { "foreground-child": "^3.1.0", "jackspeak": "^3.1.2", "minimatch": "^9.0.4", "minipass": "^7.1.2", "package-json-from-dist": "^1.0.0", "path-scurry": "^1.11.1" }, "bin": "dist/esm/bin.mjs" }, "sha512-7Bv8RF0k6xjo7d4A/PxYLbUCfb6c+Vpd2/mB2yRDlew7Jb5hEXiCD9ibfO7wpk8i4sevK6DFny9h7EYbM3/sHg=="],

    "glob-parent": ["glob-parent@6.0.2", "", { "dependencies": { "is-glob": "^4.0.3" } }, "sha512-XxwI8EOhVQgWp6iDL+3b0r86f4d6AX6zSU55HfB4ydCEuXLXc5FcYeOu+nnGftS4TEju/11rt4KJPTMgbfmv4A=="],

    "global-directory": ["global-directory@4.0.1", "", { "dependencies": { "ini": "4.1.1" } }, "sha512-wHTUcDUoZ1H5/0iVqEudYW4/kAlN5cZ3j/bXn0Dpbizl9iaUVeWSHqiOjsgk6OW2bkLclbBjzewBz6weQ1zA2Q=="],

    "globals": ["globals@16.2.0", "", {}, "sha512-O+7l9tPdHCU320IigZZPj5zmRCFG9xHmx9cU8FqU2Rp+JN714seHV+2S9+JslCpY4gJwU2vOGox0wzgae/MCEg=="],

    "globalthis": ["globalthis@1.0.4", "", { "dependencies": { "define-properties": "^1.2.1", "gopd": "^1.0.1" } }, "sha512-DpLKbNU4WylpxJykQujfCcwYWiV/Jhm50Goo0wrVILAv5jOr9d+H+UR3PhSCD2rCCEIg0uc+G+muBTwD54JhDQ=="],

    "google-auth-library": ["google-auth-library@9.15.1", "", { "dependencies": { "base64-js": "^1.3.0", "ecdsa-sig-formatter": "^1.0.11", "gaxios": "^6.1.1", "gcp-metadata": "^6.1.0", "gtoken": "^7.0.0", "jws": "^4.0.0" } }, "sha512-Jb6Z0+nvECVz+2lzSMt9u98UsoakXxA2HGHMCxh+so3n90XgYWkq5dur19JAJV7ONiJY22yBTyJB1TSkvPq9Ng=="],

    "google-logging-utils": ["google-logging-utils@0.0.2", "", {}, "sha512-NEgUnEcBiP5HrPzufUkBzJOD/Sxsco3rLNo1F1TNf7ieU8ryUzBhqba8r756CjLX7rn3fHl6iLEwPYuqpoKgQQ=="],

    "gopd": ["gopd@1.2.0", "", {}, "sha512-ZUKRh6/kUFoAiTAtTYPZJ3hw9wNxx+BIBOijnlG9PnrJsCcSjs1wyyD6vJpaYtgnzDrKYRSqf3OO6Rfa93xsRg=="],

    "graceful-fs": ["graceful-fs@4.2.11", "", {}, "sha512-RbJ5/jmFcNNCcDV5o9eTnBLJ/HszWV0P73bc+Ff4nS/rJj+YaS6IGyiOL0VoBYX+l1Wrl3k63h/KrH+nhJ0XvQ=="],

    "gradient-string": ["gradient-string@2.0.2", "", { "dependencies": { "chalk": "^4.1.2", "tinygradient": "^1.1.5" } }, "sha512-rEDCuqUQ4tbD78TpzsMtt5OIf0cBCSDWSJtUDaF6JsAh+k0v9r++NzxNEG87oDZx9ZwGhD8DaezR2L/yrw0Jdw=="],

    "graphemer": ["graphemer@1.4.0", "", {}, "sha512-EtKwoO6kxCL9WO5xipiHTZlSzBm7WLT627TqC/uVRd0HKmq8NXyebnNYxDoBi7wt8eTWrUrKXCOVaFq9x1kgag=="],

    "gtoken": ["gtoken@7.1.0", "", { "dependencies": { "gaxios": "^6.0.0", "jws": "^4.0.0" } }, "sha512-pCcEwRi+TKpMlxAQObHDQ56KawURgyAf6jtIY046fJ5tIv3zDe/LEIubckAO8fj6JnAxLdmWkUfNyulQ2iKdEw=="],

    "has-bigints": ["has-bigints@1.1.0", "", {}, "sha512-R3pbpkcIqv2Pm3dUwgjclDRVmWpTJW2DcMzcIhEXEx1oh/CEMObMm3KLmRJOdvhM7o4uQBnwr8pzRK2sJWIqfg=="],

    "has-flag": ["has-flag@4.0.0", "", {}, "sha512-EykJT/Q1KjTWctppgIAgfSO0tKVuZUjhgMr17kqTumMl6Afv3EISleU7qZUzoXDFTAHTDC4NOoG/ZxU3EvlMPQ=="],

    "has-property-descriptors": ["has-property-descriptors@1.0.2", "", { "dependencies": { "es-define-property": "^1.0.0" } }, "sha512-55JNKuIW+vq4Ke1BjOTjM2YctQIvCT7GFzHwmfZPGo5wnrgkid0YQtnAleFSqumZm4az3n2BS+erby5ipJdgrg=="],

    "has-proto": ["has-proto@1.2.0", "", { "dependencies": { "dunder-proto": "^1.0.0" } }, "sha512-KIL7eQPfHQRC8+XluaIw7BHUwwqL19bQn4hzNgdr+1wXoU0KKj6rufu47lhY7KbJR2C6T6+PfyN0Ea7wkSS+qQ=="],

    "has-symbols": ["has-symbols@1.1.0", "", {}, "sha512-1cDNdwJ2Jaohmb3sg4OmKaMBwuC48sYni5HUw2DvsC8LjGTLK9h+eb1X6RyuOHe4hT0ULCW68iomhjUoKUqlPQ=="],

    "has-tostringtag": ["has-tostringtag@1.0.2", "", { "dependencies": { "has-symbols": "^1.0.3" } }, "sha512-NqADB8VjPFLM2V0VvHUewwwsw0ZWBaIdgo+ieHtK3hasLz4qeCRjYcqfB6AQrBggRKppKF8L52/VqdVsO47Dlw=="],

    "hasown": ["hasown@2.0.2", "", { "dependencies": { "function-bind": "^1.1.2" } }, "sha512-0hJU9SCPvmMzIBdZFqNPXWa6dqh7WdH0cII9y+CyS8rG3nL48Bclra9HmKhVVUHyPWNH5Y7xDwAB7bfgSjkUMQ=="],

    "highlight.js": ["highlight.js@11.11.1", "", {}, "sha512-Xwwo44whKBVCYoliBQwaPvtd/2tYFkRQtXDWj1nackaV2JPXx3L0+Jvd8/qCJ2p+ML0/XVkJ2q+Mr+UVdpJK5w=="],

    "hosted-git-info": ["hosted-git-info@7.0.2", "", { "dependencies": { "lru-cache": "^10.0.1" } }, "sha512-puUZAUKT5m8Zzvs72XWy3HtvVbTWljRE66cP60bxJzAqf2DgICo7lYTY2IHUmLnNpjYvw5bvmoHvPc0QO2a62w=="],

    "html-encoding-sniffer": ["html-encoding-sniffer@4.0.0", "", { "dependencies": { "whatwg-encoding": "^3.1.1" } }, "sha512-Y22oTqIU4uuPgEemfz7NDJz6OeKf12Lsu+QC+s3BVpda64lTiMYCyGwg5ki4vFxkMwQdeZDl2adZoqUgdFuTgQ=="],

    "html-escaper": ["html-escaper@2.0.2", "", {}, "sha512-H2iMtd0I4Mt5eYiapRdIDjp+XzelXQ0tFE4JS7YFwFevXXMmOp9myNrUvCg0D6ws8iqkRPBfKHgbwig1SmlLfg=="],

    "html-to-text": ["html-to-text@9.0.5", "", { "dependencies": { "@selderee/plugin-htmlparser2": "^0.11.0", "deepmerge": "^4.3.1", "dom-serializer": "^2.0.0", "htmlparser2": "^8.0.2", "selderee": "^0.11.0" } }, "sha512-qY60FjREgVZL03vJU6IfMV4GDjGBIoOyvuFdpBDIX9yTlDw0TjxVBQp+P8NvpdIXNJvfWBTNul7fsAQJq2FNpg=="],

    "htmlparser2": ["htmlparser2@8.0.2", "", { "dependencies": { "domelementtype": "^2.3.0", "domhandler": "^5.0.3", "domutils": "^3.0.1", "entities": "^4.4.0" } }, "sha512-GYdjWKDkbRLkZ5geuHs5NY1puJ+PXwP7+fHPRz06Eirsb9ugf6d8kkXav6ADhcODhFFPMIXyxkxSuMf3D6NCFA=="],

    "http-errors": ["http-errors@2.0.0", "", { "dependencies": { "depd": "2.0.0", "inherits": "2.0.4", "setprototypeof": "1.2.0", "statuses": "2.0.1", "toidentifier": "1.0.1" } }, "sha512-FtwrG/euBzaEjYeRqOgly7G0qviiXoJWnvEH2Z1plBdXgbyjv34pHTSb9zoeHMyDy33+DWy5Wt9Wo+TURtOYSQ=="],

    "http-proxy-agent": ["http-proxy-agent@7.0.2", "", { "dependencies": { "agent-base": "^7.1.0", "debug": "^4.3.4" } }, "sha512-T1gkAiYYDWYx3V5Bmyu7HcfcvL7mUrTWiM6yOfa3PIphViJ/gFPbvidQ+veqSOHci/PxBcDabeUNCzpOODJZig=="],

    "https-proxy-agent": ["https-proxy-agent@7.0.6", "", { "dependencies": { "agent-base": "^7.1.2", "debug": "4" } }, "sha512-vK9P5/iUfdl95AI+JVyUuIcVtd4ofvtrOr3HNtM2yxC9bnMbEdp3x01OhQNnjb8IJYi38VlTE3mBXwcfvywuSw=="],

    "hyperdyperid": ["hyperdyperid@1.2.0", "", {}, "sha512-Y93lCzHYgGWdrJ66yIktxiaGULYc6oGiABxhcO5AufBeOyoIdZF7bIfLaOrbM0iGIOXQQgxxRrFEnb+Y6w1n4A=="],

    "iconv-lite": ["iconv-lite@0.6.3", "", { "dependencies": { "safer-buffer": ">= 2.1.2 < 3.0.0" } }, "sha512-4fCk79wshMdzMp2rH06qWrJE4iolqLhCUH+OiuIgU++RB0+94NlDL81atO7GX55uUKueo0txHNtvEyI6D7WdMw=="],

    "ignore": ["ignore@7.0.5", "", {}, "sha512-Hs59xBNfUIunMFgWAbGX5cq6893IbWg4KnrjbYwX3tx0ztorVgTDA6B2sxf8ejHJ4wz8BqGUMYlnzNBer5NvGg=="],

    "import-fresh": ["import-fresh@3.3.1", "", { "dependencies": { "parent-module": "^1.0.0", "resolve-from": "^4.0.0" } }, "sha512-TR3KfrTZTYLPB6jUjfx6MF9WcWrHL9su5TObK4ZkYgBdWKPOFoSoQIdEuTuR82pmtxH2spWG9h6etwfr1pLBqQ=="],

    "import-in-the-middle": ["import-in-the-middle@1.14.0", "", { "dependencies": { "acorn": "^8.14.0", "acorn-import-attributes": "^1.9.5", "cjs-module-lexer": "^1.2.2", "module-details-from-path": "^1.0.3" } }, "sha512-g5zLT0HaztRJWysayWYiUq/7E5H825QIiecMD2pI5QO7Wzr847l6GDvPvmZaDIdrDtS2w7qRczywxiK6SL5vRw=="],

    "imurmurhash": ["imurmurhash@0.1.4", "", {}, "sha512-JmXMZ6wuvDmLiHEml9ykzqO6lwFbof0GG4IkcGaENdCRDDmMVnny7s5HsIgHCbaq0w2MyPhDqkhTUgS2LU2PHA=="],

    "indent-string": ["indent-string@5.0.0", "", {}, "sha512-m6FAo/spmsW2Ab2fU35JTYwtOKa2yAwXSwgjSv1TJzh4Mh7mC3lzAOVLBprb72XsTrgkEIsl7YrFNAiDiRhIGg=="],

    "index-to-position": ["index-to-position@1.1.0", "", {}, "sha512-XPdx9Dq4t9Qk1mTMbWONJqU7boCoumEH7fRET37HX5+khDUl3J2W6PdALxhILYlIYx2amlwYcRPp28p0tSiojg=="],

    "inherits": ["inherits@2.0.4", "", {}, "sha512-k/vGaX4/Yla3WzyMCvTQOXYeIHvqOKtnqBduzTHpzpQZzAskKMhZ2K+EnBiSM9zGSoIFeMpXKxa4dYeZIQqewQ=="],

    "ini": ["ini@4.1.1", "", {}, "sha512-QQnnxNyfvmHFIsj7gkPcYymR8Jdw/o7mp5ZFihxn6h8Ci6fh3Dx4E1gPjpQEpIuPo9XVNY/ZUwh4BPMjGyL01g=="],

    "ink": ["ink@6.0.1", "", { "dependencies": { "@alcalzone/ansi-tokenize": "^0.1.3", "ansi-escapes": "^7.0.0", "ansi-styles": "^6.2.1", "auto-bind": "^5.0.1", "chalk": "^5.3.0", "cli-boxes": "^3.0.0", "cli-cursor": "^4.0.0", "cli-truncate": "^4.0.0", "code-excerpt": "^4.0.0", "es-toolkit": "^1.22.0", "indent-string": "^5.0.0", "is-in-ci": "^1.0.0", "patch-console": "^2.0.0", "react-reconciler": "^0.32.0", "scheduler": "^0.23.0", "signal-exit": "^3.0.7", "slice-ansi": "^7.1.0", "stack-utils": "^2.0.6", "string-width": "^7.2.0", "type-fest": "^4.27.0", "widest-line": "^5.0.0", "wrap-ansi": "^9.0.0", "ws": "^8.18.0", "yoga-layout": "~3.2.1" }, "peerDependencies": { "@types/react": ">=19.0.0", "react": ">=19.0.0", "react-devtools-core": "^4.19.1" }, "optionalPeers": ["@types/react", "react-devtools-core"] }, "sha512-vhhFrCodTHZAPPSdMYzLEbeI0Ug37R9j6yA0kLKok9kSK53lQtj/RJhEQJUjq6OwT4N33nxqSRd/7yXhEhVPIw=="],

    "ink-big-text": ["ink-big-text@2.0.0", "", { "dependencies": { "cfonts": "^3.1.1", "prop-types": "^15.8.1" }, "peerDependencies": { "ink": ">=4", "react": ">=18" } }, "sha512-Juzqv+rIOLGuhMJiE50VtS6dg6olWfzFdL7wsU/EARSL5Eaa5JNXMogMBm9AkjgzO2Y3UwWCOh87jbhSn8aNdw=="],

    "ink-gradient": ["ink-gradient@3.0.0", "", { "dependencies": { "@types/gradient-string": "^1.1.2", "gradient-string": "^2.0.2", "prop-types": "^15.8.1", "strip-ansi": "^7.1.0" }, "peerDependencies": { "ink": ">=4" } }, "sha512-OVyPBovBxE1tFcBhSamb+P1puqDP6pG3xFe2W9NiLgwUZd9RbcjBeR7twLbliUT9navrUstEf1ZcPKKvx71BsQ=="],

    "ink-link": ["ink-link@4.1.0", "", { "dependencies": { "prop-types": "^15.8.1", "terminal-link": "^3.0.0" }, "peerDependencies": { "ink": ">=4" } }, "sha512-3nNyJXum0FJIKAXBK8qat2jEOM41nJ1J60NRivwgK9Xh92R5UMN/k4vbz0A9xFzhJVrlf4BQEmmxMgXkCE1Jeg=="],

    "ink-select-input": ["ink-select-input@6.2.0", "", { "dependencies": { "figures": "^6.1.0", "to-rotated": "^1.0.0" }, "peerDependencies": { "ink": ">=5.0.0", "react": ">=18.0.0" } }, "sha512-304fZXxkpYxJ9si5lxRCaX01GNlmPBgOZumXXRnPYbHW/iI31cgQynqk2tRypGLOF1cMIwPUzL2LSm6q4I5rQQ=="],

    "ink-spinner": ["ink-spinner@5.0.0", "", { "dependencies": { "cli-spinners": "^2.7.0" }, "peerDependencies": { "ink": ">=4.0.0", "react": ">=18.0.0" } }, "sha512-EYEasbEjkqLGyPOUc8hBJZNuC5GvXGMLu0w5gdTNskPc7Izc5vO3tdQEYnzvshucyGCBXc86ig0ujXPMWaQCdA=="],

    "ink-testing-library": ["ink-testing-library@4.0.0", "", { "peerDependencies": { "@types/react": ">=18.0.0" } }, "sha512-yF92kj3pmBvk7oKbSq5vEALO//o7Z9Ck/OaLNlkzXNeYdwfpxMQkSowGTFUCS5MSu9bWfSZMewGpp7bFc66D7Q=="],

    "internal-slot": ["internal-slot@1.1.0", "", { "dependencies": { "es-errors": "^1.3.0", "hasown": "^2.0.2", "side-channel": "^1.1.0" } }, "sha512-4gd7VpWNQNB4UKKCFFVcp1AVv+FMOgs9NKzjHKusc8jTMhd5eL1NqQqOpE0KzMds804/yHlglp3uxgluOqAPLw=="],

    "ipaddr.js": ["ipaddr.js@1.9.1", "", {}, "sha512-0KI/607xoxSToH7GjN1FfSbLoU0+btTicjsQSWQlh/hZykN8KpmMf7uYwPW3R+akZ6R/w18ZlXSHBYXiYUPO3g=="],

    "is-accessor-descriptor": ["is-accessor-descriptor@1.0.1", "", { "dependencies": { "hasown": "^2.0.0" } }, "sha512-YBUanLI8Yoihw923YeFUS5fs0fF2f5TSFTNiYAAzhhDscDa3lEqYuz1pDOEP5KvX94I9ey3vsqjJcLVFVU+3QA=="],

    "is-arguments": ["is-arguments@1.2.0", "", { "dependencies": { "call-bound": "^1.0.2", "has-tostringtag": "^1.0.2" } }, "sha512-7bVbi0huj/wrIAOzb8U1aszg9kdi3KN/CyU19CTI7tAoZYEZoL9yCDXpbXN+uPsuWnP02cyug1gleqq+TU+YCA=="],

    "is-array-buffer": ["is-array-buffer@3.0.5", "", { "dependencies": { "call-bind": "^1.0.8", "call-bound": "^1.0.3", "get-intrinsic": "^1.2.6" } }, "sha512-DDfANUiiG2wC1qawP66qlTugJeL5HyzMpfr8lLK+jMQirGzNod0B12cFB/9q838Ru27sBwfw78/rdoU7RERz6A=="],

    "is-arrayish": ["is-arrayish@0.2.1", "", {}, "sha512-zz06S8t0ozoDXMG+ube26zeCTNXcKIPJZJi8hBrF4idCLms4CG9QtK7qBl1boi5ODzFpjswb5JPmHCbMpjaYzg=="],

    "is-async-function": ["is-async-function@2.1.1", "", { "dependencies": { "async-function": "^1.0.0", "call-bound": "^1.0.3", "get-proto": "^1.0.1", "has-tostringtag": "^1.0.2", "safe-regex-test": "^1.1.0" } }, "sha512-9dgM/cZBnNvjzaMYHVoxxfPj2QXt22Ev7SuuPrs+xav0ukGB0S6d4ydZdEiM48kLx5kDV+QBPrpVnFyefL8kkQ=="],

    "is-bigint": ["is-bigint@1.1.0", "", { "dependencies": { "has-bigints": "^1.0.2" } }, "sha512-n4ZT37wG78iz03xPRKJrHTdZbe3IicyucEtdRsV5yglwc3GyUfbAfpSeD0FJ41NbUNSt5wbhqfp1fS+BgnvDFQ=="],

    "is-boolean-object": ["is-boolean-object@1.2.2", "", { "dependencies": { "call-bound": "^1.0.3", "has-tostringtag": "^1.0.2" } }, "sha512-wa56o2/ElJMYqjCjGkXri7it5FbebW5usLw/nPmCMs5DeZ7eziSYZhSmPRn0txqeW4LnAmQQU7FgqLpsEFKM4A=="],

    "is-buffer": ["is-buffer@1.1.6", "", {}, "sha512-NcdALwpXkTm5Zvvbk7owOUSvVvBKDgKP5/ewfXEznmQFfs4ZRmanOeKBTjRVjka3QFoN6XJ+9F3USqfHqTaU5w=="],

    "is-callable": ["is-callable@1.2.7", "", {}, "sha512-1BC0BVFhS/p0qtw6enp8e+8OD0UrK0oFLztSjNzhcKA3WDuJxxAPXzPuPtKkjEY9UUoEWlX/8fgKeu2S8i9JTA=="],

    "is-core-module": ["is-core-module@2.16.1", "", { "dependencies": { "hasown": "^2.0.2" } }, "sha512-UfoeMA6fIJ8wTYFEUjelnaGI67v6+N7qXJEvQuIGa99l4xsCruSYOVSQ0uPANn4dAzm8lkYPaKLrrijLq7x23w=="],

    "is-data-descriptor": ["is-data-descriptor@1.0.1", "", { "dependencies": { "hasown": "^2.0.0" } }, "sha512-bc4NlCDiCr28U4aEsQ3Qs2491gVq4V8G7MQyws968ImqjKuYtTJXrl7Vq7jsN7Ly/C3xj5KWFrY7sHNeDkAzXw=="],

    "is-data-view": ["is-data-view@1.0.2", "", { "dependencies": { "call-bound": "^1.0.2", "get-intrinsic": "^1.2.6", "is-typed-array": "^1.1.13" } }, "sha512-RKtWF8pGmS87i2D6gqQu/l7EYRlVdfzemCJN/P3UOs//x1QE7mfhvzHIApBTRf7axvT6DMGwSwBXYCT0nfB9xw=="],

    "is-date-object": ["is-date-object@1.1.0", "", { "dependencies": { "call-bound": "^1.0.2", "has-tostringtag": "^1.0.2" } }, "sha512-PwwhEakHVKTdRNVOw+/Gyh0+MzlCl4R6qKvkhuvLtPMggI1WAHt9sOwZxQLSGpUaDnrdyDsomoRgNnCfKNSXXg=="],

    "is-descriptor": ["is-descriptor@1.0.3", "", { "dependencies": { "is-accessor-descriptor": "^1.0.1", "is-data-descriptor": "^1.0.1" } }, "sha512-JCNNGbwWZEVaSPtS45mdtrneRWJFp07LLmykxeFV5F6oBvNF8vHSfJuJgoT472pSfk+Mf8VnlrspaFBHWM8JAw=="],

    "is-docker": ["is-docker@3.0.0", "", { "bin": "cli.js" }, "sha512-eljcgEDlEns/7AXFosB5K/2nCM4P7FQPkGc/DWLy5rmFEWvZayGrik1d9/QIY5nJ4f9YsVvBkA6kJpHn9rISdQ=="],

    "is-extglob": ["is-extglob@2.1.1", "", {}, "sha512-SbKbANkN603Vi4jEZv49LeVJMn4yGwsbzZworEoyEiutsN3nJYdbO36zfhGJ6QEDpOZIFkDtnq5JRxmvl3jsoQ=="],

    "is-finalizationregistry": ["is-finalizationregistry@1.1.1", "", { "dependencies": { "call-bound": "^1.0.3" } }, "sha512-1pC6N8qWJbWoPtEjgcL2xyhQOP491EQjeUo3qTKcmV8YSDDJrOepfG8pcC7h/QgnQHYSv0mJ3Z/ZWxmatVrysg=="],

    "is-fullwidth-code-point": ["is-fullwidth-code-point@3.0.0", "", {}, "sha512-zymm5+u+sCsSWyD9qNaejV3DFvhCKclKdizYaJUuHA83RLjb7nSuGnddCHGv0hk+KY7BMAlsWeK4Ueg6EV6XQg=="],

    "is-generator-function": ["is-generator-function@1.1.0", "", { "dependencies": { "call-bound": "^1.0.3", "get-proto": "^1.0.0", "has-tostringtag": "^1.0.2", "safe-regex-test": "^1.1.0" } }, "sha512-nPUB5km40q9e8UfN/Zc24eLlzdSf9OfKByBw9CIdw4H1giPMeA0OIJvbchsCu4npfI2QcMVBsGEBHKZ7wLTWmQ=="],

    "is-glob": ["is-glob@4.0.3", "", { "dependencies": { "is-extglob": "^2.1.1" } }, "sha512-xelSayHH36ZgE7ZWhli7pW34hNbNl8Ojv5KVmkJD4hBdD3th8Tfk9vYasLM+mXWOZhFkgZfxhLSnrwRr4elSSg=="],

    "is-in-ci": ["is-in-ci@1.0.0", "", { "bin": "cli.js" }, "sha512-eUuAjybVTHMYWm/U+vBO1sY/JOCgoPCXRxzdju0K+K0BiGW0SChEL1MLC0PoCIR1OlPo5YAp8HuQoUlsWEICwg=="],

    "is-inside-container": ["is-inside-container@1.0.0", "", { "dependencies": { "is-docker": "^3.0.0" }, "bin": "cli.js" }, "sha512-KIYLCCJghfHZxqjYBE7rEy0OBuTd5xCHS7tHVgvCLkx7StIoaxwNW3hCALgEUjFfeRk+MG/Qxmp/vtETEF3tRA=="],

    "is-installed-globally": ["is-installed-globally@1.0.0", "", { "dependencies": { "global-directory": "^4.0.1", "is-path-inside": "^4.0.0" } }, "sha512-K55T22lfpQ63N4KEN57jZUAaAYqYHEe8veb/TycJRk9DdSCLLcovXz/mL6mOnhQaZsQGwPhuFopdQIlqGSEjiQ=="],

    "is-map": ["is-map@2.0.3", "", {}, "sha512-1Qed0/Hr2m+YqxnM09CjA2d/i6YZNfF6R2oRAOj36eUdS6qIV/huPJNSEpKbupewFs+ZsJlxsjjPbc0/afW6Lw=="],

    "is-negative-zero": ["is-negative-zero@2.0.3", "", {}, "sha512-5KoIu2Ngpyek75jXodFvnafB6DJgr3u8uuK0LEZJjrU19DrMD3EVERaR8sjz8CCGgpZvxPl9SuE1GMVPFHx1mw=="],

    "is-npm": ["is-npm@6.0.0", "", {}, "sha512-JEjxbSmtPSt1c8XTkVrlujcXdKV1/tvuQ7GwKcAlyiVLeYFQ2VHat8xfrDJsIkhCdF/tZ7CiIR3sy141c6+gPQ=="],

    "is-number": ["is-number@3.0.0", "", { "dependencies": { "kind-of": "^3.0.2" } }, "sha512-4cboCqIpliH+mAvFNegjZQ4kgKc3ZUhQVr3HvWbSh5q3WH2v82ct+T2Y1hdU5Gdtorx/cLifQjqCbL7bpznLTg=="],

    "is-number-object": ["is-number-object@1.1.1", "", { "dependencies": { "call-bound": "^1.0.3", "has-tostringtag": "^1.0.2" } }, "sha512-lZhclumE1G6VYD8VHe35wFaIif+CTy5SJIi5+3y4psDgWu4wPDoBhF8NxUOinEc7pHgiTsT6MaBb92rKhhD+Xw=="],

    "is-path-inside": ["is-path-inside@4.0.0", "", {}, "sha512-lJJV/5dYS+RcL8uQdBDW9c9uWFLLBNRyFhnAKXw5tVqLlKZ4RMGZKv+YQ/IA3OhD+RpbJa1LLFM1FQPGyIXvOA=="],

    "is-potential-custom-element-name": ["is-potential-custom-element-name@1.0.1", "", {}, "sha512-bCYeRA2rVibKZd+s2625gGnGF/t7DSqDs4dP7CrLA1m7jKWz6pps0LpYLJN8Q64HtmPKJ1hrN3nzPNKFEKOUiQ=="],

    "is-promise": ["is-promise@4.0.0", "", {}, "sha512-hvpoI6korhJMnej285dSg6nu1+e6uxs7zG3BYAm5byqDsgJNWwxzM6z6iZiAgQR4TJ30JmBTOwqZUw3WlyH3AQ=="],

    "is-regex": ["is-regex@1.2.1", "", { "dependencies": { "call-bound": "^1.0.2", "gopd": "^1.2.0", "has-tostringtag": "^1.0.2", "hasown": "^2.0.2" } }, "sha512-MjYsKHO5O7mCsmRGxWcLWheFqN9DJ/2TmngvjKXihe6efViPqc274+Fx/4fYj/r03+ESvBdTXK0V6tA3rgez1g=="],

    "is-set": ["is-set@2.0.3", "", {}, "sha512-iPAjerrse27/ygGLxw+EBR9agv9Y6uLeYVJMu+QNCoouJ1/1ri0mGrcWpfCqFZuzzx3WjtwxG098X+n4OuRkPg=="],

    "is-shared-array-buffer": ["is-shared-array-buffer@1.0.4", "", { "dependencies": { "call-bound": "^1.0.3" } }, "sha512-ISWac8drv4ZGfwKl5slpHG9OwPNty4jOWPRIhBpxOoD+hqITiwuipOQ2bNthAzwA3B4fIjO4Nln74N0S9byq8A=="],

    "is-stream": ["is-stream@2.0.1", "", {}, "sha512-hFoiJiTl63nn+kstHGBtewWSKnQLpyb155KHheA1l39uvtO9nWIop1p3udqPcUd/xbF1VLMO4n7OI6p7RbngDg=="],

    "is-string": ["is-string@1.1.1", "", { "dependencies": { "call-bound": "^1.0.3", "has-tostringtag": "^1.0.2" } }, "sha512-BtEeSsoaQjlSPBemMQIrY1MY0uM6vnS1g5fmufYOtnxLGUZM2178PKbhsk7Ffv58IX+ZtcvoGwccYsh0PglkAA=="],

    "is-symbol": ["is-symbol@1.1.1", "", { "dependencies": { "call-bound": "^1.0.2", "has-symbols": "^1.1.0", "safe-regex-test": "^1.1.0" } }, "sha512-9gGx6GTtCQM73BgmHQXfDmLtfjjTUDSyoxTCbp5WtoixAhfgsDirWIcVQ/IHpvI5Vgd5i/J5F7B9cN/WlVbC/w=="],

    "is-typed-array": ["is-typed-array@1.1.15", "", { "dependencies": { "which-typed-array": "^1.1.16" } }, "sha512-p3EcsicXjit7SaskXHs1hA91QxgTw46Fv6EFKKGS5DRFLD8yKnohjF3hxoju94b/OcMZoQukzpPpBE9uLVKzgQ=="],

    "is-unicode-supported": ["is-unicode-supported@2.1.0", "", {}, "sha512-mE00Gnza5EEB3Ds0HfMyllZzbBrmLOX3vfWoj9A9PEnTfratQ/BcaJOuMhnkhjXvb2+FkY3VuHqtAGpTPmglFQ=="],

    "is-weakmap": ["is-weakmap@2.0.2", "", {}, "sha512-K5pXYOm9wqY1RgjpL3YTkF39tni1XajUIkawTLUo9EZEVUFga5gSQJF8nNS7ZwJQ02y+1YCNYcMh+HIf1ZqE+w=="],

    "is-weakref": ["is-weakref@1.1.1", "", { "dependencies": { "call-bound": "^1.0.3" } }, "sha512-6i9mGWSlqzNMEqpCp93KwRS1uUOodk2OJ6b+sq7ZPDSy2WuI5NFIxp/254TytR8ftefexkWn5xNiHUNpPOfSew=="],

    "is-weakset": ["is-weakset@2.0.4", "", { "dependencies": { "call-bound": "^1.0.3", "get-intrinsic": "^1.2.6" } }, "sha512-mfcwb6IzQyOKTs84CQMrOwW4gQcaTOAWJ0zzJCl2WSPDrWk/OzDaImWFH3djXhb24g4eudZfLRozAvPGw4d9hQ=="],

    "is-wsl": ["is-wsl@3.1.0", "", { "dependencies": { "is-inside-container": "^1.0.0" } }, "sha512-UcVfVfaK4Sc4m7X3dUSoHoozQGBEFeDC+zVo06t98xe8CzHSZZBekNXH+tu0NalHolcJ/QAGqS46Hef7QXBIMw=="],

    "isarray": ["isarray@2.0.5", "", {}, "sha512-xHjhDr3cNBK0BzdUJSPXZntQUx/mwMS5Rw4A7lPJ90XGAO6ISP/ePDNuo0vhqOZU+UD5JoodwCAAoZQd3FeAKw=="],

    "isexe": ["isexe@2.0.0", "", {}, "sha512-RHxMLp9lnKHGHRng9QFhRCMbYAcVpn69smSGcq3f36xjgVVWThj4qqLbTLlq7Ssj8B+fIQ1EuCEGI2lKsyQeIw=="],

    "istanbul-lib-coverage": ["istanbul-lib-coverage@3.2.2", "", {}, "sha512-O8dpsF+r0WV/8MNRKfnmrtCWhuKjxrq2w+jpzBL5UZKTi2LeVWnWOmWRxFlesJONmc+wLAGvKQZEOanko0LFTg=="],

    "istanbul-lib-report": ["istanbul-lib-report@3.0.1", "", { "dependencies": { "istanbul-lib-coverage": "^3.0.0", "make-dir": "^4.0.0", "supports-color": "^7.1.0" } }, "sha512-GCfE1mtsHGOELCU8e/Z7YWzpmybrx/+dSTfLrvY8qRmaY6zXTKWn6WQIjaAFw069icm6GVMNkgu0NzI4iPZUNw=="],

    "istanbul-lib-source-maps": ["istanbul-lib-source-maps@5.0.6", "", { "dependencies": { "@jridgewell/trace-mapping": "^0.3.23", "debug": "^4.1.1", "istanbul-lib-coverage": "^3.0.0" } }, "sha512-yg2d+Em4KizZC5niWhQaIomgf5WlL4vOOjZ5xGCmF8SnPE/mDWWXgvRExdcpCgh9lLRRa1/fSYp2ymmbJ1pI+A=="],

    "istanbul-reports": ["istanbul-reports@3.1.7", "", { "dependencies": { "html-escaper": "^2.0.0", "istanbul-lib-report": "^3.0.0" } }, "sha512-BewmUXImeuRk2YY0PVbxgKAysvhRPUQE0h5QRM++nVWyubKGV0l8qQ5op8+B2DOmwSe63Jivj0BjkPQVf8fP5g=="],

    "iterator.prototype": ["iterator.prototype@1.1.5", "", { "dependencies": { "define-data-property": "^1.1.4", "es-object-atoms": "^1.0.0", "get-intrinsic": "^1.2.6", "get-proto": "^1.0.0", "has-symbols": "^1.1.0", "set-function-name": "^2.0.2" } }, "sha512-H0dkQoCa3b2VEeKQBOxFph+JAbcrQdE7KC0UkqwpLmv2EC4P41QXP+rqo9wYodACiG5/WM5s9oDApTU8utwj9g=="],

    "jackspeak": ["jackspeak@3.4.3", "", { "dependencies": { "@isaacs/cliui": "^8.0.2" }, "optionalDependencies": { "@pkgjs/parseargs": "^0.11.0" } }, "sha512-OGlZQpz2yfahA/Rd1Y8Cd9SIEsqvXkLVoSw/cgwhnhFMDbsQFeZYoJJ7bIZBS9BcamUW96asq/npPWugM+RQBw=="],

    "js-tokens": ["js-tokens@9.0.1", "", {}, "sha512-mxa9E9ITFOt0ban3j6L5MpjwegGz6lBQmM1IJkWeBZGcMxto50+eWdjC/52xDbS2vy0k7vIMK0Fe2wfL9OQSpQ=="],

    "js-yaml": ["js-yaml@4.1.0", "", { "dependencies": { "argparse": "^2.0.1" }, "bin": "bin/js-yaml.js" }, "sha512-wpxZs9NoxZaJESJGIZTyDEaYpl0FKSA+FB9aJiyemKhMwkxQg63h4T1KJgUGHpTqPDNRcmmYLugrRjJlBtWvRA=="],

    "jsdom": ["jsdom@26.1.0", "", { "dependencies": { "cssstyle": "^4.2.1", "data-urls": "^5.0.0", "decimal.js": "^10.5.0", "html-encoding-sniffer": "^4.0.0", "http-proxy-agent": "^7.0.2", "https-proxy-agent": "^7.0.6", "is-potential-custom-element-name": "^1.0.1", "nwsapi": "^2.2.16", "parse5": "^7.2.1", "rrweb-cssom": "^0.8.0", "saxes": "^6.0.0", "symbol-tree": "^3.2.4", "tough-cookie": "^5.1.1", "w3c-xmlserializer": "^5.0.0", "webidl-conversions": "^7.0.0", "whatwg-encoding": "^3.1.1", "whatwg-mimetype": "^4.0.0", "whatwg-url": "^14.1.1", "ws": "^8.18.0", "xml-name-validator": "^5.0.0" }, "peerDependencies": { "canvas": "^3.0.0" }, "optionalPeers": ["canvas"] }, "sha512-Cvc9WUhxSMEo4McES3P7oK3QaXldCfNWp7pl2NNeiIFlCoLr3kfq9kb1fxftiwk1FLV7CvpvDfonxtzUDeSOPg=="],

    "json": ["json@11.0.0", "", { "bin": "lib/json.js" }, "sha512-N/ITv3Yw9Za8cGxuQqSqrq6RHnlaHWZkAFavcfpH/R52522c26EbihMxnY7A1chxfXJ4d+cEFIsyTgfi9GihrA=="],

    "json-bigint": ["json-bigint@1.0.0", "", { "dependencies": { "bignumber.js": "^9.0.0" } }, "sha512-SiPv/8VpZuWbvLSMtTDU8hEfrZWg/mH/nV/b4o0CYbSxu1UIQPLdwKOCIyLQX+VIPO5vrLX3i8qtqFyhdPSUSQ=="],

    "json-buffer": ["json-buffer@3.0.1", "", {}, "sha512-4bV5BfR2mqfQTJm+V5tPPdf+ZpuhiIvTuAB5g8kcrXOZpTT/QwwVRWBywX1ozr6lEuPdbHxwaJlm9G6mI2sfSQ=="],

    "json-parse-better-errors": ["json-parse-better-errors@1.0.2", "", {}, "sha512-mrqyZKfX5EhL7hvqcV6WG1yYjnjeuYDzDhhcAAUrq8Po85NBQBJP+ZDUT75qZQ98IkUoBqdkExkukOU7Ts2wrw=="],

    "json-schema-traverse": ["json-schema-traverse@1.0.0", "", {}, "sha512-NM8/P9n3XjXhIZn1lLhkFaACTOURQXjWhV4BA/RnOv8xvgqtqpAX9IO4mRQxSx1Rlo4tqzeqb0sOlruaOy3dug=="],

    "json-stable-stringify-without-jsonify": ["json-stable-stringify-without-jsonify@1.0.1", "", {}, "sha512-Bdboy+l7tA3OGW6FjyFHWkP5LuByj1Tk33Ljyq0axyzdk9//JSi2u3fP1QSmd1KNwq6VOKYGlAu87CisVir6Pw=="],

    "json5": ["json5@1.0.2", "", { "dependencies": { "minimist": "^1.2.0" }, "bin": "lib/cli.js" }, "sha512-g1MWMLBiz8FKi1e4w0UyVL3w+iJceWAFBAaBnnGKOpNa5f8TLktkbre1+s6oICydWAm+HRUGTmI+//xv2hvXYA=="],

    "jsonrepair": ["jsonrepair@3.12.0", "", { "bin": { "jsonrepair": "bin/cli.js" } }, "sha512-SWfjz8SuQ0wZjwsxtSJ3Zy8vvLg6aO/kxcp9TWNPGwJKgTZVfhNEQBMk/vPOpYCDFWRxD6QWuI6IHR1t615f0w=="],

    "jsx-ast-utils": ["jsx-ast-utils@3.3.5", "", { "dependencies": { "array-includes": "^3.1.6", "array.prototype.flat": "^1.3.1", "object.assign": "^4.1.4", "object.values": "^1.1.6" } }, "sha512-ZZow9HBI5O6EPgSJLUb8n2NKgmVWTwCvHGwFuJlMjvLFqlGG6pjirPhtdsseaLZjSibD8eegzmYpUZwoIlj2cQ=="],

    "jwa": ["jwa@2.0.1", "", { "dependencies": { "buffer-equal-constant-time": "^1.0.1", "ecdsa-sig-formatter": "1.0.11", "safe-buffer": "^5.0.1" } }, "sha512-hRF04fqJIP8Abbkq5NKGN0Bbr3JxlQ+qhZufXVr0DvujKy93ZCbXZMHDL4EOtodSbCWxOqR8MS1tXA5hwqCXDg=="],

    "jws": ["jws@4.0.0", "", { "dependencies": { "jwa": "^2.0.0", "safe-buffer": "^5.0.1" } }, "sha512-KDncfTmOZoOMTFG4mBlG0qUIOlc03fmzH+ru6RgYVZhPkyiy/92Owlt/8UEN+a4TXR1FQetfIpJE8ApdvdVxTg=="],

    "keyv": ["keyv@4.5.4", "", { "dependencies": { "json-buffer": "3.0.1" } }, "sha512-oxVHkHR/EJf2CNXnWxRLW6mg7JyCCUcG0DtEGmL2ctUo1PNTin1PUil+r/+4r5MpVgC/fn1kjsx7mjSujKqIpw=="],

    "kind-of": ["kind-of@3.2.2", "", { "dependencies": { "is-buffer": "^1.1.5" } }, "sha512-NOW9QQXMoZGg/oqnVNoNTTIFEIid1627WCffUBJEdMxYApq7mNE7CpzucIPc+ZQg25Phej7IJSmX3hO+oblOtQ=="],

    "ky": ["ky@1.8.1", "", {}, "sha512-7Bp3TpsE+L+TARSnnDpk3xg8Idi8RwSLdj6CMbNWoOARIrGrbuLGusV0dYwbZOm4bB3jHNxSw8Wk/ByDqJEnDw=="],

    "latest-version": ["latest-version@9.0.0", "", { "dependencies": { "package-json": "^10.0.0" } }, "sha512-7W0vV3rqv5tokqkBAFV1LbR7HPOWzXQDpDgEuib/aJ1jsZZx6x3c2mBI+TJhJzOhkGeaLbCKEHXEXLfirtG2JA=="],

    "leac": ["leac@0.6.0", "", {}, "sha512-y+SqErxb8h7nE/fiEX07jsbuhrpO9lL8eca7/Y1nuWV2moNlXhyd59iDGcRf6moVyDMbmTNzL40SUyrFU/yDpg=="],

    "levn": ["levn@0.4.1", "", { "dependencies": { "prelude-ls": "^1.2.1", "type-check": "~0.4.0" } }, "sha512-+bT2uH4E5LGE7h/n3evcS/sQlJXCpIp6ym8OWJ5eV6+67Dsql/LaaT7qJBAt2rzfoa/5QBGBhxDix1dMt2kQKQ=="],

    "load-json-file": ["load-json-file@4.0.0", "", { "dependencies": { "graceful-fs": "^4.1.2", "parse-json": "^4.0.0", "pify": "^3.0.0", "strip-bom": "^3.0.0" } }, "sha512-Kx8hMakjX03tiGTLAIdJ+lL0htKnXjEZN6hk/tozf/WOuYGdZBJrZ+rCJRbVCugsjB3jMLn9746NsQIf5VjBMw=="],

    "locate-path": ["locate-path@6.0.0", "", { "dependencies": { "p-locate": "^5.0.0" } }, "sha512-iPZK6eYjbxRu3uB4/WZ3EsEIMJFMqAoopl3R+zuq0UjcAm/MO6KCweDgPfP3elTztoKP3KtnVHxTn2NHBSDVUw=="],

    "lodash": ["lodash@4.17.21", "", {}, "sha512-v2kDEe57lecTulaDIuNTPy3Ry4gLGJ6Z1O3vE1krgXZNrsQ+LFTGHVxVjcXPs17LhbZVGedAJv8XZ1tvj5FvSg=="],

    "lodash.camelcase": ["lodash.camelcase@4.3.0", "", {}, "sha512-TwuEnCnxbc3rAvhf/LbG7tJUDzhqXyFnv3dtzLOPgCG/hODL7WFnsbwktkD7yUV0RrreP/l1PALq/YSg6VvjlA=="],

    "lodash.merge": ["lodash.merge@4.6.2", "", {}, "sha512-0KpjqXRVvrYyCsX1swR/XTK0va6VQkQM6MNo7PqW77ByjAhoARA8EfrP1N4+KlKj8YS0ZUCtRT/YUuhyYDujIQ=="],

    "long": ["long@5.3.2", "", {}, "sha512-mNAgZ1GmyNhD7AuqnTG3/VQ26o760+ZYBPKjPvugO8+nLbYfX6TVpJPseBvopbdY+qpZ/lKUnmEc1LeZYS3QAA=="],

    "loose-envify": ["loose-envify@1.4.0", "", { "dependencies": { "js-tokens": "^3.0.0 || ^4.0.0" }, "bin": "cli.js" }, "sha512-lyuxPGr/Wfhrlem2CL/UcnUc1zcqKAImBDzukY7Y5F/yQiNdko6+fRLevlw1HgMySw7f611UIY408EtxRSoK3Q=="],

    "loupe": ["loupe@3.1.4", "", {}, "sha512-wJzkKwJrheKtknCOKNEtDK4iqg/MxmZheEMtSTYvnzRdEYaZzmgH976nenp8WdJRdx5Vc1X/9MO0Oszl6ezeXg=="],

    "lowlight": ["lowlight@3.3.0", "", { "dependencies": { "@types/hast": "^3.0.0", "devlop": "^1.0.0", "highlight.js": "~11.11.0" } }, "sha512-0JNhgFoPvP6U6lE/UdVsSq99tn6DhjjpAj5MxG49ewd2mOBVtwWYIT8ClyABhq198aXXODMU6Ox8DrGy/CpTZQ=="],

    "lru-cache": ["lru-cache@10.4.3", "", {}, "sha512-JNAzZcXrCt42VGLuYz0zfAzDfAvJWW6AfYlDBQyDV5DClI2m5sAmK+OIO7s59XfsRsWHp02jAJrRadPRGTt6SQ=="],

    "lz-string": ["lz-string@1.5.0", "", { "bin": "bin/bin.js" }, "sha512-h5bgJWpxJNswbU7qCrV0tIKQCaS3blPDrqKWx+QxzuzL1zGUzij9XCWLrSLsJPu5t+eWA/ycetzYAO5IOMcWAQ=="],

    "magic-string": ["magic-string@0.30.17", "", { "dependencies": { "@jridgewell/sourcemap-codec": "^1.5.0" } }, "sha512-sNPKHvyjVf7gyjwS4xGTaW/mCnF8wnjtifKBEhxfZ7E/S8tQ0rssrwGNn6q8JH/ohItJfSQp9mBtQYuTlH5QnA=="],

    "magicast": ["magicast@0.3.5", "", { "dependencies": { "@babel/parser": "^7.25.4", "@babel/types": "^7.25.4", "source-map-js": "^1.2.0" } }, "sha512-L0WhttDl+2BOsybvEOLK7fW3UA0OQ0IQ2d6Zl2x/a6vVRs3bAY0ECOSHHeL5jD+SbOpOCUEi0y1DgHEn9Qn1AQ=="],

    "make-dir": ["make-dir@4.0.0", "", { "dependencies": { "semver": "^7.5.3" } }, "sha512-hXdUTZYIVOt1Ex//jAQi+wTZZpUpwBj/0QsOzqegb3rGMMeJiSEu5xLHnYfBrRV4RH2+OCSOO95Is/7x1WJ4bw=="],

    "math-intrinsics": ["math-intrinsics@1.1.0", "", {}, "sha512-/IXtbwEk5HTPyEwyKX6hGkYXxM9nbj64B+ilVJnC/R6B0pH5G4V3b0pVbL7DBj4tkhBAppbQUlf6F6Xl9LHu1g=="],

    "media-typer": ["media-typer@1.1.0", "", {}, "sha512-aisnrDP4GNe06UcKFnV5bfMNPBUw4jsLGaWwWfnH3v02GnBuXX2MCVn5RbrWo0j3pczUilYblq7fQ7Nw2t5XKw=="],

    "memfs": ["memfs@4.17.2", "", { "dependencies": { "@jsonjoy.com/json-pack": "^1.0.3", "@jsonjoy.com/util": "^1.3.0", "tree-dump": "^1.0.1", "tslib": "^2.0.0" } }, "sha512-NgYhCOWgovOXSzvYgUW0LQ7Qy72rWQMGGFJDoWg4G30RHd3z77VbYdtJ4fembJXBy8pMIUA31XNAupobOQlwdg=="],

    "memorystream": ["memorystream@0.3.1", "", {}, "sha512-S3UwM3yj5mtUSEfP41UZmt/0SCoVYUcU1rkXv+BQ5Ig8ndL4sPoJNBUJERafdPb5jjHJGuMgytgKvKIf58XNBw=="],

    "merge-descriptors": ["merge-descriptors@2.0.0", "", {}, "sha512-Snk314V5ayFLhp3fkUREub6WtjBfPdCPY1Ln8/8munuLuiYhsABgBVWsozAG+MWMbVEvcdcpbi9R7ww22l9Q3g=="],

    "merge2": ["merge2@1.4.1", "", {}, "sha512-8q7VEgMJW4J8tcfVPy8g09NcQwZdbwFEqhe/WZkoIzjn/3TGDwtOCYtXGxA3O8tPzpczCCDgv+P2P5y00ZJOOg=="],

    "micromatch": ["micromatch@4.0.8", "", { "dependencies": { "braces": "^3.0.3", "picomatch": "^2.3.1" } }, "sha512-PXwfBhYu0hBCPw8Dn0E+WDYb7af3dSLVWKi3HGv84IdF4TyFoC0ysxFd0Goxw7nSv4T/PzEJQxsYsEiFCKo2BA=="],

    "mime-db": ["mime-db@1.54.0", "", {}, "sha512-aU5EJuIN2WDemCcAp2vFBfp/m4EAhWJnUNSSw0ixs7/kXbd6Pg64EmwJkNdFhB8aWt1sH2CTXrLxo/iAGV3oPQ=="],

    "mime-types": ["mime-types@3.0.1", "", { "dependencies": { "mime-db": "^1.54.0" } }, "sha512-xRc4oEhT6eaBpU1XF7AjpOFD+xQmXNB5OVKwp4tqCuBpHLS/ZbBDrc07mYTDqVMg6PfxUjjNp85O6Cd2Z/5HWA=="],

    "mimic-fn": ["mimic-fn@2.1.0", "", {}, "sha512-OqbOk5oEQeAZ8WXWydlu9HJjz9WVdEIvamMCcXmuqUYjTknH/sqsWvhQ3vgwKFRR1HpjvNBKQ37nbJgYzGqGcg=="],

    "minimatch": ["minimatch@3.1.2", "", { "dependencies": { "brace-expansion": "^1.1.7" } }, "sha512-J7p63hRiAjw1NDEww1W7i37+ByIrOWO5XQQAzZ3VOcL0PNybwpfmV/N05zFAzwQ9USyEcX6t3UO+K5aqBQOIHw=="],

    "minimist": ["minimist@1.2.8", "", {}, "sha512-2yyAR8qBkN3YuheJanUpWC5U3bb5osDywNB8RzDVlDwDHbocAJveqqj1u8+SVD7jkWT4yvsHCpWqqWqAxb0zCA=="],

    "minipass": ["minipass@7.1.2", "", {}, "sha512-qOOzS1cBTWYF4BH8fVePDBOO9iptMnGUEZwNc/cMWnTV2nVLZ7VoNWEPHkYczZA0pdoA7dl6e7FL659nX9S2aw=="],

    "module-details-from-path": ["module-details-from-path@1.0.4", "", {}, "sha512-EGWKgxALGMgzvxYF1UyGTy0HXX/2vHLkw6+NvDKW2jypWbHpjQuj4UMcqQWXHERJhVGKikolT06G3bcKe4fi7w=="],

    "ms": ["ms@2.1.3", "", {}, "sha512-6FlzubTLZG3J2a/NVCAleEhjzq5oxgHyaCU9yYXvcLsvoVaHJq/s5xXI6/XXP6tz7R9xAOtHnSO/tXtF3WRTlA=="],

    "nanoid": ["nanoid@3.3.11", "", { "bin": "bin/nanoid.cjs" }, "sha512-N8SpfPUnUp1bK+PMYW8qSWdl9U+wwNWI4QKxOYDy9JAro3WMX7p2OeVRF9v+347pnakNevPmiHhNmZ2HbFA76w=="],

    "natural-compare": ["natural-compare@1.4.0", "", {}, "sha512-OWND8ei3VtNC9h7V60qff3SVobHr996CTwgxubgyQYEpg290h9J0buyECNNJexkFm5sOajh5G116RYA1c8ZMSw=="],

    "negotiator": ["negotiator@1.0.0", "", {}, "sha512-8Ofs/AUQh8MaEcrlq5xOX0CQ9ypTF5dl78mjlMNfOK08fzpgTHQRQPBxcPlEtIw0yRpws+Zo/3r+5WRby7u3Gg=="],

    "nice-try": ["nice-try@1.0.5", "", {}, "sha512-1nh45deeb5olNY7eX82BkPO7SSxR5SSYJiPTrTdFUVYwAl8CKMA5N9PjTYkHiRjisVcxcQ1HXdLhx2qxxJzLNQ=="],

    "node-domexception": ["node-domexception@1.0.0", "", {}, "sha512-/jKZoMpw0F8GRwl4/eLROPA3cfcXtLApP0QzLmUT/HuPCZWyB7IY9ZrMeKw2O/nFIqPQB3PVM9aYm0F312AXDQ=="],

    "node-fetch": ["node-fetch@3.3.2", "", { "dependencies": { "data-uri-to-buffer": "^4.0.0", "fetch-blob": "^3.1.4", "formdata-polyfill": "^4.0.10" } }, "sha512-dRB78srN/l6gqWulah9SrxeYnxeddIG30+GOqK/9OlLVyLg3HPnr6SqOWTWOXKRwC2eGYCkZ59NNuSgvSrpgOA=="],

    "normalize-package-data": ["normalize-package-data@6.0.2", "", { "dependencies": { "hosted-git-info": "^7.0.0", "semver": "^7.3.5", "validate-npm-package-license": "^3.0.4" } }, "sha512-V6gygoYb/5EmNI+MEGrWkC+e6+Rr7mTmfHrxDbLzxQogBkgzo76rkok0Am6thgSF7Mv2nLOajAJj5vDJZEFn7g=="],

    "npm-run-all": ["npm-run-all@4.1.5", "", { "dependencies": { "ansi-styles": "^3.2.1", "chalk": "^2.4.1", "cross-spawn": "^6.0.5", "memorystream": "^0.3.1", "minimatch": "^3.0.4", "pidtree": "^0.3.0", "read-pkg": "^3.0.0", "shell-quote": "^1.6.1", "string.prototype.padend": "^3.0.0" }, "bin": { "run-p": "bin/run-p/index.js", "run-s": "bin/run-s/index.js", "npm-run-all": "bin/npm-run-all/index.js" } }, "sha512-Oo82gJDAVcaMdi3nuoKFavkIHBRVqQ1qvMb+9LHk/cF4P6B2m8aP04hGf7oL6wZ9BuGwX1onlLhpuoofSyoQDQ=="],

    "nwsapi": ["nwsapi@2.2.20", "", {}, "sha512-/ieB+mDe4MrrKMT8z+mQL8klXydZWGR5Dowt4RAGKbJ3kIGEx3X4ljUo+6V73IXtUPWgfOlU5B9MlGxFO5T+cA=="],

    "object-assign": ["object-assign@4.1.1", "", {}, "sha512-rJgTQnkUnH1sFw8yT6VSU3zD3sWmu6sZhIseY8VX+GRu3P6F7Fu+JNDoXfklElbLJSnc3FUQHVe4cU5hj+BcUg=="],

    "object-inspect": ["object-inspect@1.13.4", "", {}, "sha512-W67iLl4J2EXEGTbfeHCffrjDfitvLANg0UlX3wFUUSTx92KXRFegMHUVgSqE+wvhAbi4WqjGg9czysTV2Epbew=="],

    "object-is": ["object-is@1.1.6", "", { "dependencies": { "call-bind": "^1.0.7", "define-properties": "^1.2.1" } }, "sha512-F8cZ+KfGlSGi09lJT7/Nd6KJZ9ygtvYC0/UYYLI9nmQKLMnydpB9yvbv9K1uSkEu7FU9vYPmVwLg328tX+ot3Q=="],

    "object-keys": ["object-keys@1.1.1", "", {}, "sha512-NuAESUOUMrlIXOfHKzD6bpPu3tYt3xvjNdRIQ+FeT0lNb4K8WR70CaDxhuNguS2XG+GjkyMwOzsN5ZktImfhLA=="],

    "object.assign": ["object.assign@4.1.7", "", { "dependencies": { "call-bind": "^1.0.8", "call-bound": "^1.0.3", "define-properties": "^1.2.1", "es-object-atoms": "^1.0.0", "has-symbols": "^1.1.0", "object-keys": "^1.1.1" } }, "sha512-nK28WOo+QIjBkDduTINE4JkF/UJJKyf2EJxvJKfblDpyg0Q+pkOHNTL0Qwy6NP6FhE/EnzV73BxxqcJaXY9anw=="],

    "object.entries": ["object.entries@1.1.9", "", { "dependencies": { "call-bind": "^1.0.8", "call-bound": "^1.0.4", "define-properties": "^1.2.1", "es-object-atoms": "^1.1.1" } }, "sha512-8u/hfXFRBD1O0hPUjioLhoWFHRmt6tKA4/vZPyckBr18l1KE9uHrFaFaUi8MDRTpi4uak2goyPTSNJLXX2k2Hw=="],

    "object.fromentries": ["object.fromentries@2.0.8", "", { "dependencies": { "call-bind": "^1.0.7", "define-properties": "^1.2.1", "es-abstract": "^1.23.2", "es-object-atoms": "^1.0.0" } }, "sha512-k6E21FzySsSK5a21KRADBd/NGneRegFO5pLHfdQLpRDETUNJueLXs3WCzyQ3tFRDYgbq3KHGXfTbi2bs8WQ6rQ=="],

    "object.groupby": ["object.groupby@1.0.3", "", { "dependencies": { "call-bind": "^1.0.7", "define-properties": "^1.2.1", "es-abstract": "^1.23.2" } }, "sha512-+Lhy3TQTuzXI5hevh8sBGqbmurHbbIjAi0Z4S63nthVLmLxfbj4T54a4CfZrXIrt9iP4mVAPYMo/v99taj3wjQ=="],

    "object.values": ["object.values@1.2.1", "", { "dependencies": { "call-bind": "^1.0.8", "call-bound": "^1.0.3", "define-properties": "^1.2.1", "es-object-atoms": "^1.0.0" } }, "sha512-gXah6aZrcUxjWg2zR2MwouP2eHlCBzdV4pygudehaKXSGW4v2AsRQUK+lwwXhii6KFZcunEnmSUoYp5CXibxtA=="],

    "on-finished": ["on-finished@2.4.1", "", { "dependencies": { "ee-first": "1.1.1" } }, "sha512-oVlzkg3ENAhCk2zdv7IJwd/QUD4z2RxRwpkcGY8psCVcCYZNq4wYnVWALHM+brtuJjePWiYF/ClmuDr8Ch5+kg=="],

    "once": ["once@1.4.0", "", { "dependencies": { "wrappy": "1" } }, "sha512-lNaJgI+2Q5URQBkccEKHTQOPaXdUxnZZElQTZY0MFUAuaEqe1E+Nyvgdz/aIyNi6Z9MzO5dv1H8n58/GELp3+w=="],

    "onetime": ["onetime@5.1.2", "", { "dependencies": { "mimic-fn": "^2.1.0" } }, "sha512-kbpaSSGJTWdAY5KPVeMOKXSrPtr8C8C7wodJbcsd51jRnmD+GZu8Y0VoU6Dm5Z4vWr0Ig/1NKuWRKf7j5aaYSg=="],

    "open": ["open@10.1.2", "", { "dependencies": { "default-browser": "^5.2.1", "define-lazy-prop": "^3.0.0", "is-inside-container": "^1.0.0", "is-wsl": "^3.1.0" } }, "sha512-cxN6aIDPz6rm8hbebcP7vrQNhvRcveZoJU72Y7vskh4oIm+BZwBECnx5nTmrlres1Qapvx27Qo1Auukpf8PKXw=="],

    "openai": ["openai@5.7.0", "", { "peerDependencies": { "ws": "^8.18.0", "zod": "^3.23.8" }, "optionalPeers": ["ws", "zod"], "bin": { "openai": "bin/cli" } }, "sha512-zXWawZl6J/P5Wz57/nKzVT3kJQZvogfuyuNVCdEp4/XU2UNrjL7SsuNpWAyLZbo6HVymwmnfno9toVzBhelygA=="],

    "optionator": ["optionator@0.9.4", "", { "dependencies": { "deep-is": "^0.1.3", "fast-levenshtein": "^2.0.6", "levn": "^0.4.1", "prelude-ls": "^1.2.1", "type-check": "^0.4.0", "word-wrap": "^1.2.5" } }, "sha512-6IpQ7mKUxRcZNLIObR0hz7lxsapSSIYNZJwXPGeF0mTVqGKFIXj1DQcMoT22S3ROcLyY/rz0PWaWZ9ayWmad9g=="],

    "own-keys": ["own-keys@1.0.1", "", { "dependencies": { "get-intrinsic": "^1.2.6", "object-keys": "^1.1.1", "safe-push-apply": "^1.0.0" } }, "sha512-qFOyK5PjiWZd+QQIh+1jhdb9LpxTF0qs7Pm8o5QHYZ0M3vKqSqzsZaEB6oWlxZ+q2sJBMI/Ktgd2N5ZwQoRHfg=="],

    "p-limit": ["p-limit@3.1.0", "", { "dependencies": { "yocto-queue": "^0.1.0" } }, "sha512-TYOanM3wGwNGsZN2cVTYPArw454xnXj5qmWF1bEoAc4+cU/ol7GVh7odevjp1FNHduHc3KZMcFduxU5Xc6uJRQ=="],

    "p-locate": ["p-locate@5.0.0", "", { "dependencies": { "p-limit": "^3.0.2" } }, "sha512-LaNjtRWUBY++zB5nE/NwcaoMylSPk+S+ZHNB1TzdbMJMny6dynpAGt7X/tl/QYq3TIeE6nxHppbo2LGymrG5Pw=="],

    "package-json": ["package-json@10.0.1", "", { "dependencies": { "ky": "^1.2.0", "registry-auth-token": "^5.0.2", "registry-url": "^6.0.1", "semver": "^7.6.0" } }, "sha512-ua1L4OgXSBdsu1FPb7F3tYH0F48a6kxvod4pLUlGY9COeJAJQNX/sNH2IiEmsxw7lqYiAwrdHMjz1FctOsyDQg=="],

    "package-json-from-dist": ["package-json-from-dist@1.0.1", "", {}, "sha512-UEZIS3/by4OC8vL3P2dTXRETpebLI2NiI5vIrjaD/5UtrkFX/tNbwjTSRAGC/+7CAo2pIcBaRgWmcBBHcsaCIw=="],

    "parent-module": ["parent-module@1.0.1", "", { "dependencies": { "callsites": "^3.0.0" } }, "sha512-GQ2EWRpQV8/o+Aw8YqtfZZPfNRWZYkbidE9k5rpl/hC3vtHHBfGm2Ifi6qWV+coDGkrUKZAxE3Lot5kcsRlh+g=="],

    "parse-json": ["parse-json@8.3.0", "", { "dependencies": { "@babel/code-frame": "^7.26.2", "index-to-position": "^1.1.0", "type-fest": "^4.39.1" } }, "sha512-ybiGyvspI+fAoRQbIPRddCcSTV9/LsJbf0e/S85VLowVGzRmokfneg2kwVW/KU5rOXrPSbF1qAKPMgNTqqROQQ=="],

    "parse5": ["parse5@7.3.0", "", { "dependencies": { "entities": "^6.0.0" } }, "sha512-IInvU7fabl34qmi9gY8XOVxhYyMyuH2xUNpb2q8/Y+7552KlejkRvqvD19nMoUW/uQGGbqNpA6Tufu5FL5BZgw=="],

    "parseley": ["parseley@0.12.1", "", { "dependencies": { "leac": "^0.6.0", "peberminta": "^0.9.0" } }, "sha512-e6qHKe3a9HWr0oMRVDTRhKce+bRO8VGQR3NyVwcjwrbhMmFCX9KszEV35+rn4AdilFAq9VPxP/Fe1wC9Qjd2lw=="],

    "parseurl": ["parseurl@1.3.3", "", {}, "sha512-CiyeOxFT/JZyN5m0z9PfXw4SCBJ6Sygz1Dpl0wqjlhDEGGBP1GnsUVEL0p63hoG1fcj3fHynXi9NYO4nWOL+qQ=="],

    "patch-console": ["patch-console@2.0.0", "", {}, "sha512-0YNdUceMdaQwoKce1gatDScmMo5pu/tfABfnzEqeG0gtTmd7mh/WcwgUjtAeOU7N8nFFlbQBnFK2gXW5fGvmMA=="],

    "path-exists": ["path-exists@4.0.0", "", {}, "sha512-ak9Qy5Q7jYb2Wwcey5Fpvg2KoAc/ZIhLSLOSBmRmygPsGwkVVt0fZa0qrtMz+m6tJTAHfZQ8FnmB4MG4LWy7/w=="],

    "path-key": ["path-key@3.1.1", "", {}, "sha512-ojmeN0qd+y0jszEtoY48r0Peq5dwMEkIlCOu6Q5f41lfkswXuKtYrhgoTpLnyIcHm24Uhqx+5Tqm2InSwLhE6Q=="],

    "path-parse": ["path-parse@1.0.7", "", {}, "sha512-LDJzPVEEEPR+y48z93A0Ed0yXb8pAByGWo/k5YYdYgpY2/2EsOsksJrq7lOHxryrVOn1ejG6oAp8ahvOIQD8sw=="],

    "path-scurry": ["path-scurry@1.11.1", "", { "dependencies": { "lru-cache": "^10.2.0", "minipass": "^5.0.0 || ^6.0.2 || ^7.0.0" } }, "sha512-Xa4Nw17FS9ApQFJ9umLiJS4orGjm7ZzwUrwamcGQuHSzDyth9boKDaycYdDcZDuqYATXw4HFXgaqWTctW/v1HA=="],

    "path-to-regexp": ["path-to-regexp@8.2.0", "", {}, "sha512-TdrF7fW9Rphjq4RjrW0Kp2AW0Ahwu9sRGTkS6bvDi0SCwZlEZYmcfDbEsTz8RVk0EHIS/Vd1bv3JhG+1xZuAyQ=="],

    "path-type": ["path-type@3.0.0", "", { "dependencies": { "pify": "^3.0.0" } }, "sha512-T2ZUsdZFHgA3u4e5PfPbjd7HDDpxPnQb5jN0SrDsjNSuVXHJqtwTnWqG0B1jZrgmJ/7lj1EmVIByWt1gxGkWvg=="],

    "pathe": ["pathe@2.0.3", "", {}, "sha512-WUjGcAqP1gQacoQe+OBJsFA7Ld4DyXuUIjZ5cc75cLHvJ7dtNsTugphxIADwspS+AraAUePCKrSVtPLFj/F88w=="],

    "pathval": ["pathval@2.0.0", "", {}, "sha512-vE7JKRyES09KiunauX7nd2Q9/L7lhok4smP9RZTDeD4MVs72Dp2qNFVz39Nz5a0FVEW0BJR6C0DYrq6unoziZA=="],

    "peberminta": ["peberminta@0.9.0", "", {}, "sha512-XIxfHpEuSJbITd1H3EeQwpcZbTLHc+VVr8ANI9t5sit565tsI4/xK3KWTUFE2e6QiangUkh3B0jihzmGnNrRsQ=="],

    "picocolors": ["picocolors@1.1.1", "", {}, "sha512-xceH2snhtb5M9liqDsmEw56le376mTZkEX/jEb/RxNFyegNul7eNslCXP9FDj/Lcu0X8KEyMceP2ntpaHrDEVA=="],

    "picomatch": ["picomatch@4.0.2", "", {}, "sha512-M7BAV6Rlcy5u+m6oPhAPFgJTzAioX/6B0DxyvDlo9l8+T3nLKbrczg2WLUyzd45L8RqfUMyGPzekbMvX2Ldkwg=="],

    "pidtree": ["pidtree@0.3.1", "", { "bin": { "pidtree": "bin/pidtree.js" } }, "sha512-qQbW94hLHEqCg7nhby4yRC7G2+jYHY4Rguc2bjw7Uug4GIJuu1tvf2uHaZv5Q8zdt+WKJ6qK1FOI6amaWUo5FA=="],

    "pify": ["pify@3.0.0", "", {}, "sha512-C3FsVNH1udSEX48gGX1xfvwTWfsYWj5U+8/uK15BGzIGrKoUpghX8hWZwa/OFnakBiiVNmBvemTJR5mcy7iPcg=="],

    "pkce-challenge": ["pkce-challenge@5.0.0", "", {}, "sha512-ueGLflrrnvwB3xuo/uGob5pd5FN7l0MsLf0Z87o/UQmRtwjvfylfc9MurIxRAWywCYTgrvpXBcqjV4OfCYGCIQ=="],

    "possible-typed-array-names": ["possible-typed-array-names@1.1.0", "", {}, "sha512-/+5VFTchJDoVj3bhoqi6UeymcD00DAwb1nJwamzPvHEszJ4FpF6SNNbUbOS8yI56qHzdV8eK0qEfOSiodkTdxg=="],

    "postcss": ["postcss@8.5.4", "", { "dependencies": { "nanoid": "^3.3.11", "picocolors": "^1.1.1", "source-map-js": "^1.2.1" } }, "sha512-QSa9EBe+uwlGTFmHsPKokv3B/oEMQZxfqW0QqNCyhpa6mB1afzulwn8hihglqAb2pOw+BJgNlmXQ8la2VeHB7w=="],

    "prelude-ls": ["prelude-ls@1.2.1", "", {}, "sha512-vkcDPrRZo1QZLbn5RLGPpg/WmIQ65qoWWhcGKf/b5eplkkarX0m9z8ppCat4mlOqUsWpyNuYgO3VRyrYHSzX5g=="],

    "prettier": ["prettier@3.5.3", "", { "bin": "bin/prettier.cjs" }, "sha512-QQtaxnoDJeAkDvDKWCLiwIXkTgRhwYDEQCghU9Z6q03iyek/rxRh/2lC3HB7P8sWT2xC/y5JDctPLBIGzHKbhw=="],

    "pretty-format": ["pretty-format@30.0.2", "", { "dependencies": { "@jest/schemas": "30.0.1", "ansi-styles": "^5.2.0", "react-is": "^18.3.1" } }, "sha512-yC5/EBSOrTtqhCKfLHqoUIAXVRZnukHPwWBJWR7h84Q3Be1DRQZLncwcfLoPA5RPQ65qfiCMqgYwdUuQ//eVpg=="],

    "prop-types": ["prop-types@15.8.1", "", { "dependencies": { "loose-envify": "^1.4.0", "object-assign": "^4.1.1", "react-is": "^16.13.1" } }, "sha512-oj87CgZICdulUohogVAR7AjlC0327U4el4L6eAvOqCeudMDVU0NThNaV+b9Df4dXgSP1gXMTnPdhfe/2qDH5cg=="],

    "proto-list": ["proto-list@1.2.4", "", {}, "sha512-vtK/94akxsTMhe0/cbfpR+syPuszcuwhqVjJq26CuNDgFGj682oRBXOP5MJpv2r7JtE8MsiepGIqvvOTBwn2vA=="],

    "protobufjs": ["protobufjs@7.5.3", "", { "dependencies": { "@protobufjs/aspromise": "^1.1.2", "@protobufjs/base64": "^1.1.2", "@protobufjs/codegen": "^2.0.4", "@protobufjs/eventemitter": "^1.1.0", "@protobufjs/fetch": "^1.1.0", "@protobufjs/float": "^1.0.2", "@protobufjs/inquire": "^1.1.0", "@protobufjs/path": "^1.1.2", "@protobufjs/pool": "^1.1.0", "@protobufjs/utf8": "^1.1.0", "@types/node": ">=13.7.0", "long": "^5.0.0" } }, "sha512-sildjKwVqOI2kmFDiXQ6aEB0fjYTafpEvIBs8tOR8qI4spuL9OPROLVu2qZqi/xgCfsHIwVqlaF8JBjWFHnKbw=="],

    "proxy-addr": ["proxy-addr@2.0.7", "", { "dependencies": { "forwarded": "0.2.0", "ipaddr.js": "1.9.1" } }, "sha512-llQsMLSUDUPT44jdrU/O37qlnifitDP+ZwrmmZcoSKyLKvtZxpyV0n2/bD/N4tBAAZ/gJEdZU7KMraoK1+XYAg=="],

    "punycode": ["punycode@2.3.1", "", {}, "sha512-vYt7UD1U9Wg6138shLtLOvdAu+8DsC/ilFtEVHcH+wydcSpNE20AfSOduf6MkRFahL5FY7X1oU7nKVZFtfq8Fg=="],

    "pupa": ["pupa@3.1.0", "", { "dependencies": { "escape-goat": "^4.0.0" } }, "sha512-FLpr4flz5xZTSJxSeaheeMKN/EDzMdK7b8PTOC6a5PYFKTucWbdqjgqaEyH0shFiSJrVB1+Qqi4Tk19ccU6Aug=="],

    "qs": ["qs@6.14.0", "", { "dependencies": { "side-channel": "^1.1.0" } }, "sha512-YWWTjgABSKcvs/nWBi9PycY/JiPJqOD4JA6o9Sej2AtvSGarXxKC3OQSk4pAarbdQlKAh5D4FCQkJNkW+GAn3w=="],

    "queue-microtask": ["queue-microtask@1.2.3", "", {}, "sha512-NuaNSa6flKT5JaSYQzJok04JzTL1CA6aGhv5rfLW3PgqA+M2ChpZQnAC8h8i4ZFkBS8X5RqkDBHA7r4hej3K9A=="],

    "range-parser": ["range-parser@1.2.1", "", {}, "sha512-Hrgsx+orqoygnmhFbKaHE6c296J+HTAQXoxEF6gNupROmmGJRoyzfG3ccAveqCBrwr/2yxQ5BVd/GTl5agOwSg=="],

    "raw-body": ["raw-body@3.0.0", "", { "dependencies": { "bytes": "3.1.2", "http-errors": "2.0.0", "iconv-lite": "0.6.3", "unpipe": "1.0.0" } }, "sha512-RmkhL8CAyCRPXCE28MMH0z2PNWQBNk2Q09ZdxM9IOOXwxwZbN+qbWaatPkdkWIKL2ZVDImrN/pK5HTRz2PcS4g=="],

    "rc": ["rc@1.2.8", "", { "dependencies": { "deep-extend": "^0.6.0", "ini": "~1.3.0", "minimist": "^1.2.0", "strip-json-comments": "~2.0.1" }, "bin": "cli.js" }, "sha512-y3bGgqKj3QBdxLbLkomlohkvsA8gdAiUQlSBJnBhfn+BPxg4bc62d8TcBW15wavDfgexCgccckhcZvywyQYPOw=="],

    "react": ["react@19.1.0", "", {}, "sha512-FS+XFBNvn3GTAWq26joslQgWNoFu08F4kl0J4CgdNKADkdSGXQyTCnKteIAJy96Br6YbpEU1LSzV5dYtjMkMDg=="],

    "react-devtools-core": ["react-devtools-core@4.28.5", "", { "dependencies": { "shell-quote": "^1.6.1", "ws": "^7" } }, "sha512-cq/o30z9W2Wb4rzBefjv5fBalHU0rJGZCHAkf/RHSBWSSYwh8PlQTqqOJmgIIbBtpj27T6FIPXeomIjZtCNVqA=="],

    "react-dom": ["react-dom@19.1.0", "", { "dependencies": { "scheduler": "^0.26.0" }, "peerDependencies": { "react": "^19.1.0" } }, "sha512-Xs1hdnE+DyKgeHJeJznQmYMIBG3TKIHJJT95Q58nHLSrElKlGQqDTR2HQ9fx5CN/Gk6Vh/kupBTDLU11/nDk/g=="],

    "react-is": ["react-is@18.3.1", "", {}, "sha512-/LLMVyas0ljjAtoYiPqYiL8VWXzUUdThrmU5+n20DZv+a+ClRoevUzw5JxU+Ieh5/c87ytoTBV9G1FiKfNJdmg=="],

    "react-reconciler": ["react-reconciler@0.32.0", "", { "dependencies": { "scheduler": "^0.26.0" }, "peerDependencies": { "react": "^19.1.0" } }, "sha512-2NPMOzgTlG0ZWdIf3qG+dcbLSoAc/uLfOwckc3ofy5sSK0pLJqnQLpUFxvGcN2rlXSjnVtGeeFLNimCQEj5gOQ=="],

    "read-package-up": ["read-package-up@11.0.0", "", { "dependencies": { "find-up-simple": "^1.0.0", "read-pkg": "^9.0.0", "type-fest": "^4.6.0" } }, "sha512-MbgfoNPANMdb4oRBNg5eqLbB2t2r+o5Ua1pNt8BqGp4I0FJZhuVSOj3PaBPni4azWuSzEdNn2evevzVmEk1ohQ=="],

    "read-pkg": ["read-pkg@9.0.1", "", { "dependencies": { "@types/normalize-package-data": "^2.4.3", "normalize-package-data": "^6.0.0", "parse-json": "^8.0.0", "type-fest": "^4.6.0", "unicorn-magic": "^0.1.0" } }, "sha512-9viLL4/n1BJUCT1NXVTdS1jtm80yDEgR5T4yCelII49Mbj0v1rZdKqj7zCiYdbB0CuCgdrvHcNogAKTFPBocFA=="],

    "reflect.getprototypeof": ["reflect.getprototypeof@1.0.10", "", { "dependencies": { "call-bind": "^1.0.8", "define-properties": "^1.2.1", "es-abstract": "^1.23.9", "es-errors": "^1.3.0", "es-object-atoms": "^1.0.0", "get-intrinsic": "^1.2.7", "get-proto": "^1.0.1", "which-builtin-type": "^1.2.1" } }, "sha512-00o4I+DVrefhv+nX0ulyi3biSHCPDe+yLv5o/p6d/UVlirijB8E16FtfwSAi4g3tcqrQ4lRAqQSoFEZJehYEcw=="],

    "regexp.prototype.flags": ["regexp.prototype.flags@1.5.4", "", { "dependencies": { "call-bind": "^1.0.8", "define-properties": "^1.2.1", "es-errors": "^1.3.0", "get-proto": "^1.0.1", "gopd": "^1.2.0", "set-function-name": "^2.0.2" } }, "sha512-dYqgNSZbDwkaJ2ceRd9ojCGjBq+mOm9LmtXnAnEGyHhN/5R7iDW2TRw3h+o/jCFxus3P2LfWIIiwowAjANm7IA=="],

    "registry-auth-token": ["registry-auth-token@5.1.0", "", { "dependencies": { "@pnpm/npm-conf": "^2.1.0" } }, "sha512-GdekYuwLXLxMuFTwAPg5UKGLW/UXzQrZvH/Zj791BQif5T05T0RsaLfHc9q3ZOKi7n+BoprPD9mJ0O0k4xzUlw=="],

    "registry-url": ["registry-url@6.0.1", "", { "dependencies": { "rc": "1.2.8" } }, "sha512-+crtS5QjFRqFCoQmvGduwYWEBng99ZvmFvF+cUJkGYF1L1BfU8C6Zp9T7f5vPAwyLkUExpvK+ANVZmGU49qi4Q=="],

    "require-directory": ["require-directory@2.1.1", "", {}, "sha512-fGxEI7+wsG9xrvdjsrlmL22OMTTiHRwAMroiEeMgq8gzoLC/PQr7RsRDSTLUg/bZAZtF+TVIkHc6/4RIKrui+Q=="],

    "require-from-string": ["require-from-string@2.0.2", "", {}, "sha512-Xf0nWe6RseziFMu+Ap9biiUbmplq6S9/p+7w7YXP/JBHhrUDDUhwa+vANyubuqfZWTveU//DYVGsDG7RKL/vEw=="],

    "require-in-the-middle": ["require-in-the-middle@7.5.2", "", { "dependencies": { "debug": "^4.3.5", "module-details-from-path": "^1.0.3", "resolve": "^1.22.8" } }, "sha512-gAZ+kLqBdHarXB64XpAe2VCjB7rIRv+mU8tfRWziHRJ5umKsIHN2tLLv6EtMw7WCdP19S0ERVMldNvxYCHnhSQ=="],

    "requireindex": ["requireindex@1.2.0", "", {}, "sha512-L9jEkOi3ASd9PYit2cwRfyppc9NoABujTP8/5gFcbERmo5jUoAKovIC3fsF17pkTnGsrByysqX+Kxd2OTNI1ww=="],

    "resolve": ["resolve@2.0.0-next.5", "", { "dependencies": { "is-core-module": "^2.13.0", "path-parse": "^1.0.7", "supports-preserve-symlinks-flag": "^1.0.0" }, "bin": "bin/resolve" }, "sha512-U7WjGVG9sH8tvjW5SmGbQuui75FiyjAX72HX15DwBBwF9dNiQZRQAg9nnPhYy+TUnE0+VcrttuvNI8oSxZcocA=="],

    "resolve-from": ["resolve-from@4.0.0", "", {}, "sha512-pb/MYmXstAkysRFx8piNI1tGFNQIFA3vkE3Gq4EuA1dF6gHp/+vgZqsCGJapvy8N3Q+4o7FwvquPJcnZ7RYy4g=="],

    "restore-cursor": ["restore-cursor@4.0.0", "", { "dependencies": { "onetime": "^5.1.0", "signal-exit": "^3.0.2" } }, "sha512-I9fPXU9geO9bHOt9pHHOhOkYerIMsmVaWB0rA2AI9ERh/+x/i7MV5HKBNrg+ljO5eoPVgCcnFuRjJ9uH6I/3eg=="],

    "reusify": ["reusify@1.1.0", "", {}, "sha512-g6QUff04oZpHs0eG5p83rFLhHeV00ug/Yf9nZM6fLeUrPguBTkTQOdpAWWspMh55TZfVQDPaN3NQJfbVRAxdIw=="],

    "rollup": ["rollup@4.41.1", "", { "dependencies": { "@types/estree": "1.0.7" }, "optionalDependencies": { "@rollup/rollup-android-arm-eabi": "4.41.1", "@rollup/rollup-android-arm64": "4.41.1", "@rollup/rollup-darwin-arm64": "4.41.1", "@rollup/rollup-darwin-x64": "4.41.1", "@rollup/rollup-freebsd-arm64": "4.41.1", "@rollup/rollup-freebsd-x64": "4.41.1", "@rollup/rollup-linux-arm-gnueabihf": "4.41.1", "@rollup/rollup-linux-arm-musleabihf": "4.41.1", "@rollup/rollup-linux-arm64-gnu": "4.41.1", "@rollup/rollup-linux-arm64-musl": "4.41.1", "@rollup/rollup-linux-loongarch64-gnu": "4.41.1", "@rollup/rollup-linux-powerpc64le-gnu": "4.41.1", "@rollup/rollup-linux-riscv64-gnu": "4.41.1", "@rollup/rollup-linux-riscv64-musl": "4.41.1", "@rollup/rollup-linux-s390x-gnu": "4.41.1", "@rollup/rollup-linux-x64-gnu": "4.41.1", "@rollup/rollup-linux-x64-musl": "4.41.1", "@rollup/rollup-win32-arm64-msvc": "4.41.1", "@rollup/rollup-win32-ia32-msvc": "4.41.1", "@rollup/rollup-win32-x64-msvc": "4.41.1", "fsevents": "~2.3.2" }, "bin": "dist/bin/rollup" }, "sha512-cPmwD3FnFv8rKMBc1MxWCwVQFxwf1JEmSX3iQXrRVVG15zerAIXRjMFVWnd5Q5QvgKF7Aj+5ykXFhUl+QGnyOw=="],

    "router": ["router@2.2.0", "", { "dependencies": { "debug": "^4.4.0", "depd": "^2.0.0", "is-promise": "^4.0.0", "parseurl": "^1.3.3", "path-to-regexp": "^8.0.0" } }, "sha512-nLTrUKm2UyiL7rlhapu/Zl45FwNgkZGaCpZbIHajDYgwlJCOzLSk+cIPAnsEqV955GjILJnKbdQC1nVPz+gAYQ=="],

    "rrweb-cssom": ["rrweb-cssom@0.8.0", "", {}, "sha512-guoltQEx+9aMf2gDZ0s62EcV8lsXR+0w8915TC3ITdn2YueuNjdAYh/levpU9nFaoChh9RUS5ZdQMrKfVEN9tw=="],

    "run-applescript": ["run-applescript@7.0.0", "", {}, "sha512-9by4Ij99JUr/MCFBUkDKLWK3G9HVXmabKz9U5MlIAIuvuzkiOicRYs8XJLxX+xahD+mLiiCYDqF9dKAgtzKP1A=="],

    "run-parallel": ["run-parallel@1.2.0", "", { "dependencies": { "queue-microtask": "^1.2.2" } }, "sha512-5l4VyZR86LZ/lDxZTR6jqL8AFE2S0IFLMP26AbjsLVADxHdhB/c0GUsH+y39UfCi3dzz8OlQuPmnaJOMoDHQBA=="],

    "rxjs": ["rxjs@7.8.2", "", { "dependencies": { "tslib": "^2.1.0" } }, "sha512-dhKf903U/PQZY6boNNtAGdWbG85WAbjT/1xYoZIC7FAY0yWapOBQVsVrDl58W86//e1VpMNBtRV4MaXfdMySFA=="],

    "safe-array-concat": ["safe-array-concat@1.1.3", "", { "dependencies": { "call-bind": "^1.0.8", "call-bound": "^1.0.2", "get-intrinsic": "^1.2.6", "has-symbols": "^1.1.0", "isarray": "^2.0.5" } }, "sha512-AURm5f0jYEOydBj7VQlVvDrjeFgthDdEF5H1dP+6mNpoXOMo1quQqJ4wvJDyRZ9+pO3kGWoOdmV08cSv2aJV6Q=="],

    "safe-buffer": ["safe-buffer@5.2.1", "", {}, "sha512-rp3So07KcdmmKbGvgaNxQSJr7bGVSVk5S9Eq1F+ppbRo70+YeaDxkw5Dd8NPN+GD6bjnYm2VuPuCXmpuYvmCXQ=="],

    "safe-push-apply": ["safe-push-apply@1.0.0", "", { "dependencies": { "es-errors": "^1.3.0", "isarray": "^2.0.5" } }, "sha512-iKE9w/Z7xCzUMIZqdBsp6pEQvwuEebH4vdpjcDWnyzaI6yl6O9FHvVpmGelvEHNsoY6wGblkxR6Zty/h00WiSA=="],

    "safe-regex-test": ["safe-regex-test@1.1.0", "", { "dependencies": { "call-bound": "^1.0.2", "es-errors": "^1.3.0", "is-regex": "^1.2.1" } }, "sha512-x/+Cz4YrimQxQccJf5mKEbIa1NzeCRNI5Ecl/ekmlYaampdNLPalVyIcCZNNH3MvmqBugV5TMYZXv0ljslUlaw=="],

    "safer-buffer": ["safer-buffer@2.1.2", "", {}, "sha512-YZo3K82SD7Riyi0E1EQPojLz7kpepnSQI9IyPbHHg1XXXevb5dJI7tpyN2ADxGcQbHG7vcyRHk0cbwqcQriUtg=="],

    "saxes": ["saxes@6.0.0", "", { "dependencies": { "xmlchars": "^2.2.0" } }, "sha512-xAg7SOnEhrm5zI3puOOKyy1OMcMlIJZYNJY7xLBwSze0UjhPLnWfj2GF2EpT0jmzaJKIWKHLsaSSajf35bcYnA=="],

    "scheduler": ["scheduler@0.26.0", "", {}, "sha512-NlHwttCI/l5gCPR3D1nNXtWABUmBwvZpEQiD4IXSbIDq8BzLIK/7Ir5gTFSGZDUu37K5cMNp0hFtzO38sC7gWA=="],

    "selderee": ["selderee@0.11.0", "", { "dependencies": { "parseley": "^0.12.0" } }, "sha512-5TF+l7p4+OsnP8BCCvSyZiSPc4x4//p5uPwK8TCnVPJYRmU2aYKMpOXvw8zM5a5JvuuCGN1jmsMwuU2W02ukfA=="],

    "semver": ["semver@6.3.1", "", { "bin": "bin/semver.js" }, "sha512-BR7VvDCVHO+q2xBEWskxS6DJE1qRnb7DxzUrogb71CWoSficBxYsiAGd+Kl0mmq/MprG9yArRkyrQxTO6XjMzA=="],

    "send": ["send@1.2.0", "", { "dependencies": { "debug": "^4.3.5", "encodeurl": "^2.0.0", "escape-html": "^1.0.3", "etag": "^1.8.1", "fresh": "^2.0.0", "http-errors": "^2.0.0", "mime-types": "^3.0.1", "ms": "^2.1.3", "on-finished": "^2.4.1", "range-parser": "^1.2.1", "statuses": "^2.0.1" } }, "sha512-uaW0WwXKpL9blXE2o0bRhoL2EGXIrZxQ2ZQ4mgcfoBxdFmQold+qWsD2jLrfZ0trjKL6vOw0j//eAwcALFjKSw=="],

    "serve-static": ["serve-static@2.2.0", "", { "dependencies": { "encodeurl": "^2.0.0", "escape-html": "^1.0.3", "parseurl": "^1.3.3", "send": "^1.2.0" } }, "sha512-61g9pCh0Vnh7IutZjtLGGpTA355+OPn2TyDv/6ivP2h/AdAVX9azsoxmg2/M6nZeQZNYBEwIcsne1mJd9oQItQ=="],

    "set-function-length": ["set-function-length@1.2.2", "", { "dependencies": { "define-data-property": "^1.1.4", "es-errors": "^1.3.0", "function-bind": "^1.1.2", "get-intrinsic": "^1.2.4", "gopd": "^1.0.1", "has-property-descriptors": "^1.0.2" } }, "sha512-pgRc4hJ4/sNjWCSS9AmnS40x3bNMDTknHgL5UaMBTMyJnU90EgWh1Rz+MC9eFu4BuN/UwZjKQuY/1v3rM7HMfg=="],

    "set-function-name": ["set-function-name@2.0.2", "", { "dependencies": { "define-data-property": "^1.1.4", "es-errors": "^1.3.0", "functions-have-names": "^1.2.3", "has-property-descriptors": "^1.0.2" } }, "sha512-7PGFlmtwsEADb0WYyvCMa1t+yke6daIG4Wirafur5kcf+MhUnPms1UeR0CKQdTZD81yESwMHbtn+TR+dMviakQ=="],

    "set-proto": ["set-proto@1.0.0", "", { "dependencies": { "dunder-proto": "^1.0.1", "es-errors": "^1.3.0", "es-object-atoms": "^1.0.0" } }, "sha512-RJRdvCo6IAnPdsvP/7m6bsQqNnn1FCBX5ZNtFL98MmFF/4xAIJTIg1YbHW5DC2W5SKZanrC6i4HsJqlajw/dZw=="],

    "setprototypeof": ["setprototypeof@1.2.0", "", {}, "sha512-E5LDX7Wrp85Kil5bhZv46j8jOeboKq5JMmYM3gVGdGH8xFpPWXUMsNrlODCrkoxMEeNi/XZIwuRvY4XNwYMJpw=="],

    "shebang-command": ["shebang-command@2.0.0", "", { "dependencies": { "shebang-regex": "^3.0.0" } }, "sha512-kHxr2zZpYtdmrN1qDjrrX/Z1rR1kG8Dx+gkpK1G4eXmvXswmcE1hTWBWYUzlraYw1/yZp6YuDY77YtvbN0dmDA=="],

    "shebang-regex": ["shebang-regex@3.0.0", "", {}, "sha512-7++dFhtcx3353uBaq8DDR4NuxBetBzC7ZQOhmTQInHEd6bSrXdiEyzCvG07Z44UYdLShWUyXt5M/yhz8ekcb1A=="],

    "shell-quote": ["shell-quote@1.8.3", "", {}, "sha512-ObmnIF4hXNg1BqhnHmgbDETF8dLPCggZWBjkQfhZpbszZnYur5DUljTcCHii5LC3J5E0yeO/1LIMyH+UvHQgyw=="],

    "shimmer": ["shimmer@1.2.1", "", {}, "sha512-sQTKC1Re/rM6XyFM6fIAGHRPVGvyXfgzIDvzoq608vM+jeyVD0Tu1E6Np0Kc2zAIFWIj963V2800iF/9LPieQw=="],

    "side-channel": ["side-channel@1.1.0", "", { "dependencies": { "es-errors": "^1.3.0", "object-inspect": "^1.13.3", "side-channel-list": "^1.0.0", "side-channel-map": "^1.0.1", "side-channel-weakmap": "^1.0.2" } }, "sha512-ZX99e6tRweoUXqR+VBrslhda51Nh5MTQwou5tnUDgbtyM0dBgmhEDtWGP/xbKn6hqfPRHujUNwz5fy/wbbhnpw=="],

    "side-channel-list": ["side-channel-list@1.0.0", "", { "dependencies": { "es-errors": "^1.3.0", "object-inspect": "^1.13.3" } }, "sha512-FCLHtRD/gnpCiCHEiJLOwdmFP+wzCmDEkc9y7NsYxeF4u7Btsn1ZuwgwJGxImImHicJArLP4R0yX4c2KCrMrTA=="],

    "side-channel-map": ["side-channel-map@1.0.1", "", { "dependencies": { "call-bound": "^1.0.2", "es-errors": "^1.3.0", "get-intrinsic": "^1.2.5", "object-inspect": "^1.13.3" } }, "sha512-VCjCNfgMsby3tTdo02nbjtM/ewra6jPHmpThenkTYh8pG9ucZ/1P8So4u4FGBek/BjpOVsDCMoLA/iuBKIFXRA=="],

    "side-channel-weakmap": ["side-channel-weakmap@1.0.2", "", { "dependencies": { "call-bound": "^1.0.2", "es-errors": "^1.3.0", "get-intrinsic": "^1.2.5", "object-inspect": "^1.13.3", "side-channel-map": "^1.0.1" } }, "sha512-WPS/HvHQTYnHisLo9McqBHOJk2FkHO/tlpvldyrnem4aeQp4hai3gythswg6p01oSoTl58rcpiFAjF2br2Ak2A=="],

    "siginfo": ["siginfo@2.0.0", "", {}, "sha512-ybx0WO1/8bSBLEWXZvEd7gMW3Sn3JFlW3TvX1nREbDLRNQNaeNN8WK0meBwPdAaOI7TtRRRJn/Es1zhrrCHu7g=="],

    "signal-exit": ["signal-exit@3.0.7", "", {}, "sha512-wnD2ZE+l+SPC/uoS0vXeE9L1+0wuaMqKlfz9AMUo38JsyLSBWSFcHR1Rri62LZc12vLr1gb3jl7iwQhgwpAbGQ=="],

    "simple-git": ["simple-git@3.28.0", "", { "dependencies": { "@kwsites/file-exists": "^1.1.1", "@kwsites/promise-deferred": "^1.1.1", "debug": "^4.4.0" } }, "sha512-Rs/vQRwsn1ILH1oBUy8NucJlXmnnLeLCfcvbSehkPzbv3wwoFWIdtfd6Ndo6ZPhlPsCZ60CPI4rxurnwAa+a2w=="],

    "slice-ansi": ["slice-ansi@7.1.0", "", { "dependencies": { "ansi-styles": "^6.2.1", "is-fullwidth-code-point": "^5.0.0" } }, "sha512-bSiSngZ/jWeX93BqeIAbImyTbEihizcwNjFoRUIY/T1wWQsfsm2Vw1agPKylXvQTU7iASGdHhyqRlqQzfz+Htg=="],

    "source-map-js": ["source-map-js@1.2.1", "", {}, "sha512-UXWMKhLOwVKb728IUtQPXxfYU+usdybtUrK/8uGE8CQMvrhOpwvzDBwj0QhSL7MQc7vIsISBG8VQ8+IDQxpfQA=="],

    "spdx-correct": ["spdx-correct@3.2.0", "", { "dependencies": { "spdx-expression-parse": "^3.0.0", "spdx-license-ids": "^3.0.0" } }, "sha512-kN9dJbvnySHULIluDHy32WHRUu3Og7B9sbY7tsFLctQkIqnMh3hErYgdMjTYuqmcXX+lK5T1lnUt3G7zNswmZA=="],

    "spdx-exceptions": ["spdx-exceptions@2.5.0", "", {}, "sha512-PiU42r+xO4UbUS1buo3LPJkjlO7430Xn5SVAhdpzzsPHsjbYVflnnFdATgabnLude+Cqu25p6N+g2lw/PFsa4w=="],

    "spdx-expression-parse": ["spdx-expression-parse@3.0.1", "", { "dependencies": { "spdx-exceptions": "^2.1.0", "spdx-license-ids": "^3.0.0" } }, "sha512-cbqHunsQWnJNE6KhVSMsMeH5H/L9EpymbzqTQ3uLwNCLZ1Q481oWaofqH7nO6V07xlXwY6PhQdQ2IedWx/ZK4Q=="],

    "spdx-license-ids": ["spdx-license-ids@3.0.21", "", {}, "sha512-Bvg/8F5XephndSK3JffaRqdT+gyhfqIPwDHpX80tJrF8QQRYMo8sNMeaZ2Dp5+jhwKnUmIOyFFQfHRkjJm5nXg=="],

    "stack-utils": ["stack-utils@2.0.6", "", { "dependencies": { "escape-string-regexp": "^2.0.0" } }, "sha512-XlkWvfIm6RmsWtNJx+uqtKLS8eqFbxUg0ZzLXqY0caEy9l7hruX8IpiDnjsLavoBgqCCR71TqWO8MaXYheJ3RQ=="],

    "stackback": ["stackback@0.0.2", "", {}, "sha512-1XMJE5fQo1jGH6Y/7ebnwPOBEkIEnT4QF32d5R1+VXdXveM0IBMJt8zfaxX1P3QhVwrYe+576+jkANtSS2mBbw=="],

    "statuses": ["statuses@2.0.1", "", {}, "sha512-RwNA9Z/7PrK06rYLIzFMlaF+l73iwpzsqRIFgbMLbTcLD6cOao82TaWefPXQvB2fOC4AjuYSEndS7N/mTCbkdQ=="],

    "std-env": ["std-env@3.9.0", "", {}, "sha512-UGvjygr6F6tpH7o2qyqR6QYpwraIjKSdtzyBdyytFOHmPZY917kwdwLG0RbOjWOnKmnm3PeHjaoLLMie7kPLQw=="],

    "stop-iteration-iterator": ["stop-iteration-iterator@1.1.0", "", { "dependencies": { "es-errors": "^1.3.0", "internal-slot": "^1.1.0" } }, "sha512-eLoXW/DHyl62zxY4SCaIgnRhuMr6ri4juEYARS8E6sCEqzKpOiE521Ucofdx+KnDZl5xmvGYaaKCk5FEOxJCoQ=="],

    "string-width": ["string-width@7.2.0", "", { "dependencies": { "emoji-regex": "^10.3.0", "get-east-asian-width": "^1.0.0", "strip-ansi": "^7.1.0" } }, "sha512-tsaTIkKW9b4N+AEj+SVA+WhJzV7/zMhcSu78mLKWSk7cXMOSHsBKFWUs0fWwq8QyK3MgJBQRX6Gbi4kYbdvGkQ=="],

    "string-width-cjs": ["string-width@4.2.3", "", { "dependencies": { "emoji-regex": "^8.0.0", "is-fullwidth-code-point": "^3.0.0", "strip-ansi": "^6.0.1" } }, "sha512-wKyQRQpjJ0sIp62ErSZdGsjMJWsap5oRNihHhu6G7JVO/9jIB6UyevL+tXuOqrng8j/cxKTWyWUwvSTriiZz/g=="],

    "string.prototype.matchall": ["string.prototype.matchall@4.0.12", "", { "dependencies": { "call-bind": "^1.0.8", "call-bound": "^1.0.3", "define-properties": "^1.2.1", "es-abstract": "^1.23.6", "es-errors": "^1.3.0", "es-object-atoms": "^1.0.0", "get-intrinsic": "^1.2.6", "gopd": "^1.2.0", "has-symbols": "^1.1.0", "internal-slot": "^1.1.0", "regexp.prototype.flags": "^1.5.3", "set-function-name": "^2.0.2", "side-channel": "^1.1.0" } }, "sha512-6CC9uyBL+/48dYizRf7H7VAYCMCNTBeM78x/VTUe9bFEaxBepPJDa1Ow99LqI/1yF7kuy7Q3cQsYMrcjGUcskA=="],

    "string.prototype.padend": ["string.prototype.padend@3.1.6", "", { "dependencies": { "call-bind": "^1.0.7", "define-properties": "^1.2.1", "es-abstract": "^1.23.2", "es-object-atoms": "^1.0.0" } }, "sha512-XZpspuSB7vJWhvJc9DLSlrXl1mcA2BdoY5jjnS135ydXqLoqhs96JjDtCkjJEQHvfqZIp9hBuBMgI589peyx9Q=="],

    "string.prototype.repeat": ["string.prototype.repeat@1.0.0", "", { "dependencies": { "define-properties": "^1.1.3", "es-abstract": "^1.17.5" } }, "sha512-0u/TldDbKD8bFCQ/4f5+mNRrXwZ8hg2w7ZR8wa16e8z9XpePWl3eGEcUD0OXpEH/VJH/2G3gjUtR3ZOiBe2S/w=="],

    "string.prototype.trim": ["string.prototype.trim@1.2.10", "", { "dependencies": { "call-bind": "^1.0.8", "call-bound": "^1.0.2", "define-data-property": "^1.1.4", "define-properties": "^1.2.1", "es-abstract": "^1.23.5", "es-object-atoms": "^1.0.0", "has-property-descriptors": "^1.0.2" } }, "sha512-Rs66F0P/1kedk5lyYyH9uBzuiI/kNRmwJAR9quK6VOtIpZ2G+hMZd+HQbbv25MgCA6gEffoMZYxlTod4WcdrKA=="],

    "string.prototype.trimend": ["string.prototype.trimend@1.0.9", "", { "dependencies": { "call-bind": "^1.0.8", "call-bound": "^1.0.2", "define-properties": "^1.2.1", "es-object-atoms": "^1.0.0" } }, "sha512-G7Ok5C6E/j4SGfyLCloXTrngQIQU3PWtXGst3yM7Bea9FRURf1S42ZHlZZtsNque2FN2PoUhfZXYLNWwEr4dLQ=="],

    "string.prototype.trimstart": ["string.prototype.trimstart@1.0.8", "", { "dependencies": { "call-bind": "^1.0.7", "define-properties": "^1.2.1", "es-object-atoms": "^1.0.0" } }, "sha512-UXSH262CSZY1tfu3G3Secr6uGLCFVPMhIqHjlgCUtCCcgihYc/xKs9djMTMUOb2j1mVSeU8EU6NWc/iQKU6Gfg=="],

    "strip-ansi": ["strip-ansi@7.1.0", "", { "dependencies": { "ansi-regex": "^6.0.1" } }, "sha512-iq6eVVI64nQQTRYq2KtEg2d2uU7LElhTJwsH4YzIHZshxlgZms/wIc4VoDQTlG/IvVIrBKG06CrZnp0qv7hkcQ=="],

    "strip-ansi-cjs": ["strip-ansi@6.0.1", "", { "dependencies": { "ansi-regex": "^5.0.1" } }, "sha512-Y38VPSHcqkFrCpFnQ9vuSXmquuv5oXOKpGeT6aGrr3o3Gc9AlVa6JBfUSOCnbxGGZF+/0ooI7KrPuUSztUdU5A=="],

    "strip-bom": ["strip-bom@3.0.0", "", {}, "sha512-vavAMRXOgBVNF6nyEEmL3DBK19iRpDcoIwW+swQ+CbGiu7lju6t+JklA1MHweoWtadgt4ISVUsXLyDq34ddcwA=="],

    "strip-json-comments": ["strip-json-comments@3.1.1", "", {}, "sha512-6fPc+R4ihwqP6N/aIv2f1gMH8lOVtWQHoqC4yK6oSDVVocumAsfCqjkXnqiYMhmMwS/mEHLp7Vehlt3ql6lEig=="],

    "strip-literal": ["strip-literal@3.0.0", "", { "dependencies": { "js-tokens": "^9.0.1" } }, "sha512-TcccoMhJOM3OebGhSBEmp3UZ2SfDMZUEBdRA/9ynfLi8yYajyWX3JiXArcJt4Umh4vISpspkQIY8ZZoCqjbviA=="],

    "stubborn-fs": ["stubborn-fs@1.2.5", "", {}, "sha512-H2N9c26eXjzL/S/K+i/RHHcFanE74dptvvjM8iwzwbVcWY/zjBbgRqF3K0DY4+OD+uTTASTBvDoxPDaPN02D7g=="],

    "supports-color": ["supports-color@8.1.1", "", { "dependencies": { "has-flag": "^4.0.0" } }, "sha512-MpUEN2OodtUzxvKQl72cUF7RQ5EiHsGvSsVG0ia9c5RbWGL2CI4C7EpPS8UTBIplnlzZiNuV56w+FuNxy3ty2Q=="],

    "supports-hyperlinks": ["supports-hyperlinks@2.3.0", "", { "dependencies": { "has-flag": "^4.0.0", "supports-color": "^7.0.0" } }, "sha512-RpsAZlpWcDwOPQA22aCH4J0t7L8JmAvsCxfOSEwm7cQs3LshN36QaTkwd70DnBOXDWGssw2eUoc8CaRWT0XunA=="],

    "supports-preserve-symlinks-flag": ["supports-preserve-symlinks-flag@1.0.0", "", {}, "sha512-ot0WnXS9fgdkgIcePe6RHNk1WA8+muPa6cSjeR3V8K27q9BB1rTE3R1p7Hv0z1ZyAc8s6Vvv8DIyWf681MAt0w=="],

    "symbol-tree": ["symbol-tree@3.2.4", "", {}, "sha512-9QNk5KwDF+Bvz+PyObkmSYjI5ksVUYtjW7AU22r2NKcfLJcXp96hkDWU3+XndOsUb+AQ9QhfzfCT2O+CNWT5Tw=="],

    "terminal-link": ["terminal-link@3.0.0", "", { "dependencies": { "ansi-escapes": "^5.0.0", "supports-hyperlinks": "^2.2.0" } }, "sha512-flFL3m4wuixmf6IfhFJd1YPiLiMuxEc8uHRM1buzIeZPm22Au2pDqBJQgdo7n1WfPU1ONFGv7YDwpFBmHGF6lg=="],

    "test-exclude": ["test-exclude@7.0.1", "", { "dependencies": { "@istanbuljs/schema": "^0.1.2", "glob": "^10.4.1", "minimatch": "^9.0.4" } }, "sha512-pFYqmTw68LXVjeWJMST4+borgQP2AyMNbg1BpZh9LbyhUeNkeaPF9gzfPGUAnSMV3qPYdWUwDIjjCLiSDOl7vg=="],

    "thingies": ["thingies@1.21.0", "", { "peerDependencies": { "tslib": "^2" } }, "sha512-hsqsJsFMsV+aD4s3CWKk85ep/3I9XzYV/IXaSouJMYIoDlgyi11cBhsqYe9/geRfB0YIikBQg6raRaM+nIMP9g=="],

    "tinybench": ["tinybench@2.9.0", "", {}, "sha512-0+DUvqWMValLmha6lr4kD8iAMK1HzV0/aKnCtWb9v9641TnP/MFb7Pc2bxoxQjTXAErryXVgUOfv2YqNllqGeg=="],

    "tinycolor2": ["tinycolor2@1.6.0", "", {}, "sha512-XPaBkWQJdsf3pLKJV9p4qN/S+fm2Oj8AIPo1BTUhg5oxkvm9+SVEGFdhyOz7tTdUTfvxMiAs4sp6/eZO2Ew+pw=="],

    "tinyexec": ["tinyexec@0.3.2", "", {}, "sha512-KQQR9yN7R5+OSwaK0XQoj22pwHoTlgYqmUscPYoknOoWCWfj/5/ABTMRi69FrKU5ffPVh5QcFikpWJI/P1ocHA=="],

    "tinyglobby": ["tinyglobby@0.2.14", "", { "dependencies": { "fdir": "^6.4.4", "picomatch": "^4.0.2" } }, "sha512-tX5e7OM1HnYr2+a2C/4V0htOcSQcoSTH9KgJnVvNm5zm/cyEWKJ7j7YutsH9CxMdtOkkLFy2AHrMci9IM8IPZQ=="],

    "tinygradient": ["tinygradient@1.1.5", "", { "dependencies": { "@types/tinycolor2": "^1.4.0", "tinycolor2": "^1.0.0" } }, "sha512-8nIfc2vgQ4TeLnk2lFj4tRLvvJwEfQuabdsmvDdQPT0xlk9TaNtpGd6nNRxXoK6vQhN6RSzj+Cnp5tTQmpxmbw=="],

    "tinypool": ["tinypool@1.1.1", "", {}, "sha512-Zba82s87IFq9A9XmjiX5uZA/ARWDrB03OHlq+Vw1fSdt0I+4/Kutwy8BP4Y/y/aORMo61FQ0vIb5j44vSo5Pkg=="],

    "tinyrainbow": ["tinyrainbow@2.0.0", "", {}, "sha512-op4nsTR47R6p0vMUUoYl/a+ljLFVtlfaXkLQmqfLR1qHma1h/ysYk4hEXZ880bf2CYgTskvTa/e196Vd5dDQXw=="],

    "tinyspy": ["tinyspy@4.0.3", "", {}, "sha512-t2T/WLB2WRgZ9EpE4jgPJ9w+i66UZfDc8wHh0xrwiRNN+UwH98GIJkTeZqX9rg0i0ptwzqW+uYeIF0T4F8LR7A=="],

    "tldts": ["tldts@6.1.86", "", { "dependencies": { "tldts-core": "^6.1.86" }, "bin": "bin/cli.js" }, "sha512-WMi/OQ2axVTf/ykqCQgXiIct+mSQDFdH2fkwhPwgEwvJ1kSzZRiinb0zF2Xb8u4+OqPChmyI6MEu4EezNJz+FQ=="],

    "tldts-core": ["tldts-core@6.1.86", "", {}, "sha512-Je6p7pkk+KMzMv2XXKmAE3McmolOQFdxkKw0R8EYNr7sELW46JqnNeTX8ybPiQgvg1ymCoF8LXs5fzFaZvJPTA=="],

    "to-regex-range": ["to-regex-range@5.0.1", "", { "dependencies": { "is-number": "^7.0.0" } }, "sha512-65P7iz6X5yEr1cwcgvQxbbIw7Uk3gOy5dIdtZ4rDveLqhrdJP+Li/Hx6tyK0NEb+2GCyneCMJiGqrADCSNk8sQ=="],

    "to-rotated": ["to-rotated@1.0.0", "", {}, "sha512-KsEID8AfgUy+pxVRLsWp0VzCa69wxzUDZnzGbyIST/bcgcrMvTYoFBX/QORH4YApoD89EDuUovx4BTdpOn319Q=="],

    "toidentifier": ["toidentifier@1.0.1", "", {}, "sha512-o5sSPKEkg/DIQNmH43V0/uerLrpzVedkUh8tGNvaeXpfpuwjKenlSox/2O/BTlZUtEe+JG7s5YhEz608PlAHRA=="],

    "tough-cookie": ["tough-cookie@5.1.2", "", { "dependencies": { "tldts": "^6.1.32" } }, "sha512-FVDYdxtnj0G6Qm/DhNPSb8Ju59ULcup3tuJxkFb5K8Bv2pUXILbf0xZWU8PX8Ov19OXljbUyveOFwRMwkXzO+A=="],

    "tr46": ["tr46@5.1.1", "", { "dependencies": { "punycode": "^2.3.1" } }, "sha512-hdF5ZgjTqgAntKkklYw0R03MG2x/bSzTtkxmIRw/sTNV8YXsCJ1tfLAX23lhxhHJlEf3CRCOCGGWw3vI3GaSPw=="],

    "tree-dump": ["tree-dump@1.0.3", "", { "peerDependencies": { "tslib": "2" } }, "sha512-il+Cv80yVHFBwokQSfd4bldvr1Md951DpgAGfmhydt04L+YzHgubm2tQ7zueWDcGENKHq0ZvGFR/hjvNXilHEg=="],

    "tree-kill": ["tree-kill@1.2.2", "", { "bin": "cli.js" }, "sha512-L0Orpi8qGpRG//Nd+H90vFB+3iHnue1zSSGmNOOCh1GLJ7rUKVwV2HvijphGQS2UmhUZewS9VgvxYIdgr+fG1A=="],

    "ts-api-utils": ["ts-api-utils@2.1.0", "", { "peerDependencies": { "typescript": ">=4.8.4" } }, "sha512-CUgTZL1irw8u29bzrOD/nH85jqyc74D6SshFgujOIA7osm2Rz7dYH77agkx7H4FBNxDq7Cjf+IjaX/8zwFW+ZQ=="],

    "tsconfig-paths": ["tsconfig-paths@3.15.0", "", { "dependencies": { "@types/json5": "^0.0.29", "json5": "^1.0.2", "minimist": "^1.2.6", "strip-bom": "^3.0.0" } }, "sha512-2Ac2RgzDe/cn48GvOe3M+o82pEFewD3UPbyoUHHdKasHwJKjds4fLXWf/Ux5kATBKN20oaFGu+jbElp1pos0mg=="],

    "tslib": ["tslib@2.8.1", "", {}, "sha512-oJFu94HQb+KVduSUQL7wnpmqnfmLsOA/nAh6b6EH0wCEoK0/mPeXU6c3wKDV83MkOuHPRHtSXKKU99IBazS/2w=="],

    "type-check": ["type-check@0.4.0", "", { "dependencies": { "prelude-ls": "^1.2.1" } }, "sha512-XleUoc9uwGXqjWwXaUTZAmzMcFZ5858QA2vvx1Ur5xIcixXIP+8LnFDgRplU30us6teqdlskFfu+ae4K79Ooew=="],

    "type-fest": ["type-fest@4.41.0", "", {}, "sha512-TeTSQ6H5YHvpqVwBRcnLDCBnDOHWYu7IvGbHT6N8AOymcr9PJGjc1GTtiWZTYg0NCgYwvnYWEkVChQAr9bjfwA=="],

    "type-is": ["type-is@2.0.1", "", { "dependencies": { "content-type": "^1.0.5", "media-typer": "^1.1.0", "mime-types": "^3.0.0" } }, "sha512-OZs6gsjF4vMp32qrCbiVSkrFmXtG/AZhY3t0iAMrMBiAZyV9oALtXO8hsrHbMXF9x6L3grlFuwW2oAz7cav+Gw=="],

    "typed-array-buffer": ["typed-array-buffer@1.0.3", "", { "dependencies": { "call-bound": "^1.0.3", "es-errors": "^1.3.0", "is-typed-array": "^1.1.14" } }, "sha512-nAYYwfY3qnzX30IkA6AQZjVbtK6duGontcQm1WSG1MD94YLqK0515GNApXkoxKOWMusVssAHWLh9SeaoefYFGw=="],

    "typed-array-byte-length": ["typed-array-byte-length@1.0.3", "", { "dependencies": { "call-bind": "^1.0.8", "for-each": "^0.3.3", "gopd": "^1.2.0", "has-proto": "^1.2.0", "is-typed-array": "^1.1.14" } }, "sha512-BaXgOuIxz8n8pIq3e7Atg/7s+DpiYrxn4vdot3w9KbnBhcRQq6o3xemQdIfynqSeXeDrF32x+WvfzmOjPiY9lg=="],

    "typed-array-byte-offset": ["typed-array-byte-offset@1.0.4", "", { "dependencies": { "available-typed-arrays": "^1.0.7", "call-bind": "^1.0.8", "for-each": "^0.3.3", "gopd": "^1.2.0", "has-proto": "^1.2.0", "is-typed-array": "^1.1.15", "reflect.getprototypeof": "^1.0.9" } }, "sha512-bTlAFB/FBYMcuX81gbL4OcpH5PmlFHqlCCpAl8AlEzMz5k53oNDvN8p1PNOWLEmI2x4orp3raOFB51tv9X+MFQ=="],

    "typed-array-length": ["typed-array-length@1.0.7", "", { "dependencies": { "call-bind": "^1.0.7", "for-each": "^0.3.3", "gopd": "^1.0.1", "is-typed-array": "^1.1.13", "possible-typed-array-names": "^1.0.0", "reflect.getprototypeof": "^1.0.6" } }, "sha512-3KS2b+kL7fsuk/eJZ7EQdnEmQoaho/r6KUef7hxvltNA5DR8NAUM+8wJMbJyZ4G9/7i3v5zPBIMN5aybAh2/Jg=="],

    "typescript": ["typescript@5.8.3", "", { "bin": { "tsc": "bin/tsc", "tsserver": "bin/tsserver" } }, "sha512-p1diW6TqL9L07nNxvRMM7hMMw4c5XOo/1ibL4aAIGmSAt9slTE1Xgw5KWuof2uTOvCg9BY7ZRi+GaF+7sfgPeQ=="],

    "typescript-eslint": ["typescript-eslint@8.33.1", "", { "dependencies": { "@typescript-eslint/eslint-plugin": "8.33.1", "@typescript-eslint/parser": "8.33.1", "@typescript-eslint/utils": "8.33.1" }, "peerDependencies": { "eslint": "^8.57.0 || ^9.0.0", "typescript": ">=4.8.4 <5.9.0" } }, "sha512-AgRnV4sKkWOiZ0Kjbnf5ytTJXMUZQ0qhSVdQtDNYLPLnjsATEYhaO94GlRQwi4t4gO8FfjM6NnikHeKjUm8D7A=="],

    "unbox-primitive": ["unbox-primitive@1.1.0", "", { "dependencies": { "call-bound": "^1.0.3", "has-bigints": "^1.0.2", "has-symbols": "^1.1.0", "which-boxed-primitive": "^1.1.1" } }, "sha512-nWJ91DjeOkej/TA8pXQ3myruKpKEYgqvpw9lz4OPHj/NWFNluYrjbz9j01CJ8yKQd2g4jFoOkINCTW2I5LEEyw=="],

    "undici": ["undici@7.10.0", "", {}, "sha512-u5otvFBOBZvmdjWLVW+5DAc9Nkq8f24g0O9oY7qw2JVIF1VocIFoyz9JFkuVOS2j41AufeO0xnlweJ2RLT8nGw=="],

    "undici-types": ["undici-types@6.19.8", "", {}, "sha512-ve2KP6f/JnbPBFyobGHuerC9g1FYGn/F8n1LWTwNxCEzd6IfqTwUQcNXgEtmmQ6DlRrC1hrSrBnCZPokRrDHjw=="],

    "unicorn-magic": ["unicorn-magic@0.1.0", "", {}, "sha512-lRfVq8fE8gz6QMBuDM6a+LO3IAzTi05H6gCVaUpir2E1Rwpo4ZUog45KpNXKC/Mn3Yb9UDuHumeFTo9iV/D9FQ=="],

    "unpipe": ["unpipe@1.0.0", "", {}, "sha512-pjy2bYhSsufwWlKwPc+l3cN7+wuJlK6uz0YdJEOlQDbl6jo/YlPi4mb8agUkVC8BF7V8NuzeyPNqRksA3hztKQ=="],

    "update-notifier": ["update-notifier@7.3.1", "", { "dependencies": { "boxen": "^8.0.1", "chalk": "^5.3.0", "configstore": "^7.0.0", "is-in-ci": "^1.0.0", "is-installed-globally": "^1.0.0", "is-npm": "^6.0.0", "latest-version": "^9.0.0", "pupa": "^3.1.0", "semver": "^7.6.3", "xdg-basedir": "^5.1.0" } }, "sha512-+dwUY4L35XFYEzE+OAL3sarJdUioVovq+8f7lcIJ7wnmnYQV5UD1Y/lcwaMSyaQ6Bj3JMj1XSTjZbNLHn/19yA=="],

    "uri-js": ["uri-js@4.4.1", "", { "dependencies": { "punycode": "^2.1.0" } }, "sha512-7rKUyy33Q1yc98pQ1DAmLtwX109F7TIfWlW1Ydo8Wl1ii1SeHieeh0HHfPeL2fMXK6z0s8ecKs9frCuLJvndBg=="],

    "uuid": ["uuid@9.0.1", "", { "bin": "dist/bin/uuid" }, "sha512-b+1eJOlsR9K8HJpow9Ok3fiWOWSIcIzXodvv0rQjVoOVNpWMpxf1wZNpt4y9h10odCNrqnYp1OBzRktckBe3sA=="],

    "validate-npm-package-license": ["validate-npm-package-license@3.0.4", "", { "dependencies": { "spdx-correct": "^3.0.0", "spdx-expression-parse": "^3.0.0" } }, "sha512-DpKm2Ui/xN7/HQKCtpZxoRWBhZ9Z0kqtygG8XCgNQ8ZlDnxuQmWhj566j8fN4Cu3/JmbhsDo7fcAJq4s9h27Ew=="],

    "vary": ["vary@1.1.2", "", {}, "sha512-BNGbWLfd0eUPabhkXUVm0j8uuvREyTh5ovRa/dyow/BqAbZJyC+5fU+IzQOzmAKzYqYRAISoRhdQr3eIZ/PXqg=="],

    "vite": ["vite@6.3.5", "", { "dependencies": { "esbuild": "^0.25.0", "fdir": "^6.4.4", "picomatch": "^4.0.2", "postcss": "^8.5.3", "rollup": "^4.34.9", "tinyglobby": "^0.2.13" }, "optionalDependencies": { "fsevents": "~2.3.3" }, "peerDependencies": { "@types/node": "^18.0.0 || ^20.0.0 || >=22.0.0", "jiti": ">=1.21.0", "less": "*", "lightningcss": "^1.21.0", "sass": "*", "sass-embedded": "*", "stylus": "*", "sugarss": "*", "terser": "^5.16.0", "tsx": "^4.8.1", "yaml": "^2.4.2" }, "optionalPeers": ["jiti", "less", "lightningcss", "sass", "sass-embedded", "stylus", "sugarss", "terser", "tsx", "yaml"], "bin": "bin/vite.js" }, "sha512-cZn6NDFE7wdTpINgs++ZJ4N49W2vRp8LCKrn3Ob1kYNtOo21vfDoaV5GzBfLU4MovSAB8uNRm4jgzVQZ+mBzPQ=="],

    "vite-node": ["vite-node@3.2.4", "", { "dependencies": { "cac": "^6.7.14", "debug": "^4.4.1", "es-module-lexer": "^1.7.0", "pathe": "^2.0.3", "vite": "^5.0.0 || ^6.0.0 || ^7.0.0-0" }, "bin": { "vite-node": "vite-node.mjs" } }, "sha512-EbKSKh+bh1E1IFxeO0pg1n4dvoOTt0UDiXMd/qn++r98+jPO1xtJilvXldeuQ8giIB5IkpjCgMleHMNEsGH6pg=="],

    "vitest": ["vitest@3.2.4", "", { "dependencies": { "@types/chai": "^5.2.2", "@vitest/expect": "3.2.4", "@vitest/mocker": "3.2.4", "@vitest/pretty-format": "^3.2.4", "@vitest/runner": "3.2.4", "@vitest/snapshot": "3.2.4", "@vitest/spy": "3.2.4", "@vitest/utils": "3.2.4", "chai": "^5.2.0", "debug": "^4.4.1", "expect-type": "^1.2.1", "magic-string": "^0.30.17", "pathe": "^2.0.3", "picomatch": "^4.0.2", "std-env": "^3.9.0", "tinybench": "^2.9.0", "tinyexec": "^0.3.2", "tinyglobby": "^0.2.14", "tinypool": "^1.1.1", "tinyrainbow": "^2.0.0", "vite": "^5.0.0 || ^6.0.0 || ^7.0.0-0", "vite-node": "3.2.4", "why-is-node-running": "^2.3.0" }, "peerDependencies": { "@edge-runtime/vm": "*", "@types/debug": "^4.1.12", "@types/node": "^18.0.0 || ^20.0.0 || >=22.0.0", "@vitest/browser": "3.2.4", "@vitest/ui": "3.2.4", "happy-dom": "*", "jsdom": "*" }, "optionalPeers": ["@edge-runtime/vm", "@types/debug", "@types/node", "@vitest/browser", "@vitest/ui", "happy-dom", "jsdom"], "bin": { "vitest": "vitest.mjs" } }, "sha512-LUCP5ev3GURDysTWiP47wRRUpLKMOfPh+yKTx3kVIEiu5KOMeqzpnYNsKyOoVrULivR8tLcks4+lga33Whn90A=="],

    "w3c-xmlserializer": ["w3c-xmlserializer@5.0.0", "", { "dependencies": { "xml-name-validator": "^5.0.0" } }, "sha512-o8qghlI8NZHU1lLPrpi2+Uq7abh4GGPpYANlalzWxyWteJOCsr/P+oPBA49TOLu5FTZO4d3F9MnWJfiMo4BkmA=="],

    "web-streams-polyfill": ["web-streams-polyfill@3.3.3", "", {}, "sha512-d2JWLCivmZYTSIoge9MsgFCZrt571BikcWGYkjC1khllbTeDlGqZ2D8vD8E/lJa8WGWbb7Plm8/XJYV7IJHZZw=="],

    "webidl-conversions": ["webidl-conversions@7.0.0", "", {}, "sha512-VwddBukDzu71offAQR975unBIGqfKZpM+8ZX6ySk8nYhVoo5CYaZyzt3YBvYtRtO+aoGlqxPg/B87NGVZ/fu6g=="],

    "whatwg-encoding": ["whatwg-encoding@3.1.1", "", { "dependencies": { "iconv-lite": "0.6.3" } }, "sha512-6qN4hJdMwfYBtE3YBTTHhoeuUrDBPZmbQaxWAqSALV/MeEnR5z1xd8UKud2RAkFoPkmB+hli1TZSnyi84xz1vQ=="],

    "whatwg-mimetype": ["whatwg-mimetype@4.0.0", "", {}, "sha512-QaKxh0eNIi2mE9p2vEdzfagOKHCcj1pJ56EEHGQOVxp8r9/iszLUUV7v89x9O1p/T+NlTM5W7jW6+cz4Fq1YVg=="],

    "whatwg-url": ["whatwg-url@14.2.0", "", { "dependencies": { "tr46": "^5.1.0", "webidl-conversions": "^7.0.0" } }, "sha512-De72GdQZzNTUBBChsXueQUnPKDkg/5A5zp7pFDuQAj5UFoENpiACU0wlCvzpAGnTkj++ihpKwKyYewn/XNUbKw=="],

    "when-exit": ["when-exit@2.1.4", "", {}, "sha512-4rnvd3A1t16PWzrBUcSDZqcAmsUIy4minDXT/CZ8F2mVDgd65i4Aalimgz1aQkRGU0iH5eT5+6Rx2TK8o443Pg=="],

    "which": ["which@2.0.2", "", { "dependencies": { "isexe": "^2.0.0" }, "bin": { "node-which": "bin/node-which" } }, "sha512-BLI3Tl1TW3Pvl70l3yq3Y64i+awpwXqsGBYWkkqMtnbXgrMD+yj7rhW0kuEDxzJaYXGjEW5ogapKNMEKNMjibA=="],

    "which-boxed-primitive": ["which-boxed-primitive@1.1.1", "", { "dependencies": { "is-bigint": "^1.1.0", "is-boolean-object": "^1.2.1", "is-number-object": "^1.1.1", "is-string": "^1.1.1", "is-symbol": "^1.1.1" } }, "sha512-TbX3mj8n0odCBFVlY8AxkqcHASw3L60jIuF8jFP78az3C2YhmGvqbHBpAjTRH2/xqYunrJ9g1jSyjCjpoWzIAA=="],

    "which-builtin-type": ["which-builtin-type@1.2.1", "", { "dependencies": { "call-bound": "^1.0.2", "function.prototype.name": "^1.1.6", "has-tostringtag": "^1.0.2", "is-async-function": "^2.0.0", "is-date-object": "^1.1.0", "is-finalizationregistry": "^1.1.0", "is-generator-function": "^1.0.10", "is-regex": "^1.2.1", "is-weakref": "^1.0.2", "isarray": "^2.0.5", "which-boxed-primitive": "^1.1.0", "which-collection": "^1.0.2", "which-typed-array": "^1.1.16" } }, "sha512-6iBczoX+kDQ7a3+YJBnh3T+KZRxM/iYNPXicqk66/Qfm1b93iu+yOImkg0zHbj5LNOcNv1TEADiZ0xa34B4q6Q=="],

    "which-collection": ["which-collection@1.0.2", "", { "dependencies": { "is-map": "^2.0.3", "is-set": "^2.0.3", "is-weakmap": "^2.0.2", "is-weakset": "^2.0.3" } }, "sha512-K4jVyjnBdgvc86Y6BkaLZEN933SwYOuBFkdmBu9ZfkcAbdVbpITnDmjvZ/aQjRXQrv5EPkTnD1s39GiiqbngCw=="],

    "which-typed-array": ["which-typed-array@1.1.19", "", { "dependencies": { "available-typed-arrays": "^1.0.7", "call-bind": "^1.0.8", "call-bound": "^1.0.4", "for-each": "^0.3.5", "get-proto": "^1.0.1", "gopd": "^1.2.0", "has-tostringtag": "^1.0.2" } }, "sha512-rEvr90Bck4WZt9HHFC4DJMsjvu7x+r6bImz0/BrbWb7A2djJ8hnZMrWnHo9F8ssv0OMErasDhftrfROTyqSDrw=="],

    "why-is-node-running": ["why-is-node-running@2.3.0", "", { "dependencies": { "siginfo": "^2.0.0", "stackback": "0.0.2" }, "bin": "cli.js" }, "sha512-hUrmaWBdVDcxvYqnyh09zunKzROWjbZTiNy8dBEjkS7ehEDQibXJ7XvlmtbwuTclUiIyN+CyXQD4Vmko8fNm8w=="],

    "widest-line": ["widest-line@5.0.0", "", { "dependencies": { "string-width": "^7.0.0" } }, "sha512-c9bZp7b5YtRj2wOe6dlj32MK+Bx/M/d+9VB2SHM1OtsUHR0aV0tdP6DWh/iMt0kWi1t5g1Iudu6hQRNd1A4PVA=="],

    "window-size": ["window-size@1.1.1", "", { "dependencies": { "define-property": "^1.0.0", "is-number": "^3.0.0" }, "bin": "cli.js" }, "sha512-5D/9vujkmVQ7pSmc0SCBmHXbkv6eaHwXEx65MywhmUMsI8sGqJ972APq1lotfcwMKPFLuCFfL8xGHLIp7jaBmA=="],

    "word-wrap": ["word-wrap@1.2.5", "", {}, "sha512-BN22B5eaMMI9UMtjrGd5g5eCYPpCPDUy0FJXbYsaT5zYxjFOckS53SQDE3pWkVoWpHXVb3BrYcEN4Twa55B5cA=="],

    "wrap-ansi": ["wrap-ansi@9.0.0", "", { "dependencies": { "ansi-styles": "^6.2.1", "string-width": "^7.0.0", "strip-ansi": "^7.1.0" } }, "sha512-G8ura3S+3Z2G+mkgNRq8dqaFZAuxfsxpBB8OCTGRTCtp+l/v9nbFNmCUP1BZMts3G1142MsZfn6eeUKrr4PD1Q=="],

    "wrap-ansi-cjs": ["wrap-ansi@7.0.0", "", { "dependencies": { "ansi-styles": "^4.0.0", "string-width": "^4.1.0", "strip-ansi": "^6.0.0" } }, "sha512-YVGIj2kamLSTxw6NsZjoBxfSwsn0ycdesmc4p+Q21c5zPuZ1pl+NfxVdxPtdHvmNVOQ6XSYG4AUtyt/Fi7D16Q=="],

    "wrappy": ["wrappy@1.0.2", "", {}, "sha512-l4Sp/DRseor9wL6EvV2+TuQn63dMkPjZ/sp9XkghTEbV9KlPS1xUsZ3u7/IQO4wxtcFB4bgpQPRcR3QCvezPcQ=="],

    "ws": ["ws@8.18.2", "", { "peerDependencies": { "bufferutil": "^4.0.1", "utf-8-validate": ">=5.0.2" }, "optionalPeers": ["bufferutil", "utf-8-validate"] }, "sha512-DMricUmwGZUVr++AEAe2uiVM7UoO9MAVZMDu05UQOaUII0lp+zOzLLU4Xqh/JvTqklB1T4uELaaPBKyjE1r4fQ=="],

    "xdg-basedir": ["xdg-basedir@5.1.0", "", {}, "sha512-GCPAHLvrIH13+c0SuacwvRYj2SxJXQ4kaVTT5xgL3kPrz56XxkF21IGhjSE1+W0aw7gpBWRGXLCPnPby6lSpmQ=="],

    "xml-name-validator": ["xml-name-validator@5.0.0", "", {}, "sha512-EvGK8EJ3DhaHfbRlETOWAS5pO9MZITeauHKJyb8wyajUfQUenkIg2MvLDTZ4T/TgIcm3HU0TFBgWWboAZ30UHg=="],

    "xmlchars": ["xmlchars@2.2.0", "", {}, "sha512-JZnDKK8B0RCDw84FNdDAIpZK+JuJw+s7Lz8nksI7SIuU3UXJJslUthsi+uWBUYOwPFwW7W7PRLRfUKpxjtjFCw=="],

    "y18n": ["y18n@5.0.8", "", {}, "sha512-0pfFzegeDWJHJIAmTLRP2DwHjdF5s7jo9tuztdQxAhINCdvS+3nGINqPd00AphqJR/0LhANUS6/+7SCb98YOfA=="],

    "yargs": ["yargs@17.7.2", "", { "dependencies": { "cliui": "^8.0.1", "escalade": "^3.1.1", "get-caller-file": "^2.0.5", "require-directory": "^2.1.1", "string-width": "^4.2.3", "y18n": "^5.0.5", "yargs-parser": "^21.1.1" } }, "sha512-7dSzzRQ++CKnNI/krKnYRV7JKKPUXMEh61soaHKg9mrWEhzFWhFnxPxGl+69cD1Ou63C13NUPCnmIcrvqCuM6w=="],

    "yargs-parser": ["yargs-parser@21.1.1", "", {}, "sha512-tVpsJW7DdjecAiFpbIB1e3qxIQsE6NoPc5/eTdrbbIC4h0LVsWhnoa3g+m2HclBIujHzsxZ4VJVA+GUuc2/LBw=="],

    "yocto-queue": ["yocto-queue@0.1.0", "", {}, "sha512-rVksvsnNCdJ/ohGc6xgPwyN8eheCxsiLM8mxuE/t/mOVqJewPuO1miLpTHQiRgTKCLexL4MeAFVagts7HmNZ2Q=="],

    "yoga-layout": ["yoga-layout@3.2.1", "", {}, "sha512-0LPOt3AxKqMdFBZA3HBAt/t/8vIKq7VaQYbuA8WxCgung+p9TVyKRYdpvCb80HcdTN2NkbIKbhNwKUfm3tQywQ=="],

    "zod": ["zod@3.25.76", "", {}, "sha512-gzUt/qt81nXsFGKIFcC3YnfEAx5NkunCfnDlvuBSSFS02bcXu4Lmea0AFIUwbLWxWPx3d9p8S5QoaujKcNQxcQ=="],

    "zod-to-json-schema": ["zod-to-json-schema@3.24.5", "", { "peerDependencies": { "zod": "^3.24.1" } }, "sha512-/AuWwMP+YqiPbsJx5D6TfgRTc4kTLjsh5SOcd4bLsfUg2RcEXrFMJl1DGgdHy2aCfsIA/cr/1JM0xcB2GZji8g=="],

    "@alcalzone/ansi-tokenize/ansi-styles": ["ansi-styles@6.2.1", "", {}, "sha512-bN798gFfQX+viw3R7yrGWRqnrN2oRkEkUjjl4JNn4E8GxxbjtG3FbrEIIY3l8/hrwUwIeCZvi4QuOTP4MErVug=="],

    "@alcalzone/ansi-tokenize/is-fullwidth-code-point": ["is-fullwidth-code-point@4.0.0", "", {}, "sha512-O4L094N2/dZ7xqVdrXhh9r1KODPJpFms8B5sGdJLPy664AgvXsreZUyCQQNItZRDlYug4xStLjNp/sz3HvBowQ=="],

    "@babel/code-frame/js-tokens": ["js-tokens@4.0.0", "", {}, "sha512-RdJUflcE3cUzKiMqQgsCu06FPu9UdIJO0beYbPhHN4k6apgJtifcoCtT9bcxOpYBtpD2kCM6Sbzg4CausW/PKQ=="],

    "@eslint-community/eslint-utils/eslint-visitor-keys": ["eslint-visitor-keys@3.4.3", "", {}, "sha512-wpc+LXeiyiisxPlEkUzU6svyS1frIO3Mgxj1fdy7Pm8Ygzguax2N3Fa/D/ag1WqbOprdI+uY6wMUl8/a2G+iag=="],

    "@eslint/eslintrc/ajv": ["ajv@6.12.6", "", { "dependencies": { "fast-deep-equal": "^3.1.1", "fast-json-stable-stringify": "^2.0.0", "json-schema-traverse": "^0.4.1", "uri-js": "^4.2.2" } }, "sha512-j3fVLgvTo527anyYyJOGTYJbG+vnnQYvE0m5mmkc1TK+nxAppkCLMIL0aZ4dblVCNoGShhm+kzE4ZUykBoMg4g=="],

    "@eslint/eslintrc/globals": ["globals@14.0.0", "", {}, "sha512-oahGvuMGQlPw/ivIYBjVSrWAfWLBeku5tpPE2fOPLi+WHffIWbuh2tCjhyQhTBPMf5E9jDEH4FOmTYgYwbKwtQ=="],

    "@eslint/eslintrc/ignore": ["ignore@5.3.2", "", {}, "sha512-hsBTNUqQTDwkWtcdYI2i06Y/nUBEsNEDJKjWdigLvegy8kDuJAS8uRlpkkcQpyEXL0Z/pjDy5HBmMjRCJ2gq+g=="],

    "@gen-cli/gen-cli/@gen-cli/gen-cli": ["@gen-cli/gen-cli-core@file:packages/core", { "dependencies": { "@google/genai": "1.8.0", "@modelcontextprotocol/sdk": "^1.11.0", "@opentelemetry/api": "^1.9.0", "@opentelemetry/exporter-logs-otlp-grpc": "^0.52.0", "@opentelemetry/exporter-metrics-otlp-grpc": "^0.52.0", "@opentelemetry/exporter-trace-otlp-grpc": "^0.52.0", "@opentelemetry/instrumentation-http": "^0.52.0", "@opentelemetry/sdk-node": "^0.52.0", "@types/glob": "^8.1.0", "@types/html-to-text": "^9.0.4", "ajv": "^8.17.1", "diff": "^7.0.0", "dotenv": "^17.1.0", "gaxios": "^7.1.1", "glob": "^10.4.5", "google-auth-library": "^9.11.0", "html-to-text": "^9.0.5", "ignore": "^7.0.0", "jsonrepair": "^3.12.0", "micromatch": "^4.0.8", "open": "^10.1.2", "openai": "^5.7.0", "shell-quote": "^1.8.3", "simple-git": "^3.28.0", "strip-ansi": "^7.1.0", "undici": "^7.10.0", "ws": "^8.18.0" }, "devDependencies": { "@types/diff": "^7.0.2", "@types/dotenv": "^6.1.1", "@types/micromatch": "^4.0.8", "@types/minimatch": "^5.1.2", "@types/ws": "^8.5.10", "typescript": "^5.3.3", "vitest": "^3.1.1" } }],

    "@google/genai/zod": ["zod@3.25.50", "", {}, "sha512-VstOnRxf4tlSq0raIwbn0n+LA34SxVoZ8r3pkwSUM0jqNiA/HCMQEVjTuS5FZmHsge+9MDGTiAuHyml5T0um6A=="],

    "@humanfs/node/@humanwhocodes/retry": ["@humanwhocodes/retry@0.3.1", "", {}, "sha512-JBxkERygn7Bv/GbN5Rv8Ul6LVknS+5Bp6RgDC/O8gEBU/yeH5Ui5C/OlWrTb6qct7LjjfT6Re2NxB0ln0yYybA=="],

    "@isaacs/cliui/string-width": ["string-width@5.1.2", "", { "dependencies": { "eastasianwidth": "^0.2.0", "emoji-regex": "^9.2.2", "strip-ansi": "^7.0.1" } }, "sha512-HnLOCR3vjcY8beoNLtcjZ5/nxn2afmME6lhrDrebokqMap+XbeW8n9TXpPDOqdGK5qcI3oT0GKTW6wC7EMiVqA=="],

    "@isaacs/cliui/wrap-ansi": ["wrap-ansi@8.1.0", "", { "dependencies": { "ansi-styles": "^6.1.0", "string-width": "^5.0.1", "strip-ansi": "^7.0.1" } }, "sha512-si7QWI6zUMq56bESFvagtmzMdGOtoxfR+Sez11Mobfc7tm+VkUckk9bW2UeffTGVUbOksxmSw0AA2gs8g71NCQ=="],

    "@modelcontextprotocol/sdk/ajv": ["ajv@6.12.6", "", { "dependencies": { "fast-deep-equal": "^3.1.1", "fast-json-stable-stringify": "^2.0.0", "json-schema-traverse": "^0.4.1", "uri-js": "^4.2.2" } }, "sha512-j3fVLgvTo527anyYyJOGTYJbG+vnnQYvE0m5mmkc1TK+nxAppkCLMIL0aZ4dblVCNoGShhm+kzE4ZUykBoMg4g=="],

    "@modelcontextprotocol/sdk/zod": ["zod@3.25.50", "", {}, "sha512-VstOnRxf4tlSq0raIwbn0n+LA34SxVoZ8r3pkwSUM0jqNiA/HCMQEVjTuS5FZmHsge+9MDGTiAuHyml5T0um6A=="],

    "@opentelemetry/instrumentation/semver": ["semver@7.7.2", "", { "bin": "bin/semver.js" }, "sha512-RF0Fw+rO5AMf9MAyaRXI4AV0Ulj5lMHqVxxdSgiVbixSCXoEmmX/jk0CuJw4+3SqroYO9VoUh+HcuJivvtJemA=="],

    "@opentelemetry/instrumentation-http/semver": ["semver@7.7.2", "", { "bin": "bin/semver.js" }, "sha512-RF0Fw+rO5AMf9MAyaRXI4AV0Ulj5lMHqVxxdSgiVbixSCXoEmmX/jk0CuJw4+3SqroYO9VoUh+HcuJivvtJemA=="],

    "@opentelemetry/sdk-trace-node/semver": ["semver@7.7.2", "", { "bin": "bin/semver.js" }, "sha512-RF0Fw+rO5AMf9MAyaRXI4AV0Ulj5lMHqVxxdSgiVbixSCXoEmmX/jk0CuJw4+3SqroYO9VoUh+HcuJivvtJemA=="],

    "@pnpm/network.ca-file/graceful-fs": ["graceful-fs@4.2.10", "", {}, "sha512-9ByhssR2fPVsNZj478qUUbKfmL0+t5BDVyjShtyZZLiK7ZDAArFFfopyOTj0M05wE2tJPisA4iTnnXl2YoPvOA=="],

    "@testing-library/dom/@babel/runtime": ["@babel/runtime@7.27.4", "", {}, "sha512-t3yaEOuGu9NlIZ+hIeGbBjFtZT7j2cb2tg0fuaJKeGotchRjjLfrBA9Kwf8quhpP1EUuxModQg04q/mBwyg8uA=="],

    "@testing-library/dom/pretty-format": ["pretty-format@27.5.1", "", { "dependencies": { "ansi-regex": "^5.0.1", "ansi-styles": "^5.0.0", "react-is": "^17.0.1" } }, "sha512-Qb1gy5OrP5+zDf2Bvnzdl3jsTf1qXVMazbvCoKhtKqVs4/YK4ozX4gKQJJVyNe+cajNPn0KoC0MC3FUmaHWEmQ=="],

    "@typescript-eslint/typescript-estree/minimatch": ["minimatch@9.0.5", "", { "dependencies": { "brace-expansion": "^2.0.1" } }, "sha512-G6T0ZX48xgozx7587koeX9Ys2NYy6Gmv//P89sEte9V9whIapMNF4idKxnW2QtCcLiTWlb/wfCabAtAFWhhBow=="],

    "@typescript-eslint/typescript-estree/semver": ["semver@7.7.2", "", { "bin": "bin/semver.js" }, "sha512-RF0Fw+rO5AMf9MAyaRXI4AV0Ulj5lMHqVxxdSgiVbixSCXoEmmX/jk0CuJw4+3SqroYO9VoUh+HcuJivvtJemA=="],

    "ansi-align/string-width": ["string-width@4.2.3", "", { "dependencies": { "emoji-regex": "^8.0.0", "is-fullwidth-code-point": "^3.0.0", "strip-ansi": "^6.0.1" } }, "sha512-wKyQRQpjJ0sIp62ErSZdGsjMJWsap5oRNihHhu6G7JVO/9jIB6UyevL+tXuOqrng8j/cxKTWyWUwvSTriiZz/g=="],

    "boxen/chalk": ["chalk@5.4.1", "", {}, "sha512-zgVZuo2WcZgfUEmsn6eO3kINexW8RAE4maiQ8QNs8CtpPCSyMiYsULR3HQYkm3w8FIA3SberyMJMSldGsW+U3w=="],

    "boxen/string-width": ["string-width@5.1.2", "", { "dependencies": { "eastasianwidth": "^0.2.0", "emoji-regex": "^9.2.2", "strip-ansi": "^7.0.1" } }, "sha512-HnLOCR3vjcY8beoNLtcjZ5/nxn2afmME6lhrDrebokqMap+XbeW8n9TXpPDOqdGK5qcI3oT0GKTW6wC7EMiVqA=="],

    "boxen/type-fest": ["type-fest@2.19.0", "", {}, "sha512-RAH822pAdBgcNMAfWnCBU3CFZcfZ/i1eZjwFU/dsLKumyuuP3niueg2UAukXYF0E2AAoc82ZSSf9J0WQBinzHA=="],

    "boxen/widest-line": ["widest-line@4.0.1", "", { "dependencies": { "string-width": "^5.0.1" } }, "sha512-o0cyEG0e8GPzT4iGHphIOh0cJOV8fivsXxddQasHPHfoZf1ZexrfeA21w2NaEN1RHE+fXlfISmOE8R9N3u3Qig=="],

    "boxen/wrap-ansi": ["wrap-ansi@8.1.0", "", { "dependencies": { "ansi-styles": "^6.1.0", "string-width": "^5.0.1", "strip-ansi": "^7.0.1" } }, "sha512-si7QWI6zUMq56bESFvagtmzMdGOtoxfR+Sez11Mobfc7tm+VkUckk9bW2UeffTGVUbOksxmSw0AA2gs8g71NCQ=="],

    "chai/loupe": ["loupe@3.1.3", "", {}, "sha512-kkIp7XSkP78ZxJEsSxW3712C6teJVoeHHwgo9zJ380de7IYyJ2ISlxojcH2pC5OFLewESmnRi/+XCDIEEVyoug=="],

    "chalk/ansi-styles": ["ansi-styles@4.3.0", "", { "dependencies": { "color-convert": "^2.0.1" } }, "sha512-zbB9rCJAT1rbjiVDb2hqKFHNYLxgtk8NURxZ3IZwD3F6NtxbXZQCnnSi1Lkx+IDohdPlFp222wVALIheZJQSEg=="],

    "chalk/supports-color": ["supports-color@7.2.0", "", { "dependencies": { "has-flag": "^4.0.0" } }, "sha512-qpCAvRl9stuOHveKsn7HncJRvv501qIacKzQlO/+Lwxc9+0q2wLyv4Dfvt80/DPn2pqOBsJdDiogXGR9+OvwRw=="],

    "cli-truncate/slice-ansi": ["slice-ansi@5.0.0", "", { "dependencies": { "ansi-styles": "^6.0.0", "is-fullwidth-code-point": "^4.0.0" } }, "sha512-FC+lgizVPfie0kkhqUScwRu1O/lF6NOgJmlCgK+/LYxDCTk8sGelYaHDhFcDN+Sn3Cv+3VSa4Byeo+IMCzpMgQ=="],

    "cliui/string-width": ["string-width@4.2.3", "", { "dependencies": { "emoji-regex": "^8.0.0", "is-fullwidth-code-point": "^3.0.0", "strip-ansi": "^6.0.1" } }, "sha512-wKyQRQpjJ0sIp62ErSZdGsjMJWsap5oRNihHhu6G7JVO/9jIB6UyevL+tXuOqrng8j/cxKTWyWUwvSTriiZz/g=="],

    "cliui/strip-ansi": ["strip-ansi@6.0.1", "", { "dependencies": { "ansi-regex": "^5.0.1" } }, "sha512-Y38VPSHcqkFrCpFnQ9vuSXmquuv5oXOKpGeT6aGrr3o3Gc9AlVa6JBfUSOCnbxGGZF+/0ooI7KrPuUSztUdU5A=="],

    "cliui/wrap-ansi": ["wrap-ansi@7.0.0", "", { "dependencies": { "ansi-styles": "^4.0.0", "string-width": "^4.1.0", "strip-ansi": "^6.0.0" } }, "sha512-YVGIj2kamLSTxw6NsZjoBxfSwsn0ycdesmc4p+Q21c5zPuZ1pl+NfxVdxPtdHvmNVOQ6XSYG4AUtyt/Fi7D16Q=="],

    "config-chain/ini": ["ini@1.3.8", "", {}, "sha512-JV/yugV2uzW5iMRSiZAyDtQd+nxtUnjeLt0acNdw98kKLrvuRVyB80tsREOE7yvGVgalhZ6RNXCmEHkUKBKxew=="],

    "dom-serializer/entities": ["entities@4.5.0", "", {}, "sha512-V0hjH4dGPh9Ao5p0MoRY6BVqtwCjhz6vI5LT8AJ55H+4g9/4vbHx1I54fS0XuclLhDHArPQCiMjDxjaL8fPxhw=="],

    "eslint/ajv": ["ajv@6.12.6", "", { "dependencies": { "fast-deep-equal": "^3.1.1", "fast-json-stable-stringify": "^2.0.0", "json-schema-traverse": "^0.4.1", "uri-js": "^4.2.2" } }, "sha512-j3fVLgvTo527anyYyJOGTYJbG+vnnQYvE0m5mmkc1TK+nxAppkCLMIL0aZ4dblVCNoGShhm+kzE4ZUykBoMg4g=="],

    "eslint/ignore": ["ignore@5.3.2", "", {}, "sha512-hsBTNUqQTDwkWtcdYI2i06Y/nUBEsNEDJKjWdigLvegy8kDuJAS8uRlpkkcQpyEXL0Z/pjDy5HBmMjRCJ2gq+g=="],

    "eslint-import-resolver-node/debug": ["debug@3.2.7", "", { "dependencies": { "ms": "^2.1.1" } }, "sha512-CFjzYYAi4ThfiQvizrFQevTTXHtnCqWfe7x1AhgEscTz6ZbLbfoLRLPugTQyBth6f8ZERVUSyWHFD/7Wu4t1XQ=="],

    "eslint-import-resolver-node/resolve": ["resolve@1.22.10", "", { "dependencies": { "is-core-module": "^2.16.0", "path-parse": "^1.0.7", "supports-preserve-symlinks-flag": "^1.0.0" }, "bin": "bin/resolve" }, "sha512-NPRy+/ncIMeDlTAsuqwKIiferiawhefFJtkNSW0qZJEqMEb+qBt/77B/jGeeek+F0uOeN05CDa6HXbbIgtVX4w=="],

    "eslint-module-utils/debug": ["debug@3.2.7", "", { "dependencies": { "ms": "^2.1.1" } }, "sha512-CFjzYYAi4ThfiQvizrFQevTTXHtnCqWfe7x1AhgEscTz6ZbLbfoLRLPugTQyBth6f8ZERVUSyWHFD/7Wu4t1XQ=="],

    "eslint-plugin-import/debug": ["debug@3.2.7", "", { "dependencies": { "ms": "^2.1.1" } }, "sha512-CFjzYYAi4ThfiQvizrFQevTTXHtnCqWfe7x1AhgEscTz6ZbLbfoLRLPugTQyBth6f8ZERVUSyWHFD/7Wu4t1XQ=="],

    "fast-glob/glob-parent": ["glob-parent@5.1.2", "", { "dependencies": { "is-glob": "^4.0.1" } }, "sha512-AOIgSQCepiJYwP3ARnGx+5VnTu2HBYdzbGP45eLw1vr3zB3vZLeyed1sC9hnbcOc9/SrMyM5RPQrkGz4aS9Zow=="],

    "foreground-child/signal-exit": ["signal-exit@4.1.0", "", {}, "sha512-bzyZ1e88w9O1iNJbKnOlvYTrWPDl46O1bG0D3XInv+9tkPrxrN8jUUTiFlDkkmKWgn1M6CfIA13SuGqOa9Korw=="],

    "gcp-metadata/gaxios": ["gaxios@6.7.1", "", { "dependencies": { "extend": "^3.0.2", "https-proxy-agent": "^7.0.1", "is-stream": "^2.0.0", "node-fetch": "^2.6.9", "uuid": "^9.0.1" } }, "sha512-LDODD4TMYx7XXdpwxAVRAIAuB0bzv0s+ywFonY46k126qzQHT9ygyoa9tncmOiQmmDrik65UYsEkv3lbfqQ3yQ=="],

    "gemini-cli-vscode-ide-companion/@modelcontextprotocol/sdk": ["@modelcontextprotocol/sdk@1.15.1", "", { "dependencies": { "ajv": "^6.12.6", "content-type": "^1.0.5", "cors": "^2.8.5", "cross-spawn": "^7.0.5", "eventsource": "^3.0.2", "eventsource-parser": "^3.0.0", "express": "^5.0.1", "express-rate-limit": "^7.5.0", "pkce-challenge": "^5.0.0", "raw-body": "^3.0.0", "zod": "^3.23.8", "zod-to-json-schema": "^3.24.1" } }, "sha512-W/XlN9c528yYn+9MQkVjxiTPgPxoxt+oczfjHBDsJx0+59+O7B75Zhsp0B16Xbwbz8ANISDajh6+V7nIcPMc5w=="],

    "gemini-cli-vscode-ide-companion/esbuild": ["esbuild@0.25.5", "", { "optionalDependencies": { "@esbuild/aix-ppc64": "0.25.5", "@esbuild/android-arm": "0.25.5", "@esbuild/android-arm64": "0.25.5", "@esbuild/android-x64": "0.25.5", "@esbuild/darwin-arm64": "0.25.5", "@esbuild/darwin-x64": "0.25.5", "@esbuild/freebsd-arm64": "0.25.5", "@esbuild/freebsd-x64": "0.25.5", "@esbuild/linux-arm": "0.25.5", "@esbuild/linux-arm64": "0.25.5", "@esbuild/linux-ia32": "0.25.5", "@esbuild/linux-loong64": "0.25.5", "@esbuild/linux-mips64el": "0.25.5", "@esbuild/linux-ppc64": "0.25.5", "@esbuild/linux-riscv64": "0.25.5", "@esbuild/linux-s390x": "0.25.5", "@esbuild/linux-x64": "0.25.5", "@esbuild/netbsd-arm64": "0.25.5", "@esbuild/netbsd-x64": "0.25.5", "@esbuild/openbsd-arm64": "0.25.5", "@esbuild/openbsd-x64": "0.25.5", "@esbuild/sunos-x64": "0.25.5", "@esbuild/win32-arm64": "0.25.5", "@esbuild/win32-ia32": "0.25.5", "@esbuild/win32-x64": "0.25.5" }, "bin": "bin/esbuild" }, "sha512-P8OtKZRv/5J5hhz0cUAdu/cLuPIKXpQl1R9pZtvmHWQvrAUVd0UNIPT4IB4W3rNOqVO0rlqHmCIbSwxh/c9yUQ=="],

    "glob/minimatch": ["minimatch@9.0.5", "", { "dependencies": { "brace-expansion": "^2.0.1" } }, "sha512-G6T0ZX48xgozx7587koeX9Ys2NYy6Gmv//P89sEte9V9whIapMNF4idKxnW2QtCcLiTWlb/wfCabAtAFWhhBow=="],

    "google-auth-library/gaxios": ["gaxios@6.7.1", "", { "dependencies": { "extend": "^3.0.2", "https-proxy-agent": "^7.0.1", "is-stream": "^2.0.0", "node-fetch": "^2.6.9", "uuid": "^9.0.1" } }, "sha512-LDODD4TMYx7XXdpwxAVRAIAuB0bzv0s+ywFonY46k126qzQHT9ygyoa9tncmOiQmmDrik65UYsEkv3lbfqQ3yQ=="],

    "gtoken/gaxios": ["gaxios@6.7.1", "", { "dependencies": { "extend": "^3.0.2", "https-proxy-agent": "^7.0.1", "is-stream": "^2.0.0", "node-fetch": "^2.6.9", "uuid": "^9.0.1" } }, "sha512-LDODD4TMYx7XXdpwxAVRAIAuB0bzv0s+ywFonY46k126qzQHT9ygyoa9tncmOiQmmDrik65UYsEkv3lbfqQ3yQ=="],

    "htmlparser2/entities": ["entities@4.5.0", "", {}, "sha512-V0hjH4dGPh9Ao5p0MoRY6BVqtwCjhz6vI5LT8AJ55H+4g9/4vbHx1I54fS0XuclLhDHArPQCiMjDxjaL8fPxhw=="],

    "ink/ansi-styles": ["ansi-styles@6.2.1", "", {}, "sha512-bN798gFfQX+viw3R7yrGWRqnrN2oRkEkUjjl4JNn4E8GxxbjtG3FbrEIIY3l8/hrwUwIeCZvi4QuOTP4MErVug=="],

    "ink/chalk": ["chalk@5.4.1", "", {}, "sha512-zgVZuo2WcZgfUEmsn6eO3kINexW8RAE4maiQ8QNs8CtpPCSyMiYsULR3HQYkm3w8FIA3SberyMJMSldGsW+U3w=="],

    "ink/scheduler": ["scheduler@0.23.2", "", { "dependencies": { "loose-envify": "^1.1.0" } }, "sha512-UOShsPwz7NrMUqhR6t0hWjFduvOzbtv7toDH1/hIrfRNIDBnnBWd0CwJTGvTpngVlmwGCdP9/Zl/tVrDqcuYzQ=="],

    "istanbul-lib-report/supports-color": ["supports-color@7.2.0", "", { "dependencies": { "has-flag": "^4.0.0" } }, "sha512-qpCAvRl9stuOHveKsn7HncJRvv501qIacKzQlO/+Lwxc9+0q2wLyv4Dfvt80/DPn2pqOBsJdDiogXGR9+OvwRw=="],

    "load-json-file/parse-json": ["parse-json@4.0.0", "", { "dependencies": { "error-ex": "^1.3.1", "json-parse-better-errors": "^1.0.1" } }, "sha512-aOIos8bujGN93/8Ox/jPLh7RwVnPEysynVFE+fQZyg6jKELEHwzgKdLRFHUgXJL6kylijVSBC4BvN9OmsB48Rw=="],

    "loose-envify/js-tokens": ["js-tokens@4.0.0", "", {}, "sha512-RdJUflcE3cUzKiMqQgsCu06FPu9UdIJO0beYbPhHN4k6apgJtifcoCtT9bcxOpYBtpD2kCM6Sbzg4CausW/PKQ=="],

    "make-dir/semver": ["semver@7.7.2", "", { "bin": "bin/semver.js" }, "sha512-RF0Fw+rO5AMf9MAyaRXI4AV0Ulj5lMHqVxxdSgiVbixSCXoEmmX/jk0CuJw4+3SqroYO9VoUh+HcuJivvtJemA=="],

    "micromatch/picomatch": ["picomatch@2.3.1", "", {}, "sha512-JU3teHTNjmE2VCGFzuY8EXzCDVwEqB2a8fsIvwaStHhAWJEeVd1o1QD80CU6+ZdEXXSLbSsuLwJjkCBWqRQUVA=="],

    "normalize-package-data/semver": ["semver@7.7.2", "", { "bin": "bin/semver.js" }, "sha512-RF0Fw+rO5AMf9MAyaRXI4AV0Ulj5lMHqVxxdSgiVbixSCXoEmmX/jk0CuJw4+3SqroYO9VoUh+HcuJivvtJemA=="],

    "npm-run-all/ansi-styles": ["ansi-styles@3.2.1", "", { "dependencies": { "color-convert": "^1.9.0" } }, "sha512-VT0ZI6kZRdTh8YyJw3SMbYm/u+NqfsAxEpWO0Pf9sq8/e94WxxOpPKx9FR1FlyCtOVDNOQ+8ntlqFxiRc+r5qA=="],

    "npm-run-all/chalk": ["chalk@2.4.2", "", { "dependencies": { "ansi-styles": "^3.2.1", "escape-string-regexp": "^1.0.5", "supports-color": "^5.3.0" } }, "sha512-Mti+f9lpJNcwF4tWV8/OrTTtF1gZi+f8FqlyAdouralcFWFQWF2+NgCHShjkCb+IFBLq9buZwE1xckQU4peSuQ=="],

    "npm-run-all/cross-spawn": ["cross-spawn@6.0.6", "", { "dependencies": { "nice-try": "^1.0.4", "path-key": "^2.0.1", "semver": "^5.5.0", "shebang-command": "^1.2.0", "which": "^1.2.9" } }, "sha512-VqCUuhcd1iB+dsv8gxPttb5iZh/D0iubSP21g36KXdEuf6I5JiioesUVjpCdHV9MZRUfVFlvwtIUyPfxo5trtw=="],

    "npm-run-all/read-pkg": ["read-pkg@3.0.0", "", { "dependencies": { "load-json-file": "^4.0.0", "normalize-package-data": "^2.3.2", "path-type": "^3.0.0" } }, "sha512-BLq/cCO9two+lBgiTYNqD6GdtK8s4NpaWrl6/rCO9w0TUS8oJl7cmToOZfRYllKTISY6nt1U7jQ53brmKqY6BA=="],

    "package-json/semver": ["semver@7.7.2", "", { "bin": "bin/semver.js" }, "sha512-RF0Fw+rO5AMf9MAyaRXI4AV0Ulj5lMHqVxxdSgiVbixSCXoEmmX/jk0CuJw4+3SqroYO9VoUh+HcuJivvtJemA=="],

    "prop-types/react-is": ["react-is@16.13.1", "", {}, "sha512-24e6ynE2H+OKt4kqsOvNd8kBpV65zoxbA4BVsEOB3ARVWQki/DHzaUoC5KuON/BiccDaCCTZBuOcfZs70kR8bQ=="],

    "rc/ini": ["ini@1.3.8", "", {}, "sha512-JV/yugV2uzW5iMRSiZAyDtQd+nxtUnjeLt0acNdw98kKLrvuRVyB80tsREOE7yvGVgalhZ6RNXCmEHkUKBKxew=="],

    "rc/strip-json-comments": ["strip-json-comments@2.0.1", "", {}, "sha512-4gB8na07fecVVkOI6Rs4e7T6NOTki5EmL7TUduTs6bu3EdnSycntVJ4re8kgZA+wx9IueI2Y11bfbgwtzuE0KQ=="],

    "react-devtools-core/ws": ["ws@7.5.10", "", { "peerDependencies": { "bufferutil": "^4.0.1", "utf-8-validate": "^5.0.2" }, "optionalPeers": ["bufferutil", "utf-8-validate"] }, "sha512-+dbF1tHwZpXcbOJdVOkzLDxZP1ailvSxM6ZweXTegylPny803bFhA+vqBYw4s31NSAk4S2Qz+AKXK9a4wkdjcQ=="],

    "require-in-the-middle/resolve": ["resolve@1.22.10", "", { "dependencies": { "is-core-module": "^2.16.0", "path-parse": "^1.0.7", "supports-preserve-symlinks-flag": "^1.0.0" }, "bin": "bin/resolve" }, "sha512-NPRy+/ncIMeDlTAsuqwKIiferiawhefFJtkNSW0qZJEqMEb+qBt/77B/jGeeek+F0uOeN05CDa6HXbbIgtVX4w=="],

    "slice-ansi/ansi-styles": ["ansi-styles@6.2.1", "", {}, "sha512-bN798gFfQX+viw3R7yrGWRqnrN2oRkEkUjjl4JNn4E8GxxbjtG3FbrEIIY3l8/hrwUwIeCZvi4QuOTP4MErVug=="],

    "slice-ansi/is-fullwidth-code-point": ["is-fullwidth-code-point@5.0.0", "", { "dependencies": { "get-east-asian-width": "^1.0.0" } }, "sha512-OVa3u9kkBbw7b8Xw5F9P+D/T9X+Z4+JruYVNapTjPYZYUznQ5YfWeFkOj606XYYW8yugTfC8Pj0hYqvi4ryAhA=="],

    "stack-utils/escape-string-regexp": ["escape-string-regexp@2.0.0", "", {}, "sha512-UpzcLCXolUWcNu5HtVMHYdXJjArjsF9C0aNnquZYY4uW/Vu0miy5YoWvbV345HauVvcAUnpRuhMMcqTcGOY2+w=="],

    "string-width-cjs/emoji-regex": ["emoji-regex@8.0.0", "", {}, "sha512-MSjYzcWNOA0ewAHpz0MxpYFvwg6yjy1NG3xteoqz644VCo/RPgnr1/GGt+ic3iJTzQ8Eu3TdM14SawnVUmGE6A=="],

    "string-width-cjs/strip-ansi": ["strip-ansi@6.0.1", "", { "dependencies": { "ansi-regex": "^5.0.1" } }, "sha512-Y38VPSHcqkFrCpFnQ9vuSXmquuv5oXOKpGeT6aGrr3o3Gc9AlVa6JBfUSOCnbxGGZF+/0ooI7KrPuUSztUdU5A=="],

    "strip-ansi-cjs/ansi-regex": ["ansi-regex@5.0.1", "", {}, "sha512-quJQXlTSUGL2LH9SUXo8VwsY4soanhgo6LNSm84E1LBcE8s3O0wpdiRzyR9z/ZZJMlMWv37qOOb9pdJlMUEKFQ=="],

    "supports-hyperlinks/supports-color": ["supports-color@7.2.0", "", { "dependencies": { "has-flag": "^4.0.0" } }, "sha512-qpCAvRl9stuOHveKsn7HncJRvv501qIacKzQlO/+Lwxc9+0q2wLyv4Dfvt80/DPn2pqOBsJdDiogXGR9+OvwRw=="],

    "terminal-link/ansi-escapes": ["ansi-escapes@5.0.0", "", { "dependencies": { "type-fest": "^1.0.2" } }, "sha512-5GFMVX8HqE/TB+FuBJGuO5XG0WrsA6ptUqoODaT/n9mmUaZFkqnBueB4leqGBCmrUHnCnC4PCZTCd0E7QQ83bA=="],

    "test-exclude/minimatch": ["minimatch@9.0.5", "", { "dependencies": { "brace-expansion": "^2.0.1" } }, "sha512-G6T0ZX48xgozx7587koeX9Ys2NYy6Gmv//P89sEte9V9whIapMNF4idKxnW2QtCcLiTWlb/wfCabAtAFWhhBow=="],

    "to-regex-range/is-number": ["is-number@7.0.0", "", {}, "sha512-41Cifkg6e8TylSpdtTpeLVMqvSBEVzTttHvERD741+pnZ8ANv0004MRL43QKPDlK9cGvNp6NZWZUBlbGXYxxng=="],

    "update-notifier/boxen": ["boxen@8.0.1", "", { "dependencies": { "ansi-align": "^3.0.1", "camelcase": "^8.0.0", "chalk": "^5.3.0", "cli-boxes": "^3.0.0", "string-width": "^7.2.0", "type-fest": "^4.21.0", "widest-line": "^5.0.0", "wrap-ansi": "^9.0.0" } }, "sha512-F3PH5k5juxom4xktynS7MoFY+NUWH5LC4CnH11YB8NPew+HLpmBLCybSAEyb2F+4pRXhuhWqFesoQd6DAyc2hw=="],

    "update-notifier/chalk": ["chalk@5.4.1", "", {}, "sha512-zgVZuo2WcZgfUEmsn6eO3kINexW8RAE4maiQ8QNs8CtpPCSyMiYsULR3HQYkm3w8FIA3SberyMJMSldGsW+U3w=="],

    "update-notifier/semver": ["semver@7.7.2", "", { "bin": "bin/semver.js" }, "sha512-RF0Fw+rO5AMf9MAyaRXI4AV0Ulj5lMHqVxxdSgiVbixSCXoEmmX/jk0CuJw4+3SqroYO9VoUh+HcuJivvtJemA=="],

    "vite/esbuild": ["esbuild@0.25.5", "", { "optionalDependencies": { "@esbuild/aix-ppc64": "0.25.5", "@esbuild/android-arm": "0.25.5", "@esbuild/android-arm64": "0.25.5", "@esbuild/android-x64": "0.25.5", "@esbuild/darwin-arm64": "0.25.5", "@esbuild/darwin-x64": "0.25.5", "@esbuild/freebsd-arm64": "0.25.5", "@esbuild/freebsd-x64": "0.25.5", "@esbuild/linux-arm": "0.25.5", "@esbuild/linux-arm64": "0.25.5", "@esbuild/linux-ia32": "0.25.5", "@esbuild/linux-loong64": "0.25.5", "@esbuild/linux-mips64el": "0.25.5", "@esbuild/linux-ppc64": "0.25.5", "@esbuild/linux-riscv64": "0.25.5", "@esbuild/linux-s390x": "0.25.5", "@esbuild/linux-x64": "0.25.5", "@esbuild/netbsd-arm64": "0.25.5", "@esbuild/netbsd-x64": "0.25.5", "@esbuild/openbsd-arm64": "0.25.5", "@esbuild/openbsd-x64": "0.25.5", "@esbuild/sunos-x64": "0.25.5", "@esbuild/win32-arm64": "0.25.5", "@esbuild/win32-ia32": "0.25.5", "@esbuild/win32-x64": "0.25.5" }, "bin": "bin/esbuild" }, "sha512-P8OtKZRv/5J5hhz0cUAdu/cLuPIKXpQl1R9pZtvmHWQvrAUVd0UNIPT4IB4W3rNOqVO0rlqHmCIbSwxh/c9yUQ=="],

    "wrap-ansi/ansi-styles": ["ansi-styles@6.2.1", "", {}, "sha512-bN798gFfQX+viw3R7yrGWRqnrN2oRkEkUjjl4JNn4E8GxxbjtG3FbrEIIY3l8/hrwUwIeCZvi4QuOTP4MErVug=="],

    "wrap-ansi-cjs/ansi-styles": ["ansi-styles@4.3.0", "", { "dependencies": { "color-convert": "^2.0.1" } }, "sha512-zbB9rCJAT1rbjiVDb2hqKFHNYLxgtk8NURxZ3IZwD3F6NtxbXZQCnnSi1Lkx+IDohdPlFp222wVALIheZJQSEg=="],

    "wrap-ansi-cjs/string-width": ["string-width@4.2.3", "", { "dependencies": { "emoji-regex": "^8.0.0", "is-fullwidth-code-point": "^3.0.0", "strip-ansi": "^6.0.1" } }, "sha512-wKyQRQpjJ0sIp62ErSZdGsjMJWsap5oRNihHhu6G7JVO/9jIB6UyevL+tXuOqrng8j/cxKTWyWUwvSTriiZz/g=="],

    "wrap-ansi-cjs/strip-ansi": ["strip-ansi@6.0.1", "", { "dependencies": { "ansi-regex": "^5.0.1" } }, "sha512-Y38VPSHcqkFrCpFnQ9vuSXmquuv5oXOKpGeT6aGrr3o3Gc9AlVa6JBfUSOCnbxGGZF+/0ooI7KrPuUSztUdU5A=="],

    "yargs/string-width": ["string-width@4.2.3", "", { "dependencies": { "emoji-regex": "^8.0.0", "is-fullwidth-code-point": "^3.0.0", "strip-ansi": "^6.0.1" } }, "sha512-wKyQRQpjJ0sIp62ErSZdGsjMJWsap5oRNihHhu6G7JVO/9jIB6UyevL+tXuOqrng8j/cxKTWyWUwvSTriiZz/g=="],

    "@eslint/eslintrc/ajv/json-schema-traverse": ["json-schema-traverse@0.4.1", "", {}, "sha512-xbbCH5dCYU5T8LcEhhuh7HJ88HXuW3qsI3Y0zOZFKfZEHcpWiHU/Jxzk629Brsab/mMiHQti9wMP+845RPe3Vg=="],

    "@gen-cli/gen-cli/@gen-cli/gen-cli/@modelcontextprotocol/sdk": ["@modelcontextprotocol/sdk@1.15.1", "", { "dependencies": { "ajv": "^6.12.6", "content-type": "^1.0.5", "cors": "^2.8.5", "cross-spawn": "^7.0.5", "eventsource": "^3.0.2", "eventsource-parser": "^3.0.0", "express": "^5.0.1", "express-rate-limit": "^7.5.0", "pkce-challenge": "^5.0.0", "raw-body": "^3.0.0", "zod": "^3.23.8", "zod-to-json-schema": "^3.24.1" } }, "sha512-W/XlN9c528yYn+9MQkVjxiTPgPxoxt+oczfjHBDsJx0+59+O7B75Zhsp0B16Xbwbz8ANISDajh6+V7nIcPMc5w=="],

    "@isaacs/cliui/string-width/emoji-regex": ["emoji-regex@9.2.2", "", {}, "sha512-L18DaJsXSUk2+42pv8mLs5jJT2hqFkFE4j21wOmgbUqsZ2hL72NsUU785g9RXgo3s0ZNgVl42TiHp3ZtOv/Vyg=="],

    "@isaacs/cliui/wrap-ansi/ansi-styles": ["ansi-styles@6.2.1", "", {}, "sha512-bN798gFfQX+viw3R7yrGWRqnrN2oRkEkUjjl4JNn4E8GxxbjtG3FbrEIIY3l8/hrwUwIeCZvi4QuOTP4MErVug=="],

    "@modelcontextprotocol/sdk/ajv/json-schema-traverse": ["json-schema-traverse@0.4.1", "", {}, "sha512-xbbCH5dCYU5T8LcEhhuh7HJ88HXuW3qsI3Y0zOZFKfZEHcpWiHU/Jxzk629Brsab/mMiHQti9wMP+845RPe3Vg=="],

    "@testing-library/dom/pretty-format/ansi-regex": ["ansi-regex@5.0.1", "", {}, "sha512-quJQXlTSUGL2LH9SUXo8VwsY4soanhgo6LNSm84E1LBcE8s3O0wpdiRzyR9z/ZZJMlMWv37qOOb9pdJlMUEKFQ=="],

    "@testing-library/dom/pretty-format/react-is": ["react-is@17.0.2", "", {}, "sha512-w2GsyukL62IJnlaff/nRegPQR94C/XXamvMWmSHRJ4y7Ts/4ocGRmTHvOs8PSE6pB3dWOrD/nueuU5sduBsQ4w=="],

    "@typescript-eslint/typescript-estree/minimatch/brace-expansion": ["brace-expansion@2.0.2", "", { "dependencies": { "balanced-match": "^1.0.0" } }, "sha512-Jt0vHyM+jmUBqojB7E1NIYadt0vI0Qxjxd2TErW94wDz+E2LAm5vKMXXwg6ZZBTHPuUlDgQHKXvjGBdfcF1ZDQ=="],

    "ansi-align/string-width/emoji-regex": ["emoji-regex@8.0.0", "", {}, "sha512-MSjYzcWNOA0ewAHpz0MxpYFvwg6yjy1NG3xteoqz644VCo/RPgnr1/GGt+ic3iJTzQ8Eu3TdM14SawnVUmGE6A=="],

    "ansi-align/string-width/strip-ansi": ["strip-ansi@6.0.1", "", { "dependencies": { "ansi-regex": "^5.0.1" } }, "sha512-Y38VPSHcqkFrCpFnQ9vuSXmquuv5oXOKpGeT6aGrr3o3Gc9AlVa6JBfUSOCnbxGGZF+/0ooI7KrPuUSztUdU5A=="],

    "boxen/string-width/emoji-regex": ["emoji-regex@9.2.2", "", {}, "sha512-L18DaJsXSUk2+42pv8mLs5jJT2hqFkFE4j21wOmgbUqsZ2hL72NsUU785g9RXgo3s0ZNgVl42TiHp3ZtOv/Vyg=="],

    "boxen/wrap-ansi/ansi-styles": ["ansi-styles@6.2.1", "", {}, "sha512-bN798gFfQX+viw3R7yrGWRqnrN2oRkEkUjjl4JNn4E8GxxbjtG3FbrEIIY3l8/hrwUwIeCZvi4QuOTP4MErVug=="],

    "chalk/ansi-styles/color-convert": ["color-convert@2.0.1", "", { "dependencies": { "color-name": "~1.1.4" } }, "sha512-RRECPsj7iu/xb5oKYcsFHSppFNnsj/52OVTRKb4zP5onXwVF3zVmmToNcOfGC+CRDpfK/U584fMg38ZHCaElKQ=="],

    "cli-truncate/slice-ansi/ansi-styles": ["ansi-styles@6.2.1", "", {}, "sha512-bN798gFfQX+viw3R7yrGWRqnrN2oRkEkUjjl4JNn4E8GxxbjtG3FbrEIIY3l8/hrwUwIeCZvi4QuOTP4MErVug=="],

    "cli-truncate/slice-ansi/is-fullwidth-code-point": ["is-fullwidth-code-point@4.0.0", "", {}, "sha512-O4L094N2/dZ7xqVdrXhh9r1KODPJpFms8B5sGdJLPy664AgvXsreZUyCQQNItZRDlYug4xStLjNp/sz3HvBowQ=="],

    "cliui/string-width/emoji-regex": ["emoji-regex@8.0.0", "", {}, "sha512-MSjYzcWNOA0ewAHpz0MxpYFvwg6yjy1NG3xteoqz644VCo/RPgnr1/GGt+ic3iJTzQ8Eu3TdM14SawnVUmGE6A=="],

    "cliui/strip-ansi/ansi-regex": ["ansi-regex@5.0.1", "", {}, "sha512-quJQXlTSUGL2LH9SUXo8VwsY4soanhgo6LNSm84E1LBcE8s3O0wpdiRzyR9z/ZZJMlMWv37qOOb9pdJlMUEKFQ=="],

    "cliui/wrap-ansi/ansi-styles": ["ansi-styles@4.3.0", "", { "dependencies": { "color-convert": "^2.0.1" } }, "sha512-zbB9rCJAT1rbjiVDb2hqKFHNYLxgtk8NURxZ3IZwD3F6NtxbXZQCnnSi1Lkx+IDohdPlFp222wVALIheZJQSEg=="],

    "eslint/ajv/json-schema-traverse": ["json-schema-traverse@0.4.1", "", {}, "sha512-xbbCH5dCYU5T8LcEhhuh7HJ88HXuW3qsI3Y0zOZFKfZEHcpWiHU/Jxzk629Brsab/mMiHQti9wMP+845RPe3Vg=="],

    "gcp-metadata/gaxios/node-fetch": ["node-fetch@2.7.0", "", { "dependencies": { "whatwg-url": "^5.0.0" }, "peerDependencies": { "encoding": "^0.1.0" }, "optionalPeers": ["encoding"] }, "sha512-c4FRfUm/dbcWZ7U+1Wq0AwCyFL+3nt2bEw05wfxSz+DWpWsitgmSgYmy2dQdWyKC1694ELPqMs/YzUSNozLt8A=="],

    "gemini-cli-vscode-ide-companion/@modelcontextprotocol/sdk/ajv": ["ajv@6.12.6", "", { "dependencies": { "fast-deep-equal": "^3.1.1", "fast-json-stable-stringify": "^2.0.0", "json-schema-traverse": "^0.4.1", "uri-js": "^4.2.2" } }, "sha512-j3fVLgvTo527anyYyJOGTYJbG+vnnQYvE0m5mmkc1TK+nxAppkCLMIL0aZ4dblVCNoGShhm+kzE4ZUykBoMg4g=="],

    "gemini-cli-vscode-ide-companion/esbuild/@esbuild/aix-ppc64": ["@esbuild/aix-ppc64@0.25.5", "", { "os": "aix", "cpu": "ppc64" }, "sha512-9o3TMmpmftaCMepOdA5k/yDw8SfInyzWWTjYTFCX3kPSDJMROQTb8jg+h9Cnwnmm1vOzvxN7gIfB5V2ewpjtGA=="],

    "gemini-cli-vscode-ide-companion/esbuild/@esbuild/android-arm": ["@esbuild/android-arm@0.25.5", "", { "os": "android", "cpu": "arm" }, "sha512-AdJKSPeEHgi7/ZhuIPtcQKr5RQdo6OO2IL87JkianiMYMPbCtot9fxPbrMiBADOWWm3T2si9stAiVsGbTQFkbA=="],

    "gemini-cli-vscode-ide-companion/esbuild/@esbuild/android-arm64": ["@esbuild/android-arm64@0.25.5", "", { "os": "android", "cpu": "arm64" }, "sha512-VGzGhj4lJO+TVGV1v8ntCZWJktV7SGCs3Pn1GRWI1SBFtRALoomm8k5E9Pmwg3HOAal2VDc2F9+PM/rEY6oIDg=="],

    "gemini-cli-vscode-ide-companion/esbuild/@esbuild/android-x64": ["@esbuild/android-x64@0.25.5", "", { "os": "android", "cpu": "x64" }, "sha512-D2GyJT1kjvO//drbRT3Hib9XPwQeWd9vZoBJn+bu/lVsOZ13cqNdDeqIF/xQ5/VmWvMduP6AmXvylO/PIc2isw=="],

    "gemini-cli-vscode-ide-companion/esbuild/@esbuild/darwin-arm64": ["@esbuild/darwin-arm64@0.25.5", "", { "os": "darwin", "cpu": "arm64" }, "sha512-GtaBgammVvdF7aPIgH2jxMDdivezgFu6iKpmT+48+F8Hhg5J/sfnDieg0aeG/jfSvkYQU2/pceFPDKlqZzwnfQ=="],

    "gemini-cli-vscode-ide-companion/esbuild/@esbuild/darwin-x64": ["@esbuild/darwin-x64@0.25.5", "", { "os": "darwin", "cpu": "x64" }, "sha512-1iT4FVL0dJ76/q1wd7XDsXrSW+oLoquptvh4CLR4kITDtqi2e/xwXwdCVH8hVHU43wgJdsq7Gxuzcs6Iq/7bxQ=="],

    "gemini-cli-vscode-ide-companion/esbuild/@esbuild/freebsd-arm64": ["@esbuild/freebsd-arm64@0.25.5", "", { "os": "freebsd", "cpu": "arm64" }, "sha512-nk4tGP3JThz4La38Uy/gzyXtpkPW8zSAmoUhK9xKKXdBCzKODMc2adkB2+8om9BDYugz+uGV7sLmpTYzvmz6Sw=="],

    "gemini-cli-vscode-ide-companion/esbuild/@esbuild/freebsd-x64": ["@esbuild/freebsd-x64@0.25.5", "", { "os": "freebsd", "cpu": "x64" }, "sha512-PrikaNjiXdR2laW6OIjlbeuCPrPaAl0IwPIaRv+SMV8CiM8i2LqVUHFC1+8eORgWyY7yhQY+2U2fA55mBzReaw=="],

    "gemini-cli-vscode-ide-companion/esbuild/@esbuild/linux-arm": ["@esbuild/linux-arm@0.25.5", "", { "os": "linux", "cpu": "arm" }, "sha512-cPzojwW2okgh7ZlRpcBEtsX7WBuqbLrNXqLU89GxWbNt6uIg78ET82qifUy3W6OVww6ZWobWub5oqZOVtwolfw=="],

    "gemini-cli-vscode-ide-companion/esbuild/@esbuild/linux-arm64": ["@esbuild/linux-arm64@0.25.5", "", { "os": "linux", "cpu": "arm64" }, "sha512-Z9kfb1v6ZlGbWj8EJk9T6czVEjjq2ntSYLY2cw6pAZl4oKtfgQuS4HOq41M/BcoLPzrUbNd+R4BXFyH//nHxVg=="],

    "gemini-cli-vscode-ide-companion/esbuild/@esbuild/linux-ia32": ["@esbuild/linux-ia32@0.25.5", "", { "os": "linux", "cpu": "ia32" }, "sha512-sQ7l00M8bSv36GLV95BVAdhJ2QsIbCuCjh/uYrWiMQSUuV+LpXwIqhgJDcvMTj+VsQmqAHL2yYaasENvJ7CDKA=="],

    "gemini-cli-vscode-ide-companion/esbuild/@esbuild/linux-loong64": ["@esbuild/linux-loong64@0.25.5", "", { "os": "linux", "cpu": "none" }, "sha512-0ur7ae16hDUC4OL5iEnDb0tZHDxYmuQyhKhsPBV8f99f6Z9KQM02g33f93rNH5A30agMS46u2HP6qTdEt6Q1kg=="],

    "gemini-cli-vscode-ide-companion/esbuild/@esbuild/linux-mips64el": ["@esbuild/linux-mips64el@0.25.5", "", { "os": "linux", "cpu": "none" }, "sha512-kB/66P1OsHO5zLz0i6X0RxlQ+3cu0mkxS3TKFvkb5lin6uwZ/ttOkP3Z8lfR9mJOBk14ZwZ9182SIIWFGNmqmg=="],

    "gemini-cli-vscode-ide-companion/esbuild/@esbuild/linux-ppc64": ["@esbuild/linux-ppc64@0.25.5", "", { "os": "linux", "cpu": "ppc64" }, "sha512-UZCmJ7r9X2fe2D6jBmkLBMQetXPXIsZjQJCjgwpVDz+YMcS6oFR27alkgGv3Oqkv07bxdvw7fyB71/olceJhkQ=="],

    "gemini-cli-vscode-ide-companion/esbuild/@esbuild/linux-riscv64": ["@esbuild/linux-riscv64@0.25.5", "", { "os": "linux", "cpu": "none" }, "sha512-kTxwu4mLyeOlsVIFPfQo+fQJAV9mh24xL+y+Bm6ej067sYANjyEw1dNHmvoqxJUCMnkBdKpvOn0Ahql6+4VyeA=="],

    "gemini-cli-vscode-ide-companion/esbuild/@esbuild/linux-s390x": ["@esbuild/linux-s390x@0.25.5", "", { "os": "linux", "cpu": "s390x" }, "sha512-K2dSKTKfmdh78uJ3NcWFiqyRrimfdinS5ErLSn3vluHNeHVnBAFWC8a4X5N+7FgVE1EjXS1QDZbpqZBjfrqMTQ=="],

    "gemini-cli-vscode-ide-companion/esbuild/@esbuild/linux-x64": ["@esbuild/linux-x64@0.25.5", "", { "os": "linux", "cpu": "x64" }, "sha512-uhj8N2obKTE6pSZ+aMUbqq+1nXxNjZIIjCjGLfsWvVpy7gKCOL6rsY1MhRh9zLtUtAI7vpgLMK6DxjO8Qm9lJw=="],

    "gemini-cli-vscode-ide-companion/esbuild/@esbuild/netbsd-arm64": ["@esbuild/netbsd-arm64@0.25.5", "", { "os": "none", "cpu": "arm64" }, "sha512-pwHtMP9viAy1oHPvgxtOv+OkduK5ugofNTVDilIzBLpoWAM16r7b/mxBvfpuQDpRQFMfuVr5aLcn4yveGvBZvw=="],

    "gemini-cli-vscode-ide-companion/esbuild/@esbuild/netbsd-x64": ["@esbuild/netbsd-x64@0.25.5", "", { "os": "none", "cpu": "x64" }, "sha512-WOb5fKrvVTRMfWFNCroYWWklbnXH0Q5rZppjq0vQIdlsQKuw6mdSihwSo4RV/YdQ5UCKKvBy7/0ZZYLBZKIbwQ=="],

    "gemini-cli-vscode-ide-companion/esbuild/@esbuild/openbsd-arm64": ["@esbuild/openbsd-arm64@0.25.5", "", { "os": "openbsd", "cpu": "arm64" }, "sha512-7A208+uQKgTxHd0G0uqZO8UjK2R0DDb4fDmERtARjSHWxqMTye4Erz4zZafx7Di9Cv+lNHYuncAkiGFySoD+Mw=="],

    "gemini-cli-vscode-ide-companion/esbuild/@esbuild/openbsd-x64": ["@esbuild/openbsd-x64@0.25.5", "", { "os": "openbsd", "cpu": "x64" }, "sha512-G4hE405ErTWraiZ8UiSoesH8DaCsMm0Cay4fsFWOOUcz8b8rC6uCvnagr+gnioEjWn0wC+o1/TAHt+It+MpIMg=="],

    "gemini-cli-vscode-ide-companion/esbuild/@esbuild/sunos-x64": ["@esbuild/sunos-x64@0.25.5", "", { "os": "sunos", "cpu": "x64" }, "sha512-l+azKShMy7FxzY0Rj4RCt5VD/q8mG/e+mDivgspo+yL8zW7qEwctQ6YqKX34DTEleFAvCIUviCFX1SDZRSyMQA=="],

    "gemini-cli-vscode-ide-companion/esbuild/@esbuild/win32-arm64": ["@esbuild/win32-arm64@0.25.5", "", { "os": "win32", "cpu": "arm64" }, "sha512-O2S7SNZzdcFG7eFKgvwUEZ2VG9D/sn/eIiz8XRZ1Q/DO5a3s76Xv0mdBzVM5j5R639lXQmPmSo0iRpHqUUrsxw=="],

    "gemini-cli-vscode-ide-companion/esbuild/@esbuild/win32-ia32": ["@esbuild/win32-ia32@0.25.5", "", { "os": "win32", "cpu": "ia32" }, "sha512-onOJ02pqs9h1iMJ1PQphR+VZv8qBMQ77Klcsqv9CNW2w6yLqoURLcgERAIurY6QE63bbLuqgP9ATqajFLK5AMQ=="],

    "gemini-cli-vscode-ide-companion/esbuild/@esbuild/win32-x64": ["@esbuild/win32-x64@0.25.5", "", { "os": "win32", "cpu": "x64" }, "sha512-TXv6YnJ8ZMVdX+SXWVBo/0p8LTcrUYngpWjvm91TMjjBQii7Oz11Lw5lbDV5Y0TzuhSJHwiH4hEtC1I42mMS0g=="],

    "glob/minimatch/brace-expansion": ["brace-expansion@2.0.2", "", { "dependencies": { "balanced-match": "^1.0.0" } }, "sha512-Jt0vHyM+jmUBqojB7E1NIYadt0vI0Qxjxd2TErW94wDz+E2LAm5vKMXXwg6ZZBTHPuUlDgQHKXvjGBdfcF1ZDQ=="],

    "google-auth-library/gaxios/node-fetch": ["node-fetch@2.7.0", "", { "dependencies": { "whatwg-url": "^5.0.0" }, "peerDependencies": { "encoding": "^0.1.0" }, "optionalPeers": ["encoding"] }, "sha512-c4FRfUm/dbcWZ7U+1Wq0AwCyFL+3nt2bEw05wfxSz+DWpWsitgmSgYmy2dQdWyKC1694ELPqMs/YzUSNozLt8A=="],

    "gtoken/gaxios/node-fetch": ["node-fetch@2.7.0", "", { "dependencies": { "whatwg-url": "^5.0.0" }, "peerDependencies": { "encoding": "^0.1.0" }, "optionalPeers": ["encoding"] }, "sha512-c4FRfUm/dbcWZ7U+1Wq0AwCyFL+3nt2bEw05wfxSz+DWpWsitgmSgYmy2dQdWyKC1694ELPqMs/YzUSNozLt8A=="],

    "npm-run-all/chalk/escape-string-regexp": ["escape-string-regexp@1.0.5", "", {}, "sha512-vbRorB5FUQWvla16U8R/qgaFIya2qGzwDrNmCZuYKrbdSUMG6I1ZCGQRefkRVhuOkIGVne7BQ35DSfo1qvJqFg=="],

    "npm-run-all/chalk/supports-color": ["supports-color@5.5.0", "", { "dependencies": { "has-flag": "^3.0.0" } }, "sha512-QjVjwdXIt408MIiAqCX4oUKsgU2EqAGzs2Ppkm4aQYbjm+ZEWEcW4SfFNTr4uMNZma0ey4f5lgLrkB0aX0QMow=="],

    "npm-run-all/cross-spawn/path-key": ["path-key@2.0.1", "", {}, "sha512-fEHGKCSmUSDPv4uoj8AlD+joPlq3peND+HRYyxFz4KPw4z926S/b8rIuFs2FYJg3BwsxJf6A9/3eIdLaYC+9Dw=="],

    "npm-run-all/cross-spawn/semver": ["semver@5.7.2", "", { "bin": { "semver": "bin/semver" } }, "sha512-cBznnQ9KjJqU67B52RMC65CMarK2600WFnbkcaiwWq3xy/5haFJlshgnpjovMVJ+Hff49d8GEn0b87C5pDQ10g=="],

    "npm-run-all/cross-spawn/shebang-command": ["shebang-command@1.2.0", "", { "dependencies": { "shebang-regex": "^1.0.0" } }, "sha512-EV3L1+UQWGor21OmnvojK36mhg+TyIKDh3iFBKBohr5xeXIhNBcx8oWdgkTEEQ+BEFFYdLRuqMfd5L84N1V5Vg=="],

    "npm-run-all/cross-spawn/which": ["which@1.3.1", "", { "dependencies": { "isexe": "^2.0.0" }, "bin": { "which": "./bin/which" } }, "sha512-HxJdYWq1MTIQbJ3nw0cqssHoTNU267KlrDuGZ1WYlxDStUtKUhOaJmh112/TZmHxxUfuJqPXSOm7tDyas0OSIQ=="],

    "npm-run-all/read-pkg/normalize-package-data": ["normalize-package-data@2.5.0", "", { "dependencies": { "hosted-git-info": "^2.1.4", "resolve": "^1.10.0", "semver": "2 || 3 || 4 || 5", "validate-npm-package-license": "^3.0.1" } }, "sha512-/5CMN3T0R4XTj4DcGaexo+roZSdSFW/0AOOTROrjxzCG1wrWXEsGbRKevjlIL+ZDE4sZlJr5ED4YW0yqmkK+eA=="],

    "string-width-cjs/strip-ansi/ansi-regex": ["ansi-regex@5.0.1", "", {}, "sha512-quJQXlTSUGL2LH9SUXo8VwsY4soanhgo6LNSm84E1LBcE8s3O0wpdiRzyR9z/ZZJMlMWv37qOOb9pdJlMUEKFQ=="],

    "terminal-link/ansi-escapes/type-fest": ["type-fest@1.4.0", "", {}, "sha512-yGSza74xk0UG8k+pLh5oeoYirvIiWo5t0/o3zHHAO2tRDiZcxWP7fywNlXhqb6/r6sWvwi+RsyQMWhVLe4BVuA=="],

    "test-exclude/minimatch/brace-expansion": ["brace-expansion@2.0.2", "", { "dependencies": { "balanced-match": "^1.0.0" } }, "sha512-Jt0vHyM+jmUBqojB7E1NIYadt0vI0Qxjxd2TErW94wDz+E2LAm5vKMXXwg6ZZBTHPuUlDgQHKXvjGBdfcF1ZDQ=="],

    "update-notifier/boxen/camelcase": ["camelcase@8.0.0", "", {}, "sha512-8WB3Jcas3swSvjIeA2yvCJ+Miyz5l1ZmB6HFb9R1317dt9LCQoswg/BGrmAmkWVEszSrrg4RwmO46qIm2OEnSA=="],

    "vite/esbuild/@esbuild/aix-ppc64": ["@esbuild/aix-ppc64@0.25.5", "", { "os": "aix", "cpu": "ppc64" }, "sha512-9o3TMmpmftaCMepOdA5k/yDw8SfInyzWWTjYTFCX3kPSDJMROQTb8jg+h9Cnwnmm1vOzvxN7gIfB5V2ewpjtGA=="],

    "vite/esbuild/@esbuild/android-arm": ["@esbuild/android-arm@0.25.5", "", { "os": "android", "cpu": "arm" }, "sha512-AdJKSPeEHgi7/ZhuIPtcQKr5RQdo6OO2IL87JkianiMYMPbCtot9fxPbrMiBADOWWm3T2si9stAiVsGbTQFkbA=="],

    "vite/esbuild/@esbuild/android-arm64": ["@esbuild/android-arm64@0.25.5", "", { "os": "android", "cpu": "arm64" }, "sha512-VGzGhj4lJO+TVGV1v8ntCZWJktV7SGCs3Pn1GRWI1SBFtRALoomm8k5E9Pmwg3HOAal2VDc2F9+PM/rEY6oIDg=="],

    "vite/esbuild/@esbuild/android-x64": ["@esbuild/android-x64@0.25.5", "", { "os": "android", "cpu": "x64" }, "sha512-D2GyJT1kjvO//drbRT3Hib9XPwQeWd9vZoBJn+bu/lVsOZ13cqNdDeqIF/xQ5/VmWvMduP6AmXvylO/PIc2isw=="],

    "vite/esbuild/@esbuild/darwin-arm64": ["@esbuild/darwin-arm64@0.25.5", "", { "os": "darwin", "cpu": "arm64" }, "sha512-GtaBgammVvdF7aPIgH2jxMDdivezgFu6iKpmT+48+F8Hhg5J/sfnDieg0aeG/jfSvkYQU2/pceFPDKlqZzwnfQ=="],

    "vite/esbuild/@esbuild/darwin-x64": ["@esbuild/darwin-x64@0.25.5", "", { "os": "darwin", "cpu": "x64" }, "sha512-1iT4FVL0dJ76/q1wd7XDsXrSW+oLoquptvh4CLR4kITDtqi2e/xwXwdCVH8hVHU43wgJdsq7Gxuzcs6Iq/7bxQ=="],

    "vite/esbuild/@esbuild/freebsd-arm64": ["@esbuild/freebsd-arm64@0.25.5", "", { "os": "freebsd", "cpu": "arm64" }, "sha512-nk4tGP3JThz4La38Uy/gzyXtpkPW8zSAmoUhK9xKKXdBCzKODMc2adkB2+8om9BDYugz+uGV7sLmpTYzvmz6Sw=="],

    "vite/esbuild/@esbuild/freebsd-x64": ["@esbuild/freebsd-x64@0.25.5", "", { "os": "freebsd", "cpu": "x64" }, "sha512-PrikaNjiXdR2laW6OIjlbeuCPrPaAl0IwPIaRv+SMV8CiM8i2LqVUHFC1+8eORgWyY7yhQY+2U2fA55mBzReaw=="],

    "vite/esbuild/@esbuild/linux-arm": ["@esbuild/linux-arm@0.25.5", "", { "os": "linux", "cpu": "arm" }, "sha512-cPzojwW2okgh7ZlRpcBEtsX7WBuqbLrNXqLU89GxWbNt6uIg78ET82qifUy3W6OVww6ZWobWub5oqZOVtwolfw=="],

    "vite/esbuild/@esbuild/linux-arm64": ["@esbuild/linux-arm64@0.25.5", "", { "os": "linux", "cpu": "arm64" }, "sha512-Z9kfb1v6ZlGbWj8EJk9T6czVEjjq2ntSYLY2cw6pAZl4oKtfgQuS4HOq41M/BcoLPzrUbNd+R4BXFyH//nHxVg=="],

    "vite/esbuild/@esbuild/linux-ia32": ["@esbuild/linux-ia32@0.25.5", "", { "os": "linux", "cpu": "ia32" }, "sha512-sQ7l00M8bSv36GLV95BVAdhJ2QsIbCuCjh/uYrWiMQSUuV+LpXwIqhgJDcvMTj+VsQmqAHL2yYaasENvJ7CDKA=="],

    "vite/esbuild/@esbuild/linux-loong64": ["@esbuild/linux-loong64@0.25.5", "", { "os": "linux", "cpu": "none" }, "sha512-0ur7ae16hDUC4OL5iEnDb0tZHDxYmuQyhKhsPBV8f99f6Z9KQM02g33f93rNH5A30agMS46u2HP6qTdEt6Q1kg=="],

    "vite/esbuild/@esbuild/linux-mips64el": ["@esbuild/linux-mips64el@0.25.5", "", { "os": "linux", "cpu": "none" }, "sha512-kB/66P1OsHO5zLz0i6X0RxlQ+3cu0mkxS3TKFvkb5lin6uwZ/ttOkP3Z8lfR9mJOBk14ZwZ9182SIIWFGNmqmg=="],

    "vite/esbuild/@esbuild/linux-ppc64": ["@esbuild/linux-ppc64@0.25.5", "", { "os": "linux", "cpu": "ppc64" }, "sha512-UZCmJ7r9X2fe2D6jBmkLBMQetXPXIsZjQJCjgwpVDz+YMcS6oFR27alkgGv3Oqkv07bxdvw7fyB71/olceJhkQ=="],

    "vite/esbuild/@esbuild/linux-riscv64": ["@esbuild/linux-riscv64@0.25.5", "", { "os": "linux", "cpu": "none" }, "sha512-kTxwu4mLyeOlsVIFPfQo+fQJAV9mh24xL+y+Bm6ej067sYANjyEw1dNHmvoqxJUCMnkBdKpvOn0Ahql6+4VyeA=="],

    "vite/esbuild/@esbuild/linux-s390x": ["@esbuild/linux-s390x@0.25.5", "", { "os": "linux", "cpu": "s390x" }, "sha512-K2dSKTKfmdh78uJ3NcWFiqyRrimfdinS5ErLSn3vluHNeHVnBAFWC8a4X5N+7FgVE1EjXS1QDZbpqZBjfrqMTQ=="],

    "vite/esbuild/@esbuild/linux-x64": ["@esbuild/linux-x64@0.25.5", "", { "os": "linux", "cpu": "x64" }, "sha512-uhj8N2obKTE6pSZ+aMUbqq+1nXxNjZIIjCjGLfsWvVpy7gKCOL6rsY1MhRh9zLtUtAI7vpgLMK6DxjO8Qm9lJw=="],

    "vite/esbuild/@esbuild/netbsd-arm64": ["@esbuild/netbsd-arm64@0.25.5", "", { "os": "none", "cpu": "arm64" }, "sha512-pwHtMP9viAy1oHPvgxtOv+OkduK5ugofNTVDilIzBLpoWAM16r7b/mxBvfpuQDpRQFMfuVr5aLcn4yveGvBZvw=="],

    "vite/esbuild/@esbuild/netbsd-x64": ["@esbuild/netbsd-x64@0.25.5", "", { "os": "none", "cpu": "x64" }, "sha512-WOb5fKrvVTRMfWFNCroYWWklbnXH0Q5rZppjq0vQIdlsQKuw6mdSihwSo4RV/YdQ5UCKKvBy7/0ZZYLBZKIbwQ=="],

    "vite/esbuild/@esbuild/openbsd-arm64": ["@esbuild/openbsd-arm64@0.25.5", "", { "os": "openbsd", "cpu": "arm64" }, "sha512-7A208+uQKgTxHd0G0uqZO8UjK2R0DDb4fDmERtARjSHWxqMTye4Erz4zZafx7Di9Cv+lNHYuncAkiGFySoD+Mw=="],

    "vite/esbuild/@esbuild/openbsd-x64": ["@esbuild/openbsd-x64@0.25.5", "", { "os": "openbsd", "cpu": "x64" }, "sha512-G4hE405ErTWraiZ8UiSoesH8DaCsMm0Cay4fsFWOOUcz8b8rC6uCvnagr+gnioEjWn0wC+o1/TAHt+It+MpIMg=="],

    "vite/esbuild/@esbuild/sunos-x64": ["@esbuild/sunos-x64@0.25.5", "", { "os": "sunos", "cpu": "x64" }, "sha512-l+azKShMy7FxzY0Rj4RCt5VD/q8mG/e+mDivgspo+yL8zW7qEwctQ6YqKX34DTEleFAvCIUviCFX1SDZRSyMQA=="],

    "vite/esbuild/@esbuild/win32-arm64": ["@esbuild/win32-arm64@0.25.5", "", { "os": "win32", "cpu": "arm64" }, "sha512-O2S7SNZzdcFG7eFKgvwUEZ2VG9D/sn/eIiz8XRZ1Q/DO5a3s76Xv0mdBzVM5j5R639lXQmPmSo0iRpHqUUrsxw=="],

    "vite/esbuild/@esbuild/win32-ia32": ["@esbuild/win32-ia32@0.25.5", "", { "os": "win32", "cpu": "ia32" }, "sha512-onOJ02pqs9h1iMJ1PQphR+VZv8qBMQ77Klcsqv9CNW2w6yLqoURLcgERAIurY6QE63bbLuqgP9ATqajFLK5AMQ=="],

    "vite/esbuild/@esbuild/win32-x64": ["@esbuild/win32-x64@0.25.5", "", { "os": "win32", "cpu": "x64" }, "sha512-TXv6YnJ8ZMVdX+SXWVBo/0p8LTcrUYngpWjvm91TMjjBQii7Oz11Lw5lbDV5Y0TzuhSJHwiH4hEtC1I42mMS0g=="],

    "wrap-ansi-cjs/ansi-styles/color-convert": ["color-convert@2.0.1", "", { "dependencies": { "color-name": "~1.1.4" } }, "sha512-RRECPsj7iu/xb5oKYcsFHSppFNnsj/52OVTRKb4zP5onXwVF3zVmmToNcOfGC+CRDpfK/U584fMg38ZHCaElKQ=="],

    "wrap-ansi-cjs/string-width/emoji-regex": ["emoji-regex@8.0.0", "", {}, "sha512-MSjYzcWNOA0ewAHpz0MxpYFvwg6yjy1NG3xteoqz644VCo/RPgnr1/GGt+ic3iJTzQ8Eu3TdM14SawnVUmGE6A=="],

    "wrap-ansi-cjs/strip-ansi/ansi-regex": ["ansi-regex@5.0.1", "", {}, "sha512-quJQXlTSUGL2LH9SUXo8VwsY4soanhgo6LNSm84E1LBcE8s3O0wpdiRzyR9z/ZZJMlMWv37qOOb9pdJlMUEKFQ=="],

    "yargs/string-width/emoji-regex": ["emoji-regex@8.0.0", "", {}, "sha512-MSjYzcWNOA0ewAHpz0MxpYFvwg6yjy1NG3xteoqz644VCo/RPgnr1/GGt+ic3iJTzQ8Eu3TdM14SawnVUmGE6A=="],

    "yargs/string-width/strip-ansi": ["strip-ansi@6.0.1", "", { "dependencies": { "ansi-regex": "^5.0.1" } }, "sha512-Y38VPSHcqkFrCpFnQ9vuSXmquuv5oXOKpGeT6aGrr3o3Gc9AlVa6JBfUSOCnbxGGZF+/0ooI7KrPuUSztUdU5A=="],

    "@gen-cli/gen-cli/@gen-cli/gen-cli/@modelcontextprotocol/sdk/ajv": ["ajv@6.12.6", "", { "dependencies": { "fast-deep-equal": "^3.1.1", "fast-json-stable-stringify": "^2.0.0", "json-schema-traverse": "^0.4.1", "uri-js": "^4.2.2" } }, "sha512-j3fVLgvTo527anyYyJOGTYJbG+vnnQYvE0m5mmkc1TK+nxAppkCLMIL0aZ4dblVCNoGShhm+kzE4ZUykBoMg4g=="],

    "ansi-align/string-width/strip-ansi/ansi-regex": ["ansi-regex@5.0.1", "", {}, "sha512-quJQXlTSUGL2LH9SUXo8VwsY4soanhgo6LNSm84E1LBcE8s3O0wpdiRzyR9z/ZZJMlMWv37qOOb9pdJlMUEKFQ=="],

    "chalk/ansi-styles/color-convert/color-name": ["color-name@1.1.4", "", {}, "sha512-dOy+3AuW3a2wNbZHIuMZpTcgjGuLU/uBL/ubcZF9OXbDo8ff4O8yVp5Bf0efS8uEoYo5q4Fx7dY9OgQGXgAsQA=="],

    "cliui/wrap-ansi/ansi-styles/color-convert": ["color-convert@2.0.1", "", { "dependencies": { "color-name": "~1.1.4" } }, "sha512-RRECPsj7iu/xb5oKYcsFHSppFNnsj/52OVTRKb4zP5onXwVF3zVmmToNcOfGC+CRDpfK/U584fMg38ZHCaElKQ=="],

    "gcp-metadata/gaxios/node-fetch/whatwg-url": ["whatwg-url@5.0.0", "", { "dependencies": { "tr46": "~0.0.3", "webidl-conversions": "^3.0.0" } }, "sha512-saE57nupxk6v3HY35+jzBwYa0rKSy0XR8JSxZPwgLr7ys0IBzhGviA1/TUGJLmSVqs8pb9AnvICXEuOHLprYTw=="],

    "gemini-cli-vscode-ide-companion/@modelcontextprotocol/sdk/ajv/json-schema-traverse": ["json-schema-traverse@0.4.1", "", {}, "sha512-xbbCH5dCYU5T8LcEhhuh7HJ88HXuW3qsI3Y0zOZFKfZEHcpWiHU/Jxzk629Brsab/mMiHQti9wMP+845RPe3Vg=="],

    "google-auth-library/gaxios/node-fetch/whatwg-url": ["whatwg-url@5.0.0", "", { "dependencies": { "tr46": "~0.0.3", "webidl-conversions": "^3.0.0" } }, "sha512-saE57nupxk6v3HY35+jzBwYa0rKSy0XR8JSxZPwgLr7ys0IBzhGviA1/TUGJLmSVqs8pb9AnvICXEuOHLprYTw=="],

    "gtoken/gaxios/node-fetch/whatwg-url": ["whatwg-url@5.0.0", "", { "dependencies": { "tr46": "~0.0.3", "webidl-conversions": "^3.0.0" } }, "sha512-saE57nupxk6v3HY35+jzBwYa0rKSy0XR8JSxZPwgLr7ys0IBzhGviA1/TUGJLmSVqs8pb9AnvICXEuOHLprYTw=="],

    "npm-run-all/chalk/supports-color/has-flag": ["has-flag@3.0.0", "", {}, "sha512-sKJf1+ceQBr4SMkvQnBDNDtf4TXpVhVGateu0t918bl30FnbE2m4vNLX+VWe/dpjlb+HugGYzW7uQXH98HPEYw=="],

    "npm-run-all/cross-spawn/shebang-command/shebang-regex": ["shebang-regex@1.0.0", "", {}, "sha512-wpoSFAxys6b2a2wHZ1XpDSgD7N9iVjg29Ph9uV/uaP9Ex/KXlkTZTeddxDPSYQpgvzKLGJke2UU0AzoGCjNIvQ=="],

    "npm-run-all/read-pkg/normalize-package-data/hosted-git-info": ["hosted-git-info@2.8.9", "", {}, "sha512-mxIDAb9Lsm6DoOJ7xH+5+X4y1LU/4Hi50L9C5sIswK3JzULS4bwk1FvjdBgvYR4bzT4tuUQiC15FE2f5HbLvYw=="],

    "npm-run-all/read-pkg/normalize-package-data/resolve": ["resolve@1.22.10", "", { "dependencies": { "is-core-module": "^2.16.0", "path-parse": "^1.0.7", "supports-preserve-symlinks-flag": "^1.0.0" }, "bin": "bin/resolve" }, "sha512-NPRy+/ncIMeDlTAsuqwKIiferiawhefFJtkNSW0qZJEqMEb+qBt/77B/jGeeek+F0uOeN05CDa6HXbbIgtVX4w=="],

    "npm-run-all/read-pkg/normalize-package-data/semver": ["semver@5.7.2", "", { "bin": { "semver": "bin/semver" } }, "sha512-cBznnQ9KjJqU67B52RMC65CMarK2600WFnbkcaiwWq3xy/5haFJlshgnpjovMVJ+Hff49d8GEn0b87C5pDQ10g=="],

    "wrap-ansi-cjs/ansi-styles/color-convert/color-name": ["color-name@1.1.4", "", {}, "sha512-dOy+3AuW3a2wNbZHIuMZpTcgjGuLU/uBL/ubcZF9OXbDo8ff4O8yVp5Bf0efS8uEoYo5q4Fx7dY9OgQGXgAsQA=="],

    "yargs/string-width/strip-ansi/ansi-regex": ["ansi-regex@5.0.1", "", {}, "sha512-quJQXlTSUGL2LH9SUXo8VwsY4soanhgo6LNSm84E1LBcE8s3O0wpdiRzyR9z/ZZJMlMWv37qOOb9pdJlMUEKFQ=="],

    "@gen-cli/gen-cli/@gen-cli/gen-cli/@modelcontextprotocol/sdk/ajv/json-schema-traverse": ["json-schema-traverse@0.4.1", "", {}, "sha512-xbbCH5dCYU5T8LcEhhuh7HJ88HXuW3qsI3Y0zOZFKfZEHcpWiHU/Jxzk629Brsab/mMiHQti9wMP+845RPe3Vg=="],

    "cliui/wrap-ansi/ansi-styles/color-convert/color-name": ["color-name@1.1.4", "", {}, "sha512-dOy+3AuW3a2wNbZHIuMZpTcgjGuLU/uBL/ubcZF9OXbDo8ff4O8yVp5Bf0efS8uEoYo5q4Fx7dY9OgQGXgAsQA=="],

    "gcp-metadata/gaxios/node-fetch/whatwg-url/tr46": ["tr46@0.0.3", "", {}, "sha512-N3WMsuqV66lT30CrXNbEjx4GEwlow3v6rr4mCcv6prnfwhS01rkgyFdjPNBYd9br7LpXV1+Emh01fHnq2Gdgrw=="],

    "gcp-metadata/gaxios/node-fetch/whatwg-url/webidl-conversions": ["webidl-conversions@3.0.1", "", {}, "sha512-2JAn3z8AR6rjK8Sm8orRC0h/bcl/DqL7tRPdGZ4I1CjdF+EaMLmYxBHyXuKL849eucPFhvBoxMsflfOb8kxaeQ=="],

    "google-auth-library/gaxios/node-fetch/whatwg-url/tr46": ["tr46@0.0.3", "", {}, "sha512-N3WMsuqV66lT30CrXNbEjx4GEwlow3v6rr4mCcv6prnfwhS01rkgyFdjPNBYd9br7LpXV1+Emh01fHnq2Gdgrw=="],

    "google-auth-library/gaxios/node-fetch/whatwg-url/webidl-conversions": ["webidl-conversions@3.0.1", "", {}, "sha512-2JAn3z8AR6rjK8Sm8orRC0h/bcl/DqL7tRPdGZ4I1CjdF+EaMLmYxBHyXuKL849eucPFhvBoxMsflfOb8kxaeQ=="],

    "gtoken/gaxios/node-fetch/whatwg-url/tr46": ["tr46@0.0.3", "", {}, "sha512-N3WMsuqV66lT30CrXNbEjx4GEwlow3v6rr4mCcv6prnfwhS01rkgyFdjPNBYd9br7LpXV1+Emh01fHnq2Gdgrw=="],

    "gtoken/gaxios/node-fetch/whatwg-url/webidl-conversions": ["webidl-conversions@3.0.1", "", {}, "sha512-2JAn3z8AR6rjK8Sm8orRC0h/bcl/DqL7tRPdGZ4I1CjdF+EaMLmYxBHyXuKL849eucPFhvBoxMsflfOb8kxaeQ=="],
  }
}<|MERGE_RESOLUTION|>--- conflicted
+++ resolved
@@ -37,11 +37,7 @@
         "gen": "dist/index.js",
       },
       "dependencies": {
-<<<<<<< HEAD
         "@wct-cli/wct-cli-core": "0.1.9",
-=======
-        "@gen-cli/gen-cli": "file:../core",
->>>>>>> 5d4a9b77
         "@types/update-notifier": "^6.0.8",
         "command-exists": "^1.2.9",
         "diff": "^7.0.0",
@@ -84,17 +80,12 @@
         "pretty-format": "^30.0.2",
         "react-dom": "^19.1.0",
         "typescript": "^5.3.3",
-        "vitest": "^3.1.1",
-      },
+        "vitest": "^3.1.1"
+      }
     },
     "packages/core": {
-<<<<<<< HEAD
       "name": "@wct-cli/wct-cli-core",
       "version": "0.1.9",
-=======
-      "name": "@gen-cli/gen-cli-core",
-      "version": "0.1.12",
->>>>>>> 5d4a9b77
       "dependencies": {
         "@google/genai": "1.8.0",
         "@modelcontextprotocol/sdk": "^1.11.0",
