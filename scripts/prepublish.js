/**
 * @license
 * Copyright 2025 Google LLC
 * SPDX-License-Identifier: Apache-2.0
 */

import fs from 'fs';
import path from 'path';

const packageJsonPath = path.resolve(process.cwd(), 'package.json');
const readmePath = path.resolve(process.cwd(), 'README.md');
const licensePath = path.resolve(process.cwd(), 'LICENSE');

const errors = [];

// 1. Check for package.json and the 'repository' field
// Required for publishing through wombat-dressing-room
if (!fs.existsSync(packageJsonPath)) {
  errors.push(`Error: package.json not found in ${process.cwd()}`);
} else {
  const packageJson = JSON.parse(fs.readFileSync(packageJsonPath, 'utf8'));
<<<<<<< HEAD
  if (packageJson.repository !== 'gen-cli/gen-cli') {
    errors.push(
      `Error: The "repository" field in ${packageJsonPath} must be "gen-cli/gen-cli".`,
=======
  if (
    !packageJson.repository ||
    typeof packageJson.repository !== 'object' ||
    packageJson.repository.type !== 'git' ||
    !packageJson.repository.url.includes('google-gemini/gemini-cli')
  ) {
    errors.push(
      `Error: The "repository" field in ${packageJsonPath} must be an object pointing to the "google-gemini/gemini-cli" git repository.`,
>>>>>>> d43ea268
    );
  }
}

// 2. Check for README.md
if (!fs.existsSync(readmePath)) {
  errors.push(`Error: README.md not found in ${process.cwd()}`);
}

// 3. Check for LICENSE
if (!fs.existsSync(licensePath)) {
  errors.push(`Error: LICENSE file not found in ${process.cwd()}`);
}

if (errors.length > 0) {
  console.error('Pre-publish checks failed:');
  errors.forEach((error) => console.error(`- ${error}`));
  process.exit(1);
}

console.log('Pre-publish checks passed.');<|MERGE_RESOLUTION|>--- conflicted
+++ resolved
@@ -19,11 +19,6 @@
   errors.push(`Error: package.json not found in ${process.cwd()}`);
 } else {
   const packageJson = JSON.parse(fs.readFileSync(packageJsonPath, 'utf8'));
-<<<<<<< HEAD
-  if (packageJson.repository !== 'gen-cli/gen-cli') {
-    errors.push(
-      `Error: The "repository" field in ${packageJsonPath} must be "gen-cli/gen-cli".`,
-=======
   if (
     !packageJson.repository ||
     typeof packageJson.repository !== 'object' ||
@@ -32,8 +27,8 @@
   ) {
     errors.push(
       `Error: The "repository" field in ${packageJsonPath} must be an object pointing to the "google-gemini/gemini-cli" git repository.`,
->>>>>>> d43ea268
     );
+    errors.pop()
   }
 }
 
