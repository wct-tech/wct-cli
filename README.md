--- conflicted
+++ resolved
@@ -17,9 +17,48 @@
    npx https://github.com/gen-cli/gen-cli
    ```
 
-<<<<<<< HEAD
    Or install it with:
-=======
+
+   ```bash
+   npm install -g @gen-cli/gen-cli
+   gen
+   ```
+
+# Gemini CLI
+
+[![Gemini CLI CI](https://github.com/google-gemini/gemini-cli/actions/workflows/ci.yml/badge.svg)](https://github.com/google-gemini/gemini-cli/actions/workflows/ci.yml)
+
+![Gemini CLI Screenshot](./docs/assets/gemini-screenshot.png)
+
+This repository contains the Gemini CLI, a command-line AI workflow tool that connects to your
+tools, understands your code and accelerates your workflows.
+
+With the Gemini CLI you can:
+
+- Query and edit large codebases in and beyond Gemini's 1M token context window.
+- Generate new apps from PDFs or sketches, using Gemini's multimodal capabilities.
+- Automate operational tasks, like querying pull requests or handling complex rebases.
+- Use tools and MCP servers to connect new capabilities, including [media generation with Imagen,
+  Veo or Lyria](https://github.com/GoogleCloudPlatform/vertex-ai-creative-studio/tree/main/experiments/mcp-genmedia)
+- Ground your queries with the [Google Search](https://ai.google.dev/gemini-api/docs/grounding)
+  tool, built in to Gemini.
+
+## Quickstart
+
+1. **Prerequisites:** Ensure you have [Node.js version 18](https://nodejs.org/en/download) or higher installed.
+2. **Run the CLI:** Execute the following command in your terminal:
+
+   ```bash
+   npx https://github.com/google-gemini/gemini-cli
+   ```
+
+   Or install it with:
+
+   ```bash
+   npm install -g @google/gemini-cli
+   gemini
+   ```
+
 3. **Pick a color theme**
 4. **Authenticate:** When prompted, sign in with your personal Google account. This will grant you up to 60 model requests per minute and 1,000 model requests per day using Gemini.
 
@@ -31,12 +70,14 @@
 
 1. Generate a key from [Google AI Studio](https://aistudio.google.com/apikey).
 2. Set it as an environment variable in your terminal. Replace `YOUR_API_KEY` with your generated key.
->>>>>>> b4632497
 
    ```bash
-   npm install -g @gen-cli/gen-cli
-   gen
+   export GEMINI_API_KEY="YOUR_API_KEY"
    ```
+
+3. (Optionally) Upgrade your Gemini API project to a paid plan on the API key page (will automatically unlock [Tier 1 rate limits](https://ai.google.dev/gemini-api/docs/rate-limits#tier-1))
+
+For other authentication methods, including Google Workspace accounts, see the [authentication](./docs/cli/authentication.md) guide.
 
 ## Examples
 
@@ -53,9 +94,9 @@
 Or work with an existing project:
 
 ```sh
-git clone https://github.com/gen-cli/gen-cli
-cd gen-cli
-gen
+git clone https://github.com/google-gemini/gemini-cli
+cd gemini-cli
+gemini
 > Give me a summary of all of the changes that went in yesterday
 ```
 
